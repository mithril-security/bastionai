--- conflicted
+++ resolved
@@ -10,13 +10,8 @@
 /// Simple in-memory dataset that keeps track of its usage in terms of privacy budget
 #[derive(Debug)]
 pub struct Dataset {
-<<<<<<< HEAD
-    pub samples_inputs: Vec<Mutex<Tensor>>,
-    pub labels: Mutex<Tensor>,
-=======
     pub samples_inputs: Vec<Arc<Mutex<Tensor>>>,
     pub labels: Arc<Mutex<Tensor>>,
->>>>>>> 96edd3a6
     privacy_context: Arc<RwLock<PrivacyContext>>,
 }
 
@@ -102,13 +97,8 @@
 
 impl Dataset {
     pub fn new(
-<<<<<<< HEAD
-        samples_inputs: Vec<Mutex<Tensor>>,
-        labels: Mutex<Tensor>,
-=======
         samples_inputs: Vec<Arc<Mutex<Tensor>>>,
         labels: Arc<Mutex<Tensor>>,
->>>>>>> 96edd3a6
         privacy_limit: f64,
     ) -> Self {
         let nb_samples = labels.lock().unwrap().size()[0] as usize;
