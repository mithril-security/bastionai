--- conflicted
+++ resolved
@@ -98,10 +98,6 @@
     fn try_from(value: &SizedObjectsBytes) -> Result<Self, Self::Error> {
         let object = value.0.clone();
         let data = Tensor::load_multi_from_stream_with_device(Cursor::new(object), Device::Cpu)?;
-<<<<<<< HEAD
-        // Get first item in list
-=======
->>>>>>> 96edd3a6
         let data = data[0].1.detach();
         Ok(data)
     }
