[package]
name = "bastionlab_common"
version = "0.3.7"
edition = "2021"

# See more keys and their definitions at https://doc.rust-lang.org/cargo/reference/manifest.html
[dependencies]
bytes = "1.3.0"
tonic = { version = "0.5.2", features = ["tls", "transport"] }
prost = { version = "0.8", default-features = false, features = [
  "prost-derive",
] }
tokio = { version = "1.19.2", features = ["macros", "rt-multi-thread", "net"] }
tokio-stream = "0.1"
serde = "1.0.147"
serde_derive = "1.0.147"
serde_json = "1.0.87"
base64 = "0.13.1"
rand = "0.8.5"
ring = "0.16.20"
hex = "0.4.3"
x509-parser = "0.14.0"
spki = "0.6.0"
http = "0.2.8"
anyhow = "1.0.66"
toml = "0.5.9"
whoami = "1.2.1"
once_cell = "1.13.1"
log = "0.4.17"
env_logger = "0.9.0"
<<<<<<< HEAD
reqwest = {version = "=0.11.4", default-features = false, features = ["json", "rustls-tls-webpki-roots"]}
polars = "0.25.1"
tch = "0.10.1"

=======
polars = "0.25.1"
tokenizers = "0.13.2"
tch = "0.10.1"
torch-sys = "0.10.0"
ndarray = "0.15.6"
reqwest = { version = "=0.11.4", default-features = false, features = [
  "json",
  "rustls-tls-webpki-roots",
] }
>>>>>>> 96edd3a6

[dependencies.uuid]
version = "1.1.2"
features = [
  "v4", # Lets you generate random UUIDs
  "fast-rng", # Use a faster (but still sufficiently random) RNG
  "macro-diagnostics", # Enable better diagnostics for compile-time UUIDs,
  "serde",
]

[build-dependencies]
tonic-build = "0.5"<|MERGE_RESOLUTION|>--- conflicted
+++ resolved
@@ -28,12 +28,6 @@
 once_cell = "1.13.1"
 log = "0.4.17"
 env_logger = "0.9.0"
-<<<<<<< HEAD
-reqwest = {version = "=0.11.4", default-features = false, features = ["json", "rustls-tls-webpki-roots"]}
-polars = "0.25.1"
-tch = "0.10.1"
-
-=======
 polars = "0.25.1"
 tokenizers = "0.13.2"
 tch = "0.10.1"
@@ -43,7 +37,6 @@
   "json",
   "rustls-tls-webpki-roots",
 ] }
->>>>>>> 96edd3a6
 
 [dependencies.uuid]
 version = "1.1.2"
