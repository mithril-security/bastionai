[package]
name = "bastionlab"
version = "0.3.7"
edition = "2021"

# See more keys and their definitions at https://doc.rust-lang.org/cargo/reference/manifest.html
[workspace]
members = [
  "bastionlab_common",
  "bastionlab_torch",
  "bastionlab_learning",
  "bastionlab_conversion",
  "bastionlab_polars",
  "bastionlab_linfa",
  "bastionlab_conversion",
]

resolver = "2"

[dependencies]
bytes = "1.3.0"
tonic = { version = "0.5.2", features = ["tls", "transport"] }
prost = { version = "0.8", default-features = false, features = [
  "prost-derive",
] }
tokio = { version = "1.19.2", features = ["macros", "rt-multi-thread", "net"] }
tokio-stream = "0.1"
serde = "1.0.147"
serde_derive = "1.0.147"
serde_json = "1.0.87"
base64 = "0.13.1"
rand = "0.8.5"
ring = "0.16.20"
hex = "0.4.3"
x509-parser = "0.14.0"
spki = "0.6.0"
http = "0.2.8"
anyhow = "1.0"
toml = "0.5.9"
whoami = "1.2.1"
once_cell = "1.13.1"
log = "0.4.17"
env_logger = "0.9.0"
bastionlab_common = { path = "./bastionlab_common" }
bastionlab_polars = { path = "./bastionlab_polars" }
bastionlab_torch = { path = "./bastionlab_torch" }
<<<<<<< HEAD
bastionlab_linfa = {path = "./bastionlab_linfa" }
bastionlab_conversion = { path = "./bastionlab_conversion" }
=======
bastionlab_conversion = { path = "./bastionlab_conversion" }

>>>>>>> 96edd3a6
[dependencies.uuid]
version = "1.1.2"
features = [
  "v4",                # Lets you generate random UUIDs
  "fast-rng",          # Use a faster (but still sufficiently random) RNG
  "macro-diagnostics", # Enable better diagnostics for compile-time UUIDs,
  "serde",
]

[build-dependencies]
tonic-build = "0.5"<|MERGE_RESOLUTION|>--- conflicted
+++ resolved
@@ -44,13 +44,8 @@
 bastionlab_common = { path = "./bastionlab_common" }
 bastionlab_polars = { path = "./bastionlab_polars" }
 bastionlab_torch = { path = "./bastionlab_torch" }
-<<<<<<< HEAD
 bastionlab_linfa = {path = "./bastionlab_linfa" }
 bastionlab_conversion = { path = "./bastionlab_conversion" }
-=======
-bastionlab_conversion = { path = "./bastionlab_conversion" }
-
->>>>>>> 96edd3a6
 [dependencies.uuid]
 version = "1.1.2"
 features = [
