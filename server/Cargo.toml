[package]
name = "bastionlab"
version = "0.3.7"
edition = "2021"

# See more keys and their definitions at https://doc.rust-lang.org/cargo/reference/manifest.html
[workspace]
members = [
  "bastionlab_common",
  "bastionlab_torch",
  "bastionlab_learning",
  "bastionlab_polars",
<<<<<<< HEAD
  "bastionlab_linfa",
=======
  "bastionlab_conversion",
>>>>>>> 34845f8a
]

resolver = "2"

[dependencies]
bytes = "1.3.0"
tonic = { version = "0.5.2", features = ["tls", "transport"] }
prost = { version = "0.8", default-features = false, features = [
  "prost-derive",
] }
tokio = { version = "1.19.2", features = ["macros", "rt-multi-thread", "net"] }
tokio-stream = "0.1"
bincode = "1.3.3"
serde = "1.0.147"
serde_derive = "1.0.147"
serde_json = "1.0.87"
base64 = "0.13.1"
rand = "0.8.5"
ring = "0.16.20"
hex = "0.4.3"
x509-parser = "0.14.0"
spki = "0.6.0"
http = "0.2.8"
anyhow = "1.0"
toml = "0.5.9"
whoami = "1.2.1"
once_cell = "1.13.1"
log = "0.4.17"
env_logger = "0.9.0"
bastionlab_common = { path = "./bastionlab_common" }
bastionlab_polars = { path = "./bastionlab_polars" }
bastionlab_torch = { path = "./bastionlab_torch" }
<<<<<<< HEAD
bastionlab_linfa = {path = "./bastionlab_linfa" }

=======
bastionlab_conversion = { path = "./bastionlab_conversion" }
>>>>>>> 34845f8a
[dependencies.uuid]
version = "1.1.2"
features = [
  "v4",                # Lets you generate random UUIDs
  "fast-rng",          # Use a faster (but still sufficiently random) RNG
  "macro-diagnostics", # Enable better diagnostics for compile-time UUIDs,
  "serde",
]

[build-dependencies]
tonic-build = "0.5"<|MERGE_RESOLUTION|>--- conflicted
+++ resolved
@@ -10,11 +10,8 @@
   "bastionlab_torch",
   "bastionlab_learning",
   "bastionlab_polars",
-<<<<<<< HEAD
   "bastionlab_linfa",
-=======
   "bastionlab_conversion",
->>>>>>> 34845f8a
 ]
 
 resolver = "2"
@@ -47,12 +44,8 @@
 bastionlab_common = { path = "./bastionlab_common" }
 bastionlab_polars = { path = "./bastionlab_polars" }
 bastionlab_torch = { path = "./bastionlab_torch" }
-<<<<<<< HEAD
 bastionlab_linfa = {path = "./bastionlab_linfa" }
-
-=======
 bastionlab_conversion = { path = "./bastionlab_conversion" }
->>>>>>> 34845f8a
 [dependencies.uuid]
 version = "1.1.2"
 features = [
