--- conflicted
+++ resolved
@@ -6,6 +6,7 @@
 # See more keys and their definitions at https://doc.rust-lang.org/cargo/reference/manifest.html
 
 [dependencies]
+bytes = "1.3.0"
 tonic = { version = "0.5.2", features = ["tls", "transport"] }
 prost = { version = "0.8", default-features = false, features = [
   "prost-derive",
@@ -18,7 +19,6 @@
 serde_json = "1.0.87"
 tch = "0.8.0"
 base64 = "0.13.1"
-<<<<<<< HEAD
 rand = "0.8.5"
 ring = "0.16.20"
 hex = "0.4.3"
@@ -27,16 +27,11 @@
 http = "0.2.8"
 anyhow = "1.0.66"
 toml = "0.5.9"
-=======
 whoami = "1.2.1"
 once_cell = "1.13.1"
-anyhow = "1.0.58"
 log = "0.4.17"
 env_logger = "0.9.0"
-hex = "0.4.3"
-ring = "0.16.20"
 reqwest = {version = "=0.11.4", default-features = false, features = ["json", "rustls-tls-webpki-roots"]}
->>>>>>> b95eadd7
 
 [dependencies.polars]
 version = "0.25.1"
