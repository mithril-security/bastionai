--- conflicted
+++ resolved
@@ -598,12 +598,6 @@
     let server_key = fs::read("tls/host_server.key")?;
     let server_identity = Identity::from_pem(&server_cert, &server_key);
 
-<<<<<<< HEAD
-    println!("BastionLab server running...");
-    info!("Server ready to take requests");
-
-=======
->>>>>>> 740c8c91
     //TODO: Change it when specifying the TEE will be available
     let tee_mode = String::from("None");
     let platform: String = String::from(format!("{} - TEE Mode: {}", whoami::platform(), tee_mode));
@@ -622,11 +616,11 @@
         info!("Telemetry is disabled.")
     }
     telemetry::add_event(TelemetryEventProps::Started {}, None);
-
     Server::builder()
         .tls_config(ServerTlsConfig::new().identity(server_identity))?
         .add_service(BastionLabServer::new(state))
         .serve(config.client_to_enclave_untrusted_socket()?)
         .await?;
+    info!("Server ready to take requests");
     Ok(())
 }