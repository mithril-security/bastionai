--- conflicted
+++ resolved
@@ -94,13 +94,9 @@
         builder.add_service(TorchServiceServer::new(torch_svc.clone()))
     };
 
+    // Polars
     let polars_svc = BastionLabPolars::new(sess_manager.clone());
-    // Polars
     let builder = {
-<<<<<<< HEAD
-        use bastionlab_polars::polars_proto::polars_service_server::PolarsServiceServer;
-        builder.add_service(PolarsServiceServer::new(polars_svc.clone()))
-=======
         use bastionlab_polars::{
             polars_proto::polars_service_server::PolarsServiceServer, BastionLabPolars,
         };
@@ -109,8 +105,7 @@
             Ok(_) => info!("Successfully loaded saved dataframes"),
             Err(_) => info!("There was an error loading saved dataframes"),
         };
-        builder.add_service(PolarsServiceServer::new(svc))
->>>>>>> 9c6bd6a3
+        builder.add_service(PolarsServiceServer::new(polars_svc.clone()))
     };
 
     // Conversion
