--- conflicted
+++ resolved
@@ -8,15 +8,11 @@
     collections::HashMap,
     error::Error,
     fmt::Debug,
-<<<<<<< HEAD
     hash::{Hash, Hasher},
     sync::{Arc, RwLock},
     time::Instant,
-=======
     future::Future,
-    sync::{Arc, RwLock},
     pin::Pin,
->>>>>>> 9636e684
 };
 use tokio_stream::wrappers::ReceiverStream;
 use tonic::{transport::Server, Request, Response, Status, Streaming};
@@ -27,11 +23,7 @@
 }
 use grpc::{
     bastion_lab_server::{BastionLab, BastionLabServer},
-<<<<<<< HEAD
-    Chunk, ListDataFramesRequest, Query, ReferenceList, ReferenceRequest, ReferenceResponse,
-=======
-    SendChunk, FetchChunk, Empty, Query, ReferenceList, ReferenceRequest, ReferenceResponse,
->>>>>>> 9636e684
+    SendChunk, FetchChunk, ListDataFramesRequest, Query, ReferenceList, ReferenceRequest, ReferenceResponse,
 };
 
 mod serialization;
@@ -63,13 +55,9 @@
     pub fn new(df: DataFrame) -> Self {
         DataFrameArtifact {
             dataframe: df,
-<<<<<<< HEAD
-            fetchable: false,
-=======
             fetchable: Access::Denied(String::from(
                 "DataFrames uploaded by the Data Owner are protected.",
             )),
->>>>>>> 9636e684
             query_details: String::from("uploaded dataframe"),
         }
     }
@@ -93,40 +81,12 @@
             "Could not find dataframe: identifier={}",
             identifier
         )))?;
-<<<<<<< HEAD
-        if !artifact.fetchable {
-            println!(
-                "=== A user request has been rejected ===
-        Reason: Cannot fetch non aggregated results with at least {} samples per group.
-        Logical plan:
-        {}",
-                10, artifact.query_details,
-            );
-
-            loop {
-                let mut ans = String::new();
-                println!("Accept [y] or Reject [n]?");
-                std::io::stdin()
-                    .read_line(&mut ans)
-                    .expect("Failed to read line");
-
-                match ans.trim() {
-                    "y" => break,
-                    "n" => return Err(Status::invalid_argument(format!(
-                        "The data owner rejected the fetch operation.
-        Fetching a dataframe obtained with a non privacy-preserving query requires the approval of the data owner.
-        This dataframe was obtained in a non privacy-preserving fashion as it does not aggregate results with at least {} samples per group.",
-                        10
-                    ))),
-                    _ => continue,
-=======
         Ok(match &artifact.fetchable {
             Access::Granted => {
                 let df = artifact.dataframe.clone();
                 DelayedDataFrame {
                     future: Box::pin(async { Ok(df) }),
                     needs_approval: None,
->>>>>>> 9636e684
                 }
             }
             Access::Denied(reason) => {
@@ -297,10 +257,10 @@
         &self,
         request: Request<ReferenceRequest>,
     ) -> Result<Response<Self::FetchDataFrameStream>, Status> {
-<<<<<<< HEAD
         let client_info = request.get_ref().client_info.clone();
-        let df_res = self.get_df(&request.get_ref().identifier);
-        match df_res {
+        let fut = {
+            let df_res = self.get_df(&request.get_ref().identifier);
+            match df_res {
             Ok(df) => {
                 telemetry::add_event(
                     TelemetryEventProps::FetchDataFrame {
@@ -309,7 +269,7 @@
                     },
                     client_info,
                 );
-                return Ok(stream_data(df, 32).await);
+                stream_data(df, 32)
             }
             Err(err_status) => {
                 telemetry::add_event(
@@ -321,16 +281,9 @@
                 );
                 return Err(err_status);
             }
-        };
-=======
-        let fut = {
-            let df = self.get_df(&request.get_ref().identifier)?;
-            stream_data(df, 32)
+          };
         };
         Ok(fut.await)
-
-        // Ok(stream_data(df, 32).await)
->>>>>>> 9636e684
     }
 
     async fn list_data_frames(
