--- conflicted
+++ resolved
@@ -137,13 +137,6 @@
         builder.add_service(SessionServiceServer::new(svc))
     };
 
-<<<<<<< HEAD
-    let torch_svc = BastionLabTorch::new(sess_manager.clone());
-    // Torch
-    let builder = {
-        use bastionlab_torch::torch_proto::torch_service_server::TorchServiceServer;
-        builder.add_service(TorchServiceServer::new(torch_svc.clone()))
-=======
     // Torch
     let torch_svc = BastionLabTorch::new(sess_manager.clone());
     let builder = {
@@ -152,7 +145,6 @@
             torch_svc.clone(),
             token_validator.clone(),
         ))
->>>>>>> 96edd3a6
     };
 
     // Polars
@@ -166,8 +158,22 @@
             Ok(_) => info!("Successfully loaded saved dataframes"),
             Err(_) => info!("There was an error loading saved dataframes"),
         };
-<<<<<<< HEAD
-        builder.add_service(PolarsServiceServer::new(polars_svc.clone()))
+        builder.add_service(PolarsServiceServer::with_interceptor(
+            polars_svc.clone(),
+            token_validator.clone(),
+        ))
+    };
+
+    // Linfa
+    let builder = {
+        use bastionlab_linfa::{
+            linfa_proto::linfa_service_server::LinfaServiceServer, BastionLabLinfa,
+        };
+        let svc = BastionLabLinfa::new(polars_svc.clone());
+        builder.add_service(LinfaServiceServer::with_interceptor(
+            svc,
+            token_validator.clone(),
+        ))
     };
 
     // Conversion
@@ -176,38 +182,10 @@
             conversion_proto::conversion_service_server::ConversionServiceServer,
             converter::Converter,
         };
-        builder.add_service(ConversionServiceServer::new(Converter::new(
-            Arc::new(torch_svc.clone()),
-            Arc::new(polars_svc.clone()),
-            sess_manager.clone(),
-        )))
-    };
-
-    // Linfa
-    let builder = {
-        use bastionlab_linfa::{
-            linfa_proto::linfa_service_server::LinfaServiceServer, BastionLabLinfa,
-        };
-        let svc = BastionLabLinfa::new(sess_manager.clone(), polars_svc.clone());
-        builder.add_service(LinfaServiceServer::new(svc))
-=======
-        builder.add_service(PolarsServiceServer::with_interceptor(
-            polars_svc.clone(),
-            token_validator.clone(),
-        ))
-    };
-
-    // Conversion
-    let builder = {
-        use bastionlab_conversion::{
-            conversion_proto::conversion_service_server::ConversionServiceServer,
-            converter::Converter,
-        };
         builder.add_service(ConversionServiceServer::with_interceptor(
             Converter::new(Arc::new(torch_svc.clone()), Arc::new(polars_svc.clone())),
             token_validator.clone(),
         ))
->>>>>>> 96edd3a6
     };
 
     let addr = config
