use bastionlab_common::prelude::*;
use bastionlab_common::session::SessionManager;
use bastionlab_common::telemetry::{self, TelemetryEventProps};
use bastionlab_learning::nn::Module;
use bastionlab_learning::{data::Dataset, nn::CheckPoint};
use prost::Message;
<<<<<<< HEAD
use ring::digest;
=======
use ring::{digest, hmac};
>>>>>>> 96edd3a6
use std::time::Instant;
use tch::Tensor;
use tokio_stream::wrappers::ReceiverStream;
use tonic::{Request, Response, Status, Streaming};
use uuid::Uuid;

pub mod torch_proto {
    tonic::include_proto!("bastionlab_torch");
}

pub mod bastionlab {
    tonic::include_proto!("bastionlab");
}

use torch_proto::torch_service_server::TorchService;
use torch_proto::{
<<<<<<< HEAD
    Chunk, Devices, Empty, Meta, Metric, Optimizers, Reference, References, TestConfig,
    TrainConfig, UpdateMeta, UpdateTensor,
};

=======
    Chunk, Devices, Empty, Metric, Optimizers, References, RemoteDatasetReference, TestConfig,
    TrainConfig, UpdateTensor,
};

use bastionlab::{Reference, TensorMetaData};
>>>>>>> 96edd3a6
pub mod storage;
use storage::Artifact;

mod utils;
use utils::*;

mod learning;
use learning::*;

mod serialization;
use serialization::*;

use bastionlab_learning::serialization::{BinaryModule, SizedObjectsBytes};

/// The server's state
#[derive(Clone)]
pub struct BastionLabTorch {
    binaries: Arc<RwLock<HashMap<String, Artifact<BinaryModule>>>>,
    checkpoints: Arc<RwLock<HashMap<String, Artifact<CheckPoint>>>>,
<<<<<<< HEAD
    pub datasets: Arc<RwLock<HashMap<String, Artifact<Dataset>>>>,
    runs: Arc<RwLock<HashMap<Uuid, Arc<RwLock<Run>>>>>,
    sess_manager: Arc<SessionManager>,
    tensors: Arc<RwLock<HashMap<String, Mutex<Tensor>>>>,
=======
    datasets: Arc<RwLock<HashMap<String, Artifact<Dataset>>>>,
    runs: Arc<RwLock<HashMap<Uuid, Arc<RwLock<Run>>>>>,
    sess_manager: Arc<SessionManager>,
    tensors: Arc<RwLock<HashMap<String, Arc<Mutex<Tensor>>>>>,
>>>>>>> 96edd3a6
}

impl BastionLabTorch {
    pub fn new(sess_manager: Arc<SessionManager>) -> Self {
        BastionLabTorch {
            binaries: Arc::new(RwLock::new(HashMap::new())),
            checkpoints: Arc::new(RwLock::new(HashMap::new())),
            datasets: Arc::new(RwLock::new(HashMap::new())),
            runs: Arc::new(RwLock::new(HashMap::new())),
            tensors: Arc::new(RwLock::new(HashMap::new())),
            sess_manager,
        }
    }

<<<<<<< HEAD
    pub fn insert_dataset(
        &self,
        identifier: &str,
        dataset: Artifact<Dataset>,
    ) -> Result<(String, String, String, Vec<u8>), Status> {
        let identifier = identifier.to_string();
        let name = dataset.name.clone();
        let description = dataset.description.clone();
        let meta = dataset.meta.clone();

        self.datasets
            .write()
            .unwrap()
            .insert(identifier.clone(), dataset);
        info!(
            "Successfully inserted dataset {} in server",
            identifier.clone()
        );

        Ok((identifier.clone(), name, description, meta))
    }

    pub fn insert_tensor(&self, tensor: Tensor) -> String {
        let identifier = Uuid::new_v4();
        self.tensors
            .write()
            .unwrap()
            .insert(identifier.to_string(), Mutex::new(tensor));

        info!("Successfully inserted tensor {}", identifier);
        identifier.to_string()
    }

    fn get_tensor(&self, identifier: &str) -> Result<Tensor, Status> {
        let tensors = self.tensors.read().unwrap();
        let tensor = tensors
            .get(identifier)
            .ok_or(Status::aborted("Could not find tensor on BastionLab Torch"))?;

        let tensor = tensor.lock().unwrap();

        let tensor = { tensor.data() };
        Ok(tensor)
    }

    pub fn update_dataset(
        &self,
        identifier: &str,
        name: Option<String>,
        meta: Option<Meta>,
        description: Option<String>,
    ) -> Result<(), Status> {
        let mut datasets = self.datasets.write().unwrap();

        let dataset = datasets.get_mut(identifier);
        match dataset {
            Some(v) => {
                if let Some(name) = name {
                    v.name = name;
                }
                if let Some(meta) = meta {
                    v.meta = meta.encode_to_vec();
                }
                if let Some(description) = description {
                    v.description = description;
                }
                Ok(())
            }
            None => {
                return Err(Status::aborted("Dataset not found!"));
            }
        }
    }

    fn convert_from_remote_dataset(
        &self,
        serialized_dataset: &str,
    ) -> Result<(Arc<RwLock<Dataset>>, String), Status> {
        let dataset: RemoteDataset = serde_json::from_str(&serialized_dataset).map_err(|e| {
            Status::invalid_argument(format!("Could not deserialize RemoteDataset: {}", e))
        })?;

        let hash =
            hex::encode(digest::digest(&digest::SHA256, serialized_dataset.as_bytes()).as_ref());
=======
    pub fn insert_tensor(&self, tensor: Arc<Mutex<Tensor>>) -> (String, Reference) {
        let identifier = Uuid::new_v4().to_string();
        let create_tensor_ref = |tensor: &Mutex<Tensor>, identifier: &str| -> Reference {
            let tensor = tensor.lock().unwrap();
            let meta = create_tensor_meta(&tensor);

            Reference {
                identifier: identifier.to_string(),
                meta: meta.encode_to_vec(),
                ..Default::default()
            }
        };

        let tensor_ref = create_tensor_ref(tensor.as_ref(), &identifier);

        self.tensors
            .write()
            .unwrap()
            .insert(identifier.to_string(), tensor);

        info!("Successfully inserted tensor {}", identifier);
        (identifier.to_string(), tensor_ref)
    }

    fn insert_dataset(&self, dataset: Artifact<Dataset>) -> RemoteDatasetReference {
        let identifier = Uuid::new_v4().to_string();
        let mut datasets = self.datasets.write().unwrap();

        let (inputs, labels) = {
            let mut inputs = vec![];
            let dataset = dataset.data.read().unwrap();
            for sample in dataset.samples_inputs.iter() {
                let (_, tensor_ref) = self.insert_tensor(Arc::clone(sample));
                inputs.push(tensor_ref);
            }

            let (_, labels_ref) = self.insert_tensor(Arc::clone(&dataset.labels));
            (inputs, labels_ref)
        };

        datasets.insert(identifier.clone(), dataset);
        RemoteDatasetReference {
            identifier,
            inputs,
            labels: Some(labels),
        }
    }

    pub fn get_tensor(&self, identifier: &str) -> Result<Arc<Mutex<Tensor>>, Status> {
        let tensors = self.tensors.read().unwrap();
        let tensor = tensors
            .get(identifier)
            .ok_or(Status::aborted("Could not find tensor on BastionLab Torch"))?;

        Ok(Arc::clone(tensor))
    }

    fn convert_from_remote_dataset_to_dataset(
        &self,
        dataset: RemoteDatasetReference,
    ) -> Result<RemoteDatasetReference, Status> {
        let (description, name, meta) = {
            let labels = dataset
                .labels
                .clone()
                .ok_or(Status::aborted(format!("Labels not found")))?;
            let description = labels.description.clone();
            let meta = labels.meta.clone();
            let name = labels.name.clone();

            (description, name, meta)
        };

        let dataset: RemoteDataset = dataset.into();
>>>>>>> 96edd3a6

        let mut samples_inputs = vec![];

        for input in dataset.inputs {
<<<<<<< HEAD
            samples_inputs.push(Mutex::new(self.get_tensor(&input.identifier)?));
        }

        let label = Mutex::new(self.get_tensor(&dataset.labels.identifier)?);
        let limit = dataset.privacy_limit;

        let data = Dataset::new(samples_inputs, label, limit);

        Ok((Arc::new(RwLock::new(data)), hash))
=======
            samples_inputs.push(self.get_tensor(&input.identifier)?);
        }

        let labels = self.get_tensor(&dataset.labels.identifier)?;
        let limit = dataset.privacy_limit;

        let data = Dataset::new(samples_inputs, labels, limit);

        let artifact = Artifact {
            client_info: None,
            data: Arc::new(RwLock::new(data)),
            description,
            name,
            meta,
            secret: hmac::Key::new(ring::hmac::HMAC_SHA256, &[0]),
        };

        let dataset = self.insert_dataset(artifact);
        Ok(dataset)
>>>>>>> 96edd3a6
    }
}

#[tonic::async_trait]
impl TorchService for BastionLabTorch {
    type FetchDatasetStream = ReceiverStream<Result<Chunk, Status>>;
    type FetchModuleStream = ReceiverStream<Result<Chunk, Status>>;

    async fn send_dataset(
        &self,
        request: Request<Streaming<Chunk>>,
    ) -> Result<Response<RemoteDatasetReference>, Status> {
        let token = self.sess_manager.get_token(&request)?;
        let client_info = self.sess_manager.get_client_info(token)?;

        let start_time = Instant::now();

        let artifact: Artifact<SizedObjectsBytes> = unstream_data(request.into_inner()).await?;

        let (dataset_hash, dataset_size) = {
            let lock = artifact.data.read().unwrap();
            let data = lock.get();
            let hash = hex::encode(digest::digest(&digest::SHA256, &data).as_ref());
            (hash, data.len())
        };

        let dataset: Artifact<Dataset> = tcherror_to_status((artifact).deserialize())?;
<<<<<<< HEAD
        let (_, name, description, meta) = self.insert_dataset(&dataset_hash, dataset)?;
=======
        let name = dataset.name.clone();

        let dataset = self.insert_dataset(dataset);
>>>>>>> 96edd3a6

        let elapsed = start_time.elapsed();
        info!(
            "Successfully uploaded Dataset {} in {}ms",
            dataset.identifier,
            elapsed.as_millis()
        );

        telemetry::add_event(
            TelemetryEventProps::SendDataset {
                dataset_name: Some(name.clone()),
                dataset_size,
                time_taken: elapsed.as_millis() as f64,
                dataset_hash: Some(dataset_hash.clone()),
            },
            Some(client_info),
        );

        Ok(Response::new(dataset))
    }

    async fn send_model(
        &self,
        request: Request<Streaming<Chunk>>,
    ) -> Result<Response<Reference>, Status> {
        let start_time = Instant::now();
        let token = self.sess_manager.get_token(&request)?;

        let client_info = self.sess_manager.get_client_info(token)?;
        let artifact: Artifact<SizedObjectsBytes> = unstream_data(request.into_inner()).await?;

        let (model_hash, model_size) = {
            let lock = artifact.data.read().unwrap();
            let data = lock.get();
            let model_hash = Uuid::new_v4().to_string();
            (model_hash, data.len())
        };

        let binary = tcherror_to_status(artifact.deserialize())?;

        let name = binary.name.clone();
        let description = binary.description.clone();
        let meta = binary.meta.clone();

        self.binaries
            .write()
            .unwrap()
            .insert(model_hash.clone(), binary);
        let elapsed = start_time.elapsed();

        info!(
            "Successfully uploaded Model {} in {}ms",
            model_hash.clone(),
            elapsed.as_millis()
        );

        telemetry::add_event(
            TelemetryEventProps::SendModel {
                model_name: Some(name.clone()),
                model_hash: Some(model_hash.clone()),
                model_size,
                time_taken: elapsed.as_millis() as f64,
            },
            Some(client_info),
        );
        Ok(Response::new(Reference {
            identifier: format!("{}", model_hash),
            name,
            description,
            meta,
        }))
    }

    async fn fetch_dataset(
        &self,
        request: Request<Reference>,
    ) -> Result<Response<Self::FetchDatasetStream>, Status> {
        let identifier = request.into_inner().identifier;
        let serialized = {
            let datasets = self.datasets.read().unwrap();
            let artifact = datasets
                .get(&identifier)
                .ok_or(Status::not_found("Dataset not found"))?;
            tcherror_to_status(artifact.serialize())?
        };

        Ok(stream_data(serialized, 4_194_285, "Dataset".to_string()).await)
    }

    async fn fetch_module(
        &self,
        request: Request<Reference>,
    ) -> Result<Response<Self::FetchModuleStream>, Status> {
        let token = self.sess_manager.get_token(&request)?;

        let client_info = self.sess_manager.get_client_info(token)?;
        let identifier = request.into_inner().identifier;

        let serialized = {
            let checkpoints = self.checkpoints.read().unwrap();

            let checkpoint = checkpoints.get(&identifier);
            match checkpoint {
                Some(chkpt) => {
                    let artifact = chkpt;
                    let checkpoints = &artifact.data.read().unwrap().data;
                    let last_chkpt = &checkpoints[checkpoints.len() - 1];

                    let mut chkpt_bytes = SizedObjectsBytes::new();
                    chkpt_bytes.append_back(last_chkpt.clone());

                    Artifact {
                        data: Arc::new(RwLock::new(chkpt_bytes)),
                        name: artifact.name.clone(),
                        client_info: Some(client_info),
                        secret: artifact.secret.clone(),
                        description: artifact.description.clone(),
                        meta: artifact.meta.clone(),
                    }
                }
                None => {
                    let binaries = self.binaries.read().unwrap();
                    let binary = binaries
                        .get(&identifier)
                        .ok_or_else(|| Status::not_found("Module not found!"))?;
                    let module: Module = (&*binary.data.read().unwrap()).try_into().unwrap();
                    let module = Artifact {
                        data: Arc::new(RwLock::new(module)),
                        name: binary.name.clone(),
                        client_info: Some(client_info),
                        secret: binary.secret.clone(),
                        description: binary.description.clone(),
                        meta: binary.meta.clone(),
                    };
                    tcherror_to_status(module.serialize())?
                }
            }
        };

        Ok(stream_data(serialized, 4_194_285, "Model".to_string()).await)
    }

    async fn delete_dataset(&self, request: Request<Reference>) -> Result<Response<Empty>, Status> {
        let identifier = request.into_inner().identifier;
        self.datasets.write().unwrap().remove(&identifier);
        Ok(Response::new(Empty {}))
    }
    async fn delete_module(&self, request: Request<Reference>) -> Result<Response<Empty>, Status> {
        let identifier = request.into_inner().identifier;
        self.binaries.write().unwrap().remove(&identifier);
        self.checkpoints.write().unwrap().remove(&identifier);
        Ok(Response::new(Empty {}))
    }

    async fn train(&self, request: Request<TrainConfig>) -> Result<Response<Reference>, Status> {
        let token = self.sess_manager.get_token(&request)?;

        let client_info = self.sess_manager.get_client_info(token)?;
        let config = request.into_inner();
<<<<<<< HEAD
        // let d = RemoteDataset {
        //     inputs: vec![RemoteTensor {
        //         identifier: "".to_string(),
        //     }],
        //     label: RemoteTensor {
        //         identifier: "".to_string(),
        //     },
        //     nb_samples: 1,
        //     privacy_limit: -1.0,
        // };

        let (dataset, dataset_id) = self.convert_from_remote_dataset(&config.dataset)?;

=======

        let dataset_id = config.dataset.clone();
        let dataset = {
            let datasets = self.datasets.read().unwrap();
            let dataset = datasets
                .get(&dataset_id)
                .ok_or(Status::not_found("Dataset not found"))?;
            Arc::clone(&dataset.data)
        };
>>>>>>> 96edd3a6
        let binary_id = config
            .model
            .clone()
            .ok_or_else(|| Status::invalid_argument("Invalid module reference"))?
            .identifier;
        let device = parse_device(&config.device)?;

        let (binary, chkpt) = {
            let binaries = self.binaries.read().unwrap();
            let binary: &Artifact<BinaryModule> = binaries
                .get(&binary_id)
                .ok_or_else(|| Status::not_found("Module binary not found"))?;
            let mut checkpoints = self.checkpoints.write().unwrap();
            let chkpt = if config.resume {
                let chkpt = checkpoints
                    .get(&binary_id)
                    .ok_or_else(|| Status::not_found("CheckPoint not found!"))?;
                chkpt
            } else {
                let chkpt = Artifact {
                    data: Arc::new(RwLock::new(CheckPoint::new(config.eps >= 0.0))),
                    name: binary.name.clone(),
                    client_info: Some(client_info.clone()),
                    secret: binary.secret.clone(),
                    description: binary.description.clone(),
                    meta: binary.meta.clone(),
                };
                checkpoints.insert(binary_id.clone(), chkpt);
                let chkpt = checkpoints
                    .get(&binary_id)
                    .ok_or_else(|| Status::not_found("Module binary not found"))?;
                chkpt
            };
            (Arc::clone(&binary.data), Arc::clone(&chkpt.data))
        };

        let identifier = Uuid::new_v4();
        self.runs
            .write()
            .unwrap()
            .insert(identifier, Arc::new(RwLock::new(Run::Pending)));
        let run = Arc::clone(self.runs.read().unwrap().get(&identifier).unwrap());
        module_train(
            binary,
            dataset,
            run,
            config,
            device,
            binary_id,
            dataset_id,
            Some(client_info),
            chkpt,
        );
        Ok(Response::new(Reference {
            identifier: format!("{}", identifier),
            name: format!("Run #{}", identifier),
            description: String::from(""),
            meta: Vec::new(),
        }))
    }

    async fn test(&self, request: Request<TestConfig>) -> Result<Response<Reference>, Status> {
        let token = self.sess_manager.get_token(&request)?;

        let client_info = self.sess_manager.get_client_info(token)?;
        let config = request.into_inner();

<<<<<<< HEAD
        let (dataset, dataset_id) = self.convert_from_remote_dataset(&config.dataset)?;
=======
        let dataset_id = config.dataset.clone();
        let dataset = {
            let datasets = self.datasets.read().unwrap();
            let dataset = datasets
                .get(&dataset_id)
                .ok_or(Status::not_found("Dataset not found"))?;
            Arc::clone(&dataset.data)
        };
>>>>>>> 96edd3a6

        let module_id = config
            .model
            .clone()
            .ok_or_else(|| Status::invalid_argument("Invalid dataset reference"))?
            .identifier;
        let device = parse_device(&config.device)?;
        let (module, binary) = {
            let chkpts_store = self.checkpoints.read().unwrap();
            let artifact = chkpts_store
                .get(&module_id)
                .ok_or_else(|| Status::not_found("Module not found"))?;
            let binaries = self.binaries.read().unwrap();
            let binary = binaries.get(&module_id).unwrap();

            (Arc::clone(&artifact.data), Arc::clone(&binary.data))
        };

        let identifier = Uuid::new_v4();
        self.runs
            .write()
            .unwrap()
            .insert(identifier, Arc::new(RwLock::new(Run::Pending)));
        let run = Arc::clone(self.runs.read().unwrap().get(&identifier).unwrap());
        module_test(
            module,
            binary,
            dataset,
            run,
            config,
            device,
            module_id,
            dataset_id,
            Some(client_info),
        );
        Ok(Response::new(Reference {
            identifier: format!("{}", identifier),
            name: format!("Run #{}", identifier),
            description: String::from(""),
            meta: Vec::new(),
        }))
    }

    async fn available_models(
        &self,
        _request: Request<Empty>,
    ) -> Result<Response<References>, Status> {
        let list: Vec<Reference> = self
            .binaries
            .read()
            .unwrap()
            .iter()
            .map(|(k, v)| Reference {
                identifier: format!("{}", k),
                name: v.name.clone(),
                description: v.description.clone(),
                meta: v.meta.clone(),
            })
            .collect();

        Ok(Response::new(References { list }))
    }

    async fn available_datasets(
        &self,
        _request: Request<Empty>,
    ) -> Result<Response<References>, Status> {
        let list: Vec<Reference> = self
            .datasets
            .read()
            .unwrap()
            .iter()
            .map(|(k, v)| Reference {
                identifier: format!("{}", k),
                name: v.name.clone(),
                description: v.description.clone(),
                meta: v.meta.clone(),
            })
            .collect();

        Ok(Response::new(References { list }))
    }

    async fn available_devices(
        &self,
        _request: Request<Empty>,
    ) -> Result<Response<Devices>, Status> {
        let mut list = vec![String::from("cpu")];
        if tch::Cuda::is_available() {
            list.push(String::from("gpu"));
            for index in 0..tch::Cuda::device_count() {
                list.push(format!("cuda:{}", index));
            }
        }

        Ok(Response::new(Devices { list }))
    }

    async fn available_optimizers(
        &self,
        _request: Request<Empty>,
    ) -> Result<Response<Optimizers>, Status> {
        let list = vec!["SGD", "Adam"].iter().map(|v| v.to_string()).collect();
        Ok(Response::new(Optimizers { list }))
    }

    async fn get_metric(&self, request: Request<Reference>) -> Result<Response<Metric>, Status> {
        let identifier = Uuid::parse_str(&request.into_inner().identifier)
            .map_err(|_| Status::invalid_argument("Invalid run reference"))?;

        match &*self
            .runs
            .read()
            .unwrap()
            .get(&identifier)
            .unwrap()
            .read()
            .unwrap()
        {
            Run::Pending => Err(Status::out_of_range("Run has not started.")),
            Run::Ok(m) => Ok(Response::new(m.clone())),
            Run::Error(e) => Err(Status::internal(e.message())),
        }
    }

<<<<<<< HEAD
    async fn update_dataset(
        &self,
        request: Request<UpdateMeta>,
    ) -> Result<Response<Empty>, Status> {
        let (identifier, name, description, meta) = (
            request.get_ref().identifier.clone(),
            request.get_ref().name.clone(),
            request.get_ref().description.clone(),
            request.get_ref().meta.clone(),
        );

        self.update_dataset(&identifier, name, meta, description)?;
        Ok(Response::new(Empty {}))
    }

=======
>>>>>>> 96edd3a6
    async fn send_tensor(
        &self,
        request: Request<Streaming<Chunk>>,
    ) -> Result<Response<Reference>, Status> {
        let res = unstream_data(request.into_inner()).await?;

<<<<<<< HEAD
        let (tensor, meta) = {
            let data = res.data.read().unwrap();
            let data: Tensor = (&*data).try_into().unwrap();
            let meta = Meta {
                input_dtype: vec![format!("{:?}", data.kind())],
                input_shape: data.size(),
                ..Default::default()
            };
            (data, meta)
        };

        let identifier = self.insert_tensor(tensor);
        Ok(Response::new(Reference {
            identifier,
            name: String::new(),
            description: String::new(),
            meta: meta.encode_to_vec(),
        }))
=======
        let tensor = {
            let data = res.data.read().unwrap();
            let data: Tensor = (&*data).try_into().map_err(|e| {
                Status::aborted(format!(
                    "Could not convert SizedObjectBytes into Tensor: {e}"
                ))
            })?;
            data
        };

        let (_, reference) = self.insert_tensor(Arc::new(Mutex::new(tensor)));
        Ok(Response::new(reference))
>>>>>>> 96edd3a6
    }

    async fn modify_tensor(
        &self,
        request: Request<UpdateTensor>,
    ) -> Result<Response<Reference>, Status> {
        let mut tensors = self.tensors.write().unwrap();

        let (identifier, dtype) = (&request.get_ref().identifier, &request.get_ref().dtype);

        let tensor = tensors
            .get_mut(identifier)
            .ok_or(Status::not_found("Could not find tensor"))?;

        let mut locked_tensor = tensor.lock().unwrap();

        *locked_tensor = locked_tensor.to_dtype(get_kind(&dtype)?, true, true);

<<<<<<< HEAD
        let meta = Meta {
            input_dtype: vec![format!("{:?}", locked_tensor.kind())],
            input_shape: locked_tensor.size(),
            ..Default::default()
=======
        let meta = TensorMetaData {
            input_dtype: vec![format!("{:?}", locked_tensor.kind())],
            input_shape: locked_tensor.size(),
>>>>>>> 96edd3a6
        };
        Ok(Response::new(Reference {
            identifier: identifier.clone(),
            name: String::new(),
            description: String::new(),
            meta: meta.encode_to_vec(),
        }))
    }
<<<<<<< HEAD
=======

    async fn conv_to_dataset(
        &self,
        request: Request<RemoteDatasetReference>,
    ) -> Result<Response<RemoteDatasetReference>, Status> {
        let dataset = request.into_inner();

        let res = self.convert_from_remote_dataset_to_dataset(dataset)?;

        Ok(Response::new(res))
    }
>>>>>>> 96edd3a6
}<|MERGE_RESOLUTION|>--- conflicted
+++ resolved
@@ -4,11 +4,7 @@
 use bastionlab_learning::nn::Module;
 use bastionlab_learning::{data::Dataset, nn::CheckPoint};
 use prost::Message;
-<<<<<<< HEAD
-use ring::digest;
-=======
 use ring::{digest, hmac};
->>>>>>> 96edd3a6
 use std::time::Instant;
 use tch::Tensor;
 use tokio_stream::wrappers::ReceiverStream;
@@ -25,18 +21,11 @@
 
 use torch_proto::torch_service_server::TorchService;
 use torch_proto::{
-<<<<<<< HEAD
-    Chunk, Devices, Empty, Meta, Metric, Optimizers, Reference, References, TestConfig,
-    TrainConfig, UpdateMeta, UpdateTensor,
-};
-
-=======
     Chunk, Devices, Empty, Metric, Optimizers, References, RemoteDatasetReference, TestConfig,
     TrainConfig, UpdateTensor,
 };
 
 use bastionlab::{Reference, TensorMetaData};
->>>>>>> 96edd3a6
 pub mod storage;
 use storage::Artifact;
 
@@ -56,17 +45,10 @@
 pub struct BastionLabTorch {
     binaries: Arc<RwLock<HashMap<String, Artifact<BinaryModule>>>>,
     checkpoints: Arc<RwLock<HashMap<String, Artifact<CheckPoint>>>>,
-<<<<<<< HEAD
-    pub datasets: Arc<RwLock<HashMap<String, Artifact<Dataset>>>>,
-    runs: Arc<RwLock<HashMap<Uuid, Arc<RwLock<Run>>>>>,
-    sess_manager: Arc<SessionManager>,
-    tensors: Arc<RwLock<HashMap<String, Mutex<Tensor>>>>,
-=======
     datasets: Arc<RwLock<HashMap<String, Artifact<Dataset>>>>,
     runs: Arc<RwLock<HashMap<Uuid, Arc<RwLock<Run>>>>>,
     sess_manager: Arc<SessionManager>,
     tensors: Arc<RwLock<HashMap<String, Arc<Mutex<Tensor>>>>>,
->>>>>>> 96edd3a6
 }
 
 impl BastionLabTorch {
@@ -81,92 +63,6 @@
         }
     }
 
-<<<<<<< HEAD
-    pub fn insert_dataset(
-        &self,
-        identifier: &str,
-        dataset: Artifact<Dataset>,
-    ) -> Result<(String, String, String, Vec<u8>), Status> {
-        let identifier = identifier.to_string();
-        let name = dataset.name.clone();
-        let description = dataset.description.clone();
-        let meta = dataset.meta.clone();
-
-        self.datasets
-            .write()
-            .unwrap()
-            .insert(identifier.clone(), dataset);
-        info!(
-            "Successfully inserted dataset {} in server",
-            identifier.clone()
-        );
-
-        Ok((identifier.clone(), name, description, meta))
-    }
-
-    pub fn insert_tensor(&self, tensor: Tensor) -> String {
-        let identifier = Uuid::new_v4();
-        self.tensors
-            .write()
-            .unwrap()
-            .insert(identifier.to_string(), Mutex::new(tensor));
-
-        info!("Successfully inserted tensor {}", identifier);
-        identifier.to_string()
-    }
-
-    fn get_tensor(&self, identifier: &str) -> Result<Tensor, Status> {
-        let tensors = self.tensors.read().unwrap();
-        let tensor = tensors
-            .get(identifier)
-            .ok_or(Status::aborted("Could not find tensor on BastionLab Torch"))?;
-
-        let tensor = tensor.lock().unwrap();
-
-        let tensor = { tensor.data() };
-        Ok(tensor)
-    }
-
-    pub fn update_dataset(
-        &self,
-        identifier: &str,
-        name: Option<String>,
-        meta: Option<Meta>,
-        description: Option<String>,
-    ) -> Result<(), Status> {
-        let mut datasets = self.datasets.write().unwrap();
-
-        let dataset = datasets.get_mut(identifier);
-        match dataset {
-            Some(v) => {
-                if let Some(name) = name {
-                    v.name = name;
-                }
-                if let Some(meta) = meta {
-                    v.meta = meta.encode_to_vec();
-                }
-                if let Some(description) = description {
-                    v.description = description;
-                }
-                Ok(())
-            }
-            None => {
-                return Err(Status::aborted("Dataset not found!"));
-            }
-        }
-    }
-
-    fn convert_from_remote_dataset(
-        &self,
-        serialized_dataset: &str,
-    ) -> Result<(Arc<RwLock<Dataset>>, String), Status> {
-        let dataset: RemoteDataset = serde_json::from_str(&serialized_dataset).map_err(|e| {
-            Status::invalid_argument(format!("Could not deserialize RemoteDataset: {}", e))
-        })?;
-
-        let hash =
-            hex::encode(digest::digest(&digest::SHA256, serialized_dataset.as_bytes()).as_ref());
-=======
     pub fn insert_tensor(&self, tensor: Arc<Mutex<Tensor>>) -> (String, Reference) {
         let identifier = Uuid::new_v4().to_string();
         let create_tensor_ref = |tensor: &Mutex<Tensor>, identifier: &str| -> Reference {
@@ -241,22 +137,10 @@
         };
 
         let dataset: RemoteDataset = dataset.into();
->>>>>>> 96edd3a6
 
         let mut samples_inputs = vec![];
 
         for input in dataset.inputs {
-<<<<<<< HEAD
-            samples_inputs.push(Mutex::new(self.get_tensor(&input.identifier)?));
-        }
-
-        let label = Mutex::new(self.get_tensor(&dataset.labels.identifier)?);
-        let limit = dataset.privacy_limit;
-
-        let data = Dataset::new(samples_inputs, label, limit);
-
-        Ok((Arc::new(RwLock::new(data)), hash))
-=======
             samples_inputs.push(self.get_tensor(&input.identifier)?);
         }
 
@@ -276,7 +160,6 @@
 
         let dataset = self.insert_dataset(artifact);
         Ok(dataset)
->>>>>>> 96edd3a6
     }
 }
 
@@ -304,13 +187,9 @@
         };
 
         let dataset: Artifact<Dataset> = tcherror_to_status((artifact).deserialize())?;
-<<<<<<< HEAD
-        let (_, name, description, meta) = self.insert_dataset(&dataset_hash, dataset)?;
-=======
         let name = dataset.name.clone();
 
         let dataset = self.insert_dataset(dataset);
->>>>>>> 96edd3a6
 
         let elapsed = start_time.elapsed();
         info!(
@@ -470,21 +349,6 @@
 
         let client_info = self.sess_manager.get_client_info(token)?;
         let config = request.into_inner();
-<<<<<<< HEAD
-        // let d = RemoteDataset {
-        //     inputs: vec![RemoteTensor {
-        //         identifier: "".to_string(),
-        //     }],
-        //     label: RemoteTensor {
-        //         identifier: "".to_string(),
-        //     },
-        //     nb_samples: 1,
-        //     privacy_limit: -1.0,
-        // };
-
-        let (dataset, dataset_id) = self.convert_from_remote_dataset(&config.dataset)?;
-
-=======
 
         let dataset_id = config.dataset.clone();
         let dataset = {
@@ -494,7 +358,6 @@
                 .ok_or(Status::not_found("Dataset not found"))?;
             Arc::clone(&dataset.data)
         };
->>>>>>> 96edd3a6
         let binary_id = config
             .model
             .clone()
@@ -562,9 +425,6 @@
         let client_info = self.sess_manager.get_client_info(token)?;
         let config = request.into_inner();
 
-<<<<<<< HEAD
-        let (dataset, dataset_id) = self.convert_from_remote_dataset(&config.dataset)?;
-=======
         let dataset_id = config.dataset.clone();
         let dataset = {
             let datasets = self.datasets.read().unwrap();
@@ -573,7 +433,6 @@
                 .ok_or(Status::not_found("Dataset not found"))?;
             Arc::clone(&dataset.data)
         };
->>>>>>> 96edd3a6
 
         let module_id = config
             .model
@@ -699,50 +558,12 @@
         }
     }
 
-<<<<<<< HEAD
-    async fn update_dataset(
-        &self,
-        request: Request<UpdateMeta>,
-    ) -> Result<Response<Empty>, Status> {
-        let (identifier, name, description, meta) = (
-            request.get_ref().identifier.clone(),
-            request.get_ref().name.clone(),
-            request.get_ref().description.clone(),
-            request.get_ref().meta.clone(),
-        );
-
-        self.update_dataset(&identifier, name, meta, description)?;
-        Ok(Response::new(Empty {}))
-    }
-
-=======
->>>>>>> 96edd3a6
     async fn send_tensor(
         &self,
         request: Request<Streaming<Chunk>>,
     ) -> Result<Response<Reference>, Status> {
         let res = unstream_data(request.into_inner()).await?;
 
-<<<<<<< HEAD
-        let (tensor, meta) = {
-            let data = res.data.read().unwrap();
-            let data: Tensor = (&*data).try_into().unwrap();
-            let meta = Meta {
-                input_dtype: vec![format!("{:?}", data.kind())],
-                input_shape: data.size(),
-                ..Default::default()
-            };
-            (data, meta)
-        };
-
-        let identifier = self.insert_tensor(tensor);
-        Ok(Response::new(Reference {
-            identifier,
-            name: String::new(),
-            description: String::new(),
-            meta: meta.encode_to_vec(),
-        }))
-=======
         let tensor = {
             let data = res.data.read().unwrap();
             let data: Tensor = (&*data).try_into().map_err(|e| {
@@ -755,7 +576,6 @@
 
         let (_, reference) = self.insert_tensor(Arc::new(Mutex::new(tensor)));
         Ok(Response::new(reference))
->>>>>>> 96edd3a6
     }
 
     async fn modify_tensor(
@@ -774,16 +594,9 @@
 
         *locked_tensor = locked_tensor.to_dtype(get_kind(&dtype)?, true, true);
 
-<<<<<<< HEAD
-        let meta = Meta {
-            input_dtype: vec![format!("{:?}", locked_tensor.kind())],
-            input_shape: locked_tensor.size(),
-            ..Default::default()
-=======
         let meta = TensorMetaData {
             input_dtype: vec![format!("{:?}", locked_tensor.kind())],
             input_shape: locked_tensor.size(),
->>>>>>> 96edd3a6
         };
         Ok(Response::new(Reference {
             identifier: identifier.clone(),
@@ -792,8 +605,6 @@
             meta: meta.encode_to_vec(),
         }))
     }
-<<<<<<< HEAD
-=======
 
     async fn conv_to_dataset(
         &self,
@@ -805,5 +616,4 @@
 
         Ok(Response::new(res))
     }
->>>>>>> 96edd3a6
 }