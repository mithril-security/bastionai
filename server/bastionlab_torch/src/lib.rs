use bastionlab_common::prelude::*;
use bastionlab_common::session::SessionManager;
use bastionlab_common::telemetry::{self, TelemetryEventProps};
use bastionlab_learning::nn::Module;
use bastionlab_learning::{data::Dataset, nn::CheckPoint};
use prost::Message;
use ring::digest;
use std::time::Instant;
use tch::Tensor;
use tokio_stream::wrappers::ReceiverStream;
use tonic::{Request, Response, Status, Streaming};
use uuid::Uuid;

pub mod torch_proto {
    tonic::include_proto!("bastionlab_torch");
}
use torch_proto::torch_service_server::TorchService;
use torch_proto::{
    Chunk, Devices, Empty, Meta, Metric, Optimizers, Reference, References, TestConfig,
    TrainConfig, UpdateMeta, UpdateTensor,
};

pub mod storage;
use storage::Artifact;

mod utils;
use utils::*;

mod learning;
use learning::*;

mod serialization;
use serialization::*;

use bastionlab_learning::serialization::{BinaryModule, SizedObjectsBytes};

/// The server's state
#[derive(Clone)]
pub struct BastionLabTorch {
    binaries: Arc<RwLock<HashMap<String, Artifact<BinaryModule>>>>,
    checkpoints: Arc<RwLock<HashMap<String, Artifact<CheckPoint>>>>,
    pub datasets: Arc<RwLock<HashMap<String, Artifact<Dataset>>>>,
    runs: Arc<RwLock<HashMap<Uuid, Arc<RwLock<Run>>>>>,
    sess_manager: Arc<SessionManager>,
    tensors: Arc<RwLock<HashMap<String, Mutex<Tensor>>>>,
}

impl BastionLabTorch {
    pub fn new(sess_manager: Arc<SessionManager>) -> Self {
        BastionLabTorch {
            binaries: Arc::new(RwLock::new(HashMap::new())),
            checkpoints: Arc::new(RwLock::new(HashMap::new())),
            datasets: Arc::new(RwLock::new(HashMap::new())),
            runs: Arc::new(RwLock::new(HashMap::new())),
            tensors: Arc::new(RwLock::new(HashMap::new())),
            sess_manager,
        }
    }

    pub fn insert_dataset(
        &self,
        identifier: &str,
        dataset: Artifact<Dataset>,
    ) -> Result<(String, String, String, Vec<u8>), Status> {
        let identifier = identifier.to_string();
        let name = dataset.name.clone();
        let description = dataset.description.clone();
        let meta = dataset.meta.clone();

        self.datasets
            .write()
            .unwrap()
            .insert(identifier.clone(), dataset);
        info!(
            "Successfully inserted dataset {} in server",
            identifier.clone()
        );

        Ok((identifier.clone(), name, description, meta))
    }

    pub fn insert_tensor(&self, tensor: Tensor) -> String {
        let identifier = Uuid::new_v4();
        self.tensors
            .write()
            .unwrap()
            .insert(identifier.to_string(), Mutex::new(tensor));

        info!("Successfully inserted tensor {}", identifier);
        identifier.to_string()
    }

    fn get_tensor(&self, identifier: &str) -> Result<Tensor, Status> {
        let tensors = self.tensors.read().unwrap();
        let tensor = tensors
            .get(identifier)
            .ok_or(Status::aborted("Could not find tensor on BastionLab Torch"))?;

        let tensor = tensor.lock().unwrap();

        let tensor = { tensor.data() };
        Ok(tensor)
    }

    pub fn update_dataset(
        &self,
        identifier: &str,
        name: Option<String>,
        meta: Option<Meta>,
        description: Option<String>,
    ) -> Result<(), Status> {
        let mut datasets = self.datasets.write().unwrap();

        let dataset = datasets.get_mut(identifier);
        match dataset {
            Some(v) => {
                if let Some(name) = name {
                    v.name = name;
                }
                if let Some(meta) = meta {
                    v.meta = meta.encode_to_vec();
                }
                if let Some(description) = description {
                    v.description = description;
                }
                Ok(())
            }
            None => {
                return Err(Status::aborted("Dataset not found!"));
            }
        }
    }

    fn convert_from_remote_dataset(
        &self,
        serialized_dataset: &str,
    ) -> Result<(Arc<RwLock<Dataset>>, String), Status> {
        let dataset: RemoteDataset = serde_json::from_str(&serialized_dataset).map_err(|e| {
            Status::invalid_argument(format!("Could not deserialize RemoteDataset: {}", e))
        })?;

        let hash =
            hex::encode(digest::digest(&digest::SHA256, serialized_dataset.as_bytes()).as_ref());

        let mut samples_inputs = vec![];

        for input in dataset.inputs {
            samples_inputs.push(Mutex::new(self.get_tensor(&input.identifier)?));
        }

        let label = Mutex::new(self.get_tensor(&dataset.labels.identifier)?);
        let limit = dataset.privacy_limit;

        let data = Dataset::new(samples_inputs, label, limit);

        Ok((Arc::new(RwLock::new(data)), hash))
    }
}

#[tonic::async_trait]
impl TorchService for BastionLabTorch {
    type FetchDatasetStream = ReceiverStream<Result<Chunk, Status>>;
    type FetchModuleStream = ReceiverStream<Result<Chunk, Status>>;

    async fn send_dataset(
        &self,
        request: Request<Streaming<Chunk>>,
    ) -> Result<Response<Reference>, Status> {
        let token = self.sess_manager.verify_request(&request)?;
        let client_info = self.sess_manager.get_client_info(token)?;
        let start_time = Instant::now();

        let artifact: Artifact<SizedObjectsBytes> = unstream_data(request.into_inner()).await?;

        let (dataset_hash, dataset_size) = {
            let lock = artifact.data.read().unwrap();
            let data = lock.get();
            let hash = hex::encode(digest::digest(&digest::SHA256, &data).as_ref());
            (hash, data.len())
        };

        let dataset: Artifact<Dataset> = tcherror_to_status((artifact).deserialize())?;
        let (_, name, description, meta) = self.insert_dataset(&dataset_hash, dataset)?;

        let elapsed = start_time.elapsed();
        info!("Upload Dataset successful in {}ms", elapsed.as_millis());

        telemetry::add_event(
            TelemetryEventProps::SendDataset {
                dataset_name: Some(name.clone()),
                dataset_size,
                time_taken: elapsed.as_millis() as f64,
                dataset_hash: Some(dataset_hash.clone()),
            },
            Some(client_info),
        );
        Ok(Response::new(Reference {
            identifier: format!("{}", dataset_hash),
            name,
            description,
            meta,
        }))
    }

    async fn send_model(
        &self,
        request: Request<Streaming<Chunk>>,
    ) -> Result<Response<Reference>, Status> {
        let start_time = Instant::now();

        let token = self.sess_manager.verify_request(&request)?;
        let client_info = self.sess_manager.get_client_info(token)?;
        let artifact: Artifact<SizedObjectsBytes> = unstream_data(request.into_inner()).await?;

        let (model_hash, model_size) = {
            let lock = artifact.data.read().unwrap();
            let data = lock.get();
            let hash = hex::encode(digest::digest(&digest::SHA256, &data).as_ref());
            (hash, data.len())
        };

        let binary = tcherror_to_status(artifact.deserialize())?;

        let name = binary.name.clone();
        let description = binary.description.clone();
        let meta = binary.meta.clone();

        self.binaries
            .write()
            .unwrap()
            .insert(model_hash.clone(), binary);
        let elapsed = start_time.elapsed();

        info!("Upload Model successful in {}ms", elapsed.as_millis());

        telemetry::add_event(
            TelemetryEventProps::SendModel {
                model_name: Some(name.clone()),
                model_hash: Some(model_hash.clone()),
                model_size,
                time_taken: elapsed.as_millis() as f64,
            },
            Some(client_info),
        );
        Ok(Response::new(Reference {
            identifier: format!("{}", model_hash),
            name,
            description,
            meta,
        }))
    }

    async fn fetch_dataset(
        &self,
        request: Request<Reference>,
    ) -> Result<Response<Self::FetchDatasetStream>, Status> {
        let identifier = request.into_inner().identifier;
        let serialized = {
            let datasets = self.datasets.read().unwrap();
            let artifact = datasets
                .get(&identifier)
                .ok_or_else(|| Status::not_found("Dataset not found"))?;
            tcherror_to_status(artifact.serialize())?
        };

        Ok(stream_data(serialized, 4_194_285, "Dataset".to_string()).await)
    }

    async fn fetch_module(
        &self,
        request: Request<Reference>,
    ) -> Result<Response<Self::FetchModuleStream>, Status> {
        let token = self.sess_manager.verify_request(&request)?;
        let client_info = self.sess_manager.get_client_info(token)?;
        let identifier = request.into_inner().identifier;

        let serialized = {
            let checkpoints = self.checkpoints.read().unwrap();

            let checkpoint = checkpoints.get(&identifier);
            match checkpoint {
                Some(chkpt) => {
                    let artifact = chkpt;
                    let checkpoints = &artifact.data.read().unwrap().data;
                    let last_chkpt = &checkpoints[checkpoints.len() - 1];

                    let mut chkpt_bytes = SizedObjectsBytes::new();
                    chkpt_bytes.append_back(last_chkpt.clone());

                    Artifact {
                        data: Arc::new(RwLock::new(chkpt_bytes)),
                        name: artifact.name.clone(),
                        client_info: Some(client_info),
                        secret: artifact.secret.clone(),
                        description: artifact.description.clone(),
                        meta: artifact.meta.clone(),
                    }
                }
                None => {
                    let binaries = self.binaries.read().unwrap();
                    let binary = binaries
                        .get(&identifier)
                        .ok_or_else(|| Status::not_found("Module not found!"))?;
                    let module: Module = (&*binary.data.read().unwrap()).try_into().unwrap();
                    let module = Artifact {
                        data: Arc::new(RwLock::new(module)),
                        name: binary.name.clone(),
                        client_info: Some(client_info),
                        secret: binary.secret.clone(),
                        description: binary.description.clone(),
                        meta: binary.meta.clone(),
                    };
                    tcherror_to_status(module.serialize())?
                }
            }
        };

        Ok(stream_data(serialized, 4_194_285, "Model".to_string()).await)
    }

    async fn delete_dataset(&self, request: Request<Reference>) -> Result<Response<Empty>, Status> {
        let identifier = request.into_inner().identifier;
        self.datasets.write().unwrap().remove(&identifier);
        Ok(Response::new(Empty {}))
    }

    async fn delete_module(&self, request: Request<Reference>) -> Result<Response<Empty>, Status> {
        let identifier = request.into_inner().identifier;
        self.binaries.write().unwrap().remove(&identifier);
        self.checkpoints.write().unwrap().remove(&identifier);
        Ok(Response::new(Empty {}))
    }

    async fn train(&self, request: Request<TrainConfig>) -> Result<Response<Reference>, Status> {
        let token = self.sess_manager.verify_request(&request)?;
        let client_info = self.sess_manager.get_client_info(token)?;
        let config = request.into_inner();
<<<<<<< HEAD
        // let d = RemoteDataset {
        //     inputs: vec![RemoteTensor {
        //         identifier: "".to_string(),
        //     }],
        //     label: RemoteTensor {
        //         identifier: "".to_string(),
        //     },
        //     nb_samples: 1,
        //     privacy_limit: -1.0,
        // };

        let (dataset, dataset_id) = self.convert_from_remote_dataset(&config.dataset)?;

=======
        let dataset_id = config
            .dataset
            .clone()
            .ok_or_else(|| Status::invalid_argument("Invalid dataset reference"))?
            .identifier;
>>>>>>> 86c2fbf1
        let binary_id = config
            .model
            .clone()
            .ok_or_else(|| Status::invalid_argument("Invalid module reference"))?
            .identifier;
        let device = parse_device(&config.device)?;

        let (binary, chkpt) = {
            let binaries = self.binaries.read().unwrap();
            let binary: &Artifact<BinaryModule> = binaries
                .get(&binary_id)
                .ok_or_else(|| Status::not_found("Module binary not found"))?;
            let mut checkpoints = self.checkpoints.write().unwrap();
            let chkpt = if config.resume {
                let chkpt = checkpoints
                    .get(&binary_id)
                    .ok_or_else(|| Status::not_found("CheckPoint not found!"))?;
                chkpt
            } else {
                let chkpt = Artifact {
                    data: Arc::new(RwLock::new(CheckPoint::new(config.eps >= 0.0))),
                    name: binary.name.clone(),
                    client_info: Some(client_info.clone()),
                    secret: binary.secret.clone(),
                    description: binary.description.clone(),
                    meta: binary.meta.clone(),
                };
                checkpoints.insert(binary_id.clone(), chkpt);
                let chkpt = checkpoints
                    .get(&binary_id)
                    .ok_or_else(|| Status::not_found("Module binary not found"))?;
                chkpt
            };
            (Arc::clone(&binary.data), Arc::clone(&chkpt.data))
        };
<<<<<<< HEAD
=======
        let dataset = {
            let datasets = self.datasets.read().unwrap();
            let dataset = datasets
                .get(&dataset_id)
                .ok_or_else(|| Status::not_found("Dataset not found"))?;
            Arc::clone(&dataset.data)
        };
>>>>>>> 86c2fbf1

        let identifier = Uuid::new_v4();
        self.runs
            .write()
            .unwrap()
            .insert(identifier, Arc::new(RwLock::new(Run::Pending)));
        let run = Arc::clone(self.runs.read().unwrap().get(&identifier).unwrap());
        module_train(
            binary,
            dataset,
            run,
            config,
            device,
            binary_id,
            dataset_id,
            Some(client_info),
            chkpt,
        );
        Ok(Response::new(Reference {
            identifier: format!("{}", identifier),
            name: format!("Run #{}", identifier),
            description: String::from(""),
            meta: Vec::new(),
        }))
    }

    async fn test(&self, request: Request<TestConfig>) -> Result<Response<Reference>, Status> {
        let token = self.sess_manager.verify_request(&request)?;
        let client_info = self.sess_manager.get_client_info(token)?;
        let config = request.into_inner();
<<<<<<< HEAD

        let (dataset, dataset_id) = self.convert_from_remote_dataset(&config.dataset)?;

=======
        let dataset_id = config
            .dataset
            .clone()
            .ok_or_else(|| Status::invalid_argument("Invalid dataset reference"))?
            .identifier;
>>>>>>> 86c2fbf1
        let module_id = config
            .model
            .clone()
            .ok_or_else(|| Status::invalid_argument("Invalid dataset reference"))?
            .identifier;
        let device = parse_device(&config.device)?;
        let (module, binary) = {
            let chkpts_store = self.checkpoints.read().unwrap();
            let artifact = chkpts_store
                .get(&module_id)
                .ok_or_else(|| Status::not_found("Module not found"))?;
            let binaries = self.binaries.read().unwrap();
            let binary = binaries.get(&module_id).unwrap();

            (Arc::clone(&artifact.data), Arc::clone(&binary.data))
        };

<<<<<<< HEAD
=======
        let dataset = {
            let datasets = self.datasets.read().unwrap();
            let dataset = datasets
                .get(&dataset_id)
                .ok_or_else(|| Status::not_found("Dataset not found"))?;
            Arc::clone(&dataset.data)
        };

>>>>>>> 86c2fbf1
        let identifier = Uuid::new_v4();
        self.runs
            .write()
            .unwrap()
            .insert(identifier, Arc::new(RwLock::new(Run::Pending)));
        let run = Arc::clone(self.runs.read().unwrap().get(&identifier).unwrap());
        module_test(
            module,
            binary,
            dataset,
            run,
            config,
            device,
            module_id,
            dataset_id,
            Some(client_info),
        );
        Ok(Response::new(Reference {
            identifier: format!("{}", identifier),
            name: format!("Run #{}", identifier),
            description: String::from(""),
            meta: Vec::new(),
        }))
    }

    async fn available_models(
        &self,
        _request: Request<Empty>,
    ) -> Result<Response<References>, Status> {
        let list = self
            .binaries
            .read()
            .unwrap()
            .iter()
            .map(|(k, v)| Reference {
                identifier: format!("{}", k),
                name: v.name.clone(),
                description: v.description.clone(),
                meta: v.meta.clone(),
            })
            .collect();

        Ok(Response::new(References { list }))
    }

    async fn available_datasets(
        &self,
        _request: Request<Empty>,
    ) -> Result<Response<References>, Status> {
        let list = self
            .datasets
            .read()
            .unwrap()
            .iter()
            .map(|(k, v)| Reference {
                identifier: format!("{}", k),
                name: v.name.clone(),
                description: v.description.clone(),
                meta: v.meta.clone(),
            })
            .collect();

        Ok(Response::new(References { list }))
    }

    async fn available_devices(
        &self,
        _request: Request<Empty>,
    ) -> Result<Response<Devices>, Status> {
        let mut list = vec![String::from("cpu")];
        if tch::Cuda::is_available() {
            list.push(String::from("gpu"));
            for index in 0..tch::Cuda::device_count() {
                list.push(format!("cuda:{}", index));
            }
        }

        Ok(Response::new(Devices { list }))
    }

    async fn available_optimizers(
        &self,
        _request: Request<Empty>,
    ) -> Result<Response<Optimizers>, Status> {
        let list = vec!["SGD", "Adam"].iter().map(|v| v.to_string()).collect();
        Ok(Response::new(Optimizers { list }))
    }

    async fn get_metric(&self, request: Request<Reference>) -> Result<Response<Metric>, Status> {
        let identifier = Uuid::parse_str(&request.into_inner().identifier)
            .map_err(|_| Status::invalid_argument("Invalid run reference"))?;

        match &*self
            .runs
            .read()
            .unwrap()
            .get(&identifier)
            .unwrap()
            .read()
            .unwrap()
        {
            Run::Pending => Err(Status::out_of_range("Run has not started.")),
            Run::Ok(m) => Ok(Response::new(m.clone())),
            Run::Error(e) => Err(Status::internal(e.message())),
        }
    }

    async fn update_dataset(
        &self,
        request: Request<UpdateMeta>,
    ) -> Result<Response<Empty>, Status> {
        let (identifier, name, description, meta) = (
            request.get_ref().identifier.clone(),
            request.get_ref().name.clone(),
            request.get_ref().description.clone(),
            request.get_ref().meta.clone(),
        );

        self.update_dataset(&identifier, name, meta, description)?;
        Ok(Response::new(Empty {}))
    }

    async fn send_tensor(
        &self,
        request: Request<Streaming<Chunk>>,
    ) -> Result<Response<Reference>, Status> {
        let res = unstream_data(request.into_inner()).await?;

        let (tensor, meta) = {
            let data = res.data.read().unwrap();
            let data: Tensor = (&*data).try_into().unwrap();
            let meta = Meta {
                input_dtype: vec![format!("{:?}", data.kind())],
                input_shape: data.size(),
                ..Default::default()
            };
            (data, meta)
        };

        let identifier = self.insert_tensor(tensor);
        Ok(Response::new(Reference {
            identifier,
            name: String::new(),
            description: String::new(),
            meta: meta.encode_to_vec(),
        }))
    }

    async fn modify_tensor(
        &self,
        request: Request<UpdateTensor>,
    ) -> Result<Response<Reference>, Status> {
        let mut tensors = self.tensors.write().unwrap();

        let (identifier, dtype) = (&request.get_ref().identifier, &request.get_ref().dtype);

        let tensor = tensors
            .get_mut(identifier)
            .ok_or(Status::not_found("Could not find tensor"))?;

        let mut locked_tensor = tensor.lock().unwrap();

        *locked_tensor = locked_tensor.to_dtype(get_kind(&dtype)?, true, true);

        let meta = Meta {
            input_dtype: vec![format!("{:?}", locked_tensor.kind())],
            input_shape: locked_tensor.size(),
            ..Default::default()
        };
        Ok(Response::new(Reference {
            identifier: identifier.clone(),
            name: String::new(),
            description: String::new(),
            meta: meta.encode_to_vec(),
        }))
    }
}<|MERGE_RESOLUTION|>--- conflicted
+++ resolved
@@ -335,27 +335,9 @@
         let token = self.sess_manager.verify_request(&request)?;
         let client_info = self.sess_manager.get_client_info(token)?;
         let config = request.into_inner();
-<<<<<<< HEAD
-        // let d = RemoteDataset {
-        //     inputs: vec![RemoteTensor {
-        //         identifier: "".to_string(),
-        //     }],
-        //     label: RemoteTensor {
-        //         identifier: "".to_string(),
-        //     },
-        //     nb_samples: 1,
-        //     privacy_limit: -1.0,
-        // };
 
         let (dataset, dataset_id) = self.convert_from_remote_dataset(&config.dataset)?;
 
-=======
-        let dataset_id = config
-            .dataset
-            .clone()
-            .ok_or_else(|| Status::invalid_argument("Invalid dataset reference"))?
-            .identifier;
->>>>>>> 86c2fbf1
         let binary_id = config
             .model
             .clone()
@@ -391,16 +373,6 @@
             };
             (Arc::clone(&binary.data), Arc::clone(&chkpt.data))
         };
-<<<<<<< HEAD
-=======
-        let dataset = {
-            let datasets = self.datasets.read().unwrap();
-            let dataset = datasets
-                .get(&dataset_id)
-                .ok_or_else(|| Status::not_found("Dataset not found"))?;
-            Arc::clone(&dataset.data)
-        };
->>>>>>> 86c2fbf1
 
         let identifier = Uuid::new_v4();
         self.runs
@@ -431,17 +403,10 @@
         let token = self.sess_manager.verify_request(&request)?;
         let client_info = self.sess_manager.get_client_info(token)?;
         let config = request.into_inner();
-<<<<<<< HEAD
 
         let (dataset, dataset_id) = self.convert_from_remote_dataset(&config.dataset)?;
 
-=======
-        let dataset_id = config
-            .dataset
-            .clone()
-            .ok_or_else(|| Status::invalid_argument("Invalid dataset reference"))?
-            .identifier;
->>>>>>> 86c2fbf1
+
         let module_id = config
             .model
             .clone()
@@ -459,17 +424,6 @@
             (Arc::clone(&artifact.data), Arc::clone(&binary.data))
         };
 
-<<<<<<< HEAD
-=======
-        let dataset = {
-            let datasets = self.datasets.read().unwrap();
-            let dataset = datasets
-                .get(&dataset_id)
-                .ok_or_else(|| Status::not_found("Dataset not found"))?;
-            Arc::clone(&dataset.data)
-        };
-
->>>>>>> 86c2fbf1
         let identifier = Uuid::new_v4();
         self.runs
             .write()
