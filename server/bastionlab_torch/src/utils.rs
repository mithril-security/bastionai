--- conflicted
+++ resolved
@@ -1,11 +1,6 @@
-<<<<<<< HEAD
-use serde::{Deserialize, Serialize};
-use tch::{Kind, TchError};
-=======
 use bastionlab_common::session_proto::TensorMetaData;
 use serde::{Deserialize, Serialize};
 use tch::{Kind, TchError, Tensor};
->>>>>>> 96edd3a6
 use tonic::Status;
 
 use crate::torch_proto::RemoteDatasetReference;
@@ -24,12 +19,6 @@
 pub struct RemoteDataset {
     pub inputs: Vec<RemoteTensor>,
     pub labels: RemoteTensor,
-<<<<<<< HEAD
-    pub nb_samples: usize,
-    pub privacy_limit: f64,
-}
-
-=======
     pub privacy_limit: f64,
 }
 
@@ -55,7 +44,6 @@
     }
 }
 
->>>>>>> 96edd3a6
 pub fn get_kind(kind: &str) -> Result<Kind, Status> {
     match kind {
         "Uint8" => Ok(Kind::Uint8),
@@ -83,8 +71,6 @@
             )));
         }
     }
-<<<<<<< HEAD
-=======
 }
 
 pub fn create_tensor_meta(tensor: &Tensor) -> TensorMetaData {
@@ -92,5 +78,4 @@
         input_dtype: vec![format!("{:?}", tensor.kind())],
         input_shape: tensor.size(),
     }
->>>>>>> 96edd3a6
 }