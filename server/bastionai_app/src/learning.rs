use super::ClientInfo;
use crate::access_control::Rule;
use crate::remote_torch::{train_request, MetricResponse, TestRequest, TrainRequest};
use crate::telemetry::{self, TelemetryEventProps};
use crate::utils::tcherror_to_status;
use crate::CheckPoint;
use bastionai_learning::data::privacy_guard::PrivacyBudget;
use bastionai_learning::data::Dataset;
use bastionai_learning::nn::{Forward, LossType, Module, Parameters};
use bastionai_learning::optim::{Adam, Optimizer, OptimizerStateType, SGD};
use bastionai_learning::procedures::{self, Tester, Trainer};
use bastionai_learning::serialization::BinaryModule;

use log::info;
use std::io::Cursor;
use std::sync::{Arc, RwLock};
use std::time::{Instant, SystemTime, UNIX_EPOCH};
use tch::{Device, TchError, Tensor};
use tonic::Status;

#[derive(Debug)]
pub enum RunStatus {
    Ok(MetricResponse),
    Error(Status),
    Pending,
}

#[derive(Debug)]
pub struct Run {
    pub(crate) status: RunStatus,
    pub(crate) license: Rule,
}

/// Returns a metric by name from config and computes per step privacy budget for metrics
fn build_shared_context(
    metric: &str,
    metric_eps: f32,
    batch_size: i32,
    dataset_size: usize,
    nb_epochs: i32,
) -> Result<(procedures::Metric, PrivacyBudget), TchError> {
    let total_nb_batches = dataset_size as i32 / batch_size * nb_epochs;
    let metric = procedures::Metric::try_from_name(metric)?;
    let metric_budget = if metric_eps < 0.0 {
        PrivacyBudget::NotPrivate
    } else {
        PrivacyBudget::Private(metric_eps / total_nb_batches as f32)
    };

    Ok((metric, metric_budget))
}

/// Returns a forward pass, a metric and a metric budget from config.
fn build_test_context<'a>(
    module: &'a mut Module,
    dataset: &Dataset,
<<<<<<< HEAD
    config: TestConfig,
    private: bool,
) -> Result<
    (
        Forward<'a>,
        procedures::Metric,
        PrivacyBudget,
        Parameters<'a>,
    ),
    TchError,
> {
    let (forward, params) = if private {
        module.private_parameters(0.0, 0.0, LossType::Sum)
    } else {
        module.parameters()
    };
=======
    config: &TestRequest,
) -> Result<(Forward<'a>, procedures::Metric, PrivacyBudget), TchError> {
    let forward = module.forward_fn();
>>>>>>> 2153bf59
    let (metric, metric_budget) = build_shared_context(
        &config.metric,
        config.metric_eps,
        config.batch_size,
        dataset.len(),
        1,
    )?;

    Ok((forward, metric, metric_budget, params))
}

/// Returns a forward pass, an optimizer, a metric and a metric budget from config.
fn build_train_context<'a>(
    module: &'a mut Module,
    dataset: &Dataset,
<<<<<<< HEAD
    config: TrainConfig,
    optimizer_state: &Option<OptimizerStateType>,
    weights: &[u8],
=======
    config: &TrainRequest,
>>>>>>> 2153bf59
) -> Result<
    (
        Forward<'a>,
        Box<dyn Optimizer + 'a>,
        procedures::Metric,
        PrivacyBudget,
    ),
    TchError,
> {
    let q = config.batch_size as f32 / dataset.len() as f32;
    let t = config.epochs as f32 / q;
    let (forward, parameters) = if config.eps < 0.0 {
        module.parameters()
    } else {
        module.private_parameters(
            config.eps / (q * t.sqrt()),
            config.max_grad_norm,
            LossType::Mean(config.batch_size as i64),
        )
    };

    let optimizer = match config
        .clone()
        .optimizer
        .ok_or(TchError::FileFormat(String::from("Invalid optimizer")))?
    {
        train_request::Optimizer::Sgd(train_request::Sgd {
            learning_rate,
            weight_decay,
            momentum,
            dampening,
            nesterov,
<<<<<<< HEAD
        }) => {
            if config.resume && optimizer_state.is_some() {
                Box::new(SGD::load_from_checkpoint(
                    optimizer_state,
                    weights,
                    learning_rate as f64,
                    parameters,
                )?) as Box<dyn Optimizer + 'a>
            } else {
                Box::new(
                    SGD::new(parameters, learning_rate as f64)
                        .weight_decay(weight_decay as f64)
                        .momentum(momentum as f64)
                        .dampening(dampening as f64)
                        .nesterov(nesterov),
                ) as Box<dyn Optimizer + 'a>
            }
        }
        train_config::Optimizer::Adam(train_config::Adam {
=======
        }) => Box::new(
            SGD::new(parameters, learning_rate as f64)
                .weight_decay(weight_decay as f64)
                .momentum(momentum as f64)
                .dampening(dampening as f64)
                .nesterov(nesterov),
        ) as Box<dyn Optimizer + 'a>,
        train_request::Optimizer::Adam(train_request::Adam {
>>>>>>> 2153bf59
            learning_rate,
            beta_1,
            beta_2,
            epsilon,
            weight_decay,
            amsgrad,
        }) => {
            if config.resume {
                Box::new(
                    Adam::new(parameters, learning_rate as f64)
                        .beta_1(beta_1 as f64)
                        .beta_2(beta_2 as f64)
                        .epsilon(epsilon as f64)
                        .weight_decay(weight_decay as f64)
                        .amsgrad(amsgrad),
                ) as Box<dyn Optimizer + 'a>
            } else {
                Box::new(
                    Adam::new(parameters, learning_rate as f64)
                        .beta_1(beta_1 as f64)
                        .beta_2(beta_2 as f64)
                        .epsilon(epsilon as f64)
                        .weight_decay(weight_decay as f64)
                        .amsgrad(amsgrad),
                ) as Box<dyn Optimizer + 'a>
            }
        }
    };

    let (metric, metric_budget) = build_shared_context(
        &config.metric,
        config.metric_eps,
        config.batch_size,
        dataset.len(),
        config.epochs,
    )?;

    Ok((forward, optimizer, metric, metric_budget))
}

/// Trains `module` on `dataset` outputing metrics to `run` with given `config` on `device`.
pub fn module_train(
    binary: Arc<RwLock<BinaryModule>>,
    dataset: Arc<RwLock<Dataset>>,
    run: Arc<RwLock<Run>>,
    config: TrainRequest,
    device: Device,
    client_info: Option<ClientInfo>,
    chkpt: Arc<RwLock<CheckPoint>>,
) {
    tokio::spawn(async move {
        let epochs = config.epochs;
        let batch_size = config.batch_size;
        let per_epoch_checkpoint = config.per_n_epochs_checkpoint;
        let per_n_step_checkpoint = config.per_n_steps_checkpoint;
        let binary = binary.read().unwrap();
        let dataset = dataset.read().unwrap();

        let mut chkpt_guard = chkpt.write().unwrap();

        let (optimizer_state, weights) = chkpt_guard.get_chkpt();
        let mut module: Module = (&*binary).try_into().unwrap();
        module.set_device(device);
<<<<<<< HEAD
        match tcherror_to_status(build_train_context(
            &mut module,
            &dataset,
            config,
            &optimizer_state,
            weights,
        )) {
=======
        match tcherror_to_status(build_train_context(&mut module, &dataset, &config)) {
>>>>>>> 2153bf59
            Ok((forward, optimizer, metric, metric_budget)) => {
                let trainer = Trainer::new(
                    forward,
                    &dataset,
                    optimizer,
                    metric,
                    metric_budget,
                    device,
                    epochs as usize,
                    batch_size as usize,
                    &mut chkpt_guard,
                    per_epoch_checkpoint,
                    per_n_step_checkpoint,
                );
                let nb_epochs = trainer.nb_epochs() as i32;
                let nb_batches = trainer.nb_batches() as i32;

                let model_hash = hex::encode(config.model.clone());
                let dataset_hash = hex::encode(config.dataset.clone());

                let start_time = Instant::now();
                telemetry::add_event(
                    TelemetryEventProps::TrainerLog {
                        log_type: Some("start_training".to_string()),
                        model_hash: Some(model_hash.clone()),
                        dataset_hash: Some(dataset_hash.clone()),
                        time: SystemTime::now()
                            .duration_since(UNIX_EPOCH)
                            .unwrap()
                            .as_millis(),
                    },
                    client_info.clone(),
                );
                for res in trainer {
                    match tcherror_to_status(res.map(|(epoch, batch, value, std)| MetricResponse {
                        epoch,
                        batch,
                        value,
                        nb_epochs,
                        nb_batches,
                        uncertainty: 2.0 * std,
                    })) {
                        Ok(m) => run.write().unwrap().status = RunStatus::Ok(m),
                        Err(e) => {
                            run.write().unwrap().status = RunStatus::Error(e);
                            break;
                        }
                    }
                }
                telemetry::add_event(
                    TelemetryEventProps::TrainerLog {
                        log_type: Some("end_training".to_string()),
                        model_hash: Some(model_hash),
                        dataset_hash: Some(dataset_hash),
                        time: SystemTime::now()
                            .duration_since(UNIX_EPOCH)
                            .unwrap()
                            .as_millis(),
                    },
                    client_info,
                );
                match &run.read().unwrap().status {
                    RunStatus::Ok(_) => info!(
                    target: "BastionAI",
                                "Model trained successfully in {}ms",
                                start_time.elapsed().as_millis()
                            ),
                    RunStatus::Error(e) => info!(
                    target: "BastionAI",
                                "Model training failed in {}ms: {}",
                                start_time.elapsed().as_millis(),
                                e
                            ),
                    _ => info!(
                    target: "BastionAI",
                                "Model training failed in {}ms",
                                start_time.elapsed().as_millis()
                            ),
                }
            }
            Err(e) => run.write().unwrap().status = RunStatus::Error(e),
        };
    });
}

/// Tests `module` on `dataset` outputing metrics to `run` with given `config` on `device`.
pub fn module_test(
    chkpt: Arc<RwLock<CheckPoint>>,
    binary: Arc<RwLock<BinaryModule>>,
    dataset: Arc<RwLock<Dataset>>,
    run: Arc<RwLock<Run>>,
    config: TestRequest,
    device: Device,
    client_info: Option<ClientInfo>,
) {
    tokio::spawn(async move {
        let dataset = dataset.read().unwrap();
        let batch_size = config.batch_size as usize;
<<<<<<< HEAD
        let chkpt = &chkpt.read().unwrap();
        let chkpts_data = &chkpt.data;
        let last_chkpt = &chkpts_data[chkpts_data.len() - 1];

        let loaded_chkpt = Tensor::load_multi_from_stream(Cursor::new(last_chkpt)).unwrap(); // Fix later with more detailed errors.

        let mut module: Module = (&*binary.read().unwrap()).try_into().unwrap(); // Fix later with more detailed errors.

        match tcherror_to_status(build_test_context(
            &mut module,
            &dataset,
            config,
            chkpt.private,
        )) {
            Ok((forward, metric, metric_budget, mut params)) => {
                params.override_parameters(loaded_chkpt).unwrap(); // Fix later with more detailed errors.
=======
        module.set_device(device);
        match tcherror_to_status(build_test_context(&module, &dataset, &config)) {
            Ok((forward, metric, metric_budget)) => {
>>>>>>> 2153bf59
                let tester =
                    Tester::new(forward, &dataset, metric, metric_budget, device, batch_size);
                let nb_batches = tester.nb_batches() as i32;

                let model_hash = hex::encode(config.model.clone());
                let dataset_hash = hex::encode(config.dataset.clone());

                let start_time = Instant::now();
                telemetry::add_event(
                    TelemetryEventProps::TrainerLog {
                        log_type: Some("start_testing".to_string()),
                        model_hash: Some(model_hash.clone()),
                        dataset_hash: Some(dataset_hash.clone()),
                        time: SystemTime::now()
                            .duration_since(UNIX_EPOCH)
                            .unwrap()
                            .as_millis(),
                    },
                    client_info.clone(),
                );
                for res in tester {
                    match tcherror_to_status(res.map(|(batch, value, std)| MetricResponse {
                        epoch: 0,
                        batch,
                        value,
                        nb_epochs: 1,
                        nb_batches,
                        uncertainty: 2.0 * std,
                    })) {
                        Ok(m) => run.write().unwrap().status = RunStatus::Ok(m),
                        Err(e) => {
                            run.write().unwrap().status = RunStatus::Error(e);
                            break;
                        },
                    };
                }
                telemetry::add_event(
                    TelemetryEventProps::TrainerLog {
                        log_type: Some("end_testing".to_string()),
                        model_hash: Some(model_hash),
                        dataset_hash: Some(dataset_hash),
                        time: SystemTime::now()
                            .duration_since(UNIX_EPOCH)
                            .unwrap()
                            .as_millis(),
                    },
                    client_info,
                );
                info!(
                target: "BastionAI",
                            "Model tested successfully in {}ms",
                            start_time.elapsed().as_millis()
                        );
            }
            Err(e) => run.write().unwrap().status = RunStatus::Error(e),
        }
    });
}<|MERGE_RESOLUTION|>--- conflicted
+++ resolved
@@ -1,5 +1,4 @@
 use super::ClientInfo;
-use crate::access_control::Rule;
 use crate::remote_torch::{train_request, MetricResponse, TestRequest, TrainRequest};
 use crate::telemetry::{self, TelemetryEventProps};
 use crate::utils::tcherror_to_status;
@@ -19,6 +18,15 @@
 use tonic::Status;
 
 #[derive(Debug)]
+pub struct LogEntry {
+    epoch: usize,
+    batch: usize,
+    metric: f32,
+    uncertainty: f32,
+    checkpoint: Option<[u8; 32]>,
+}
+
+#[derive(Debug)]
 pub enum RunStatus {
     Ok(MetricResponse),
     Error(Status),
@@ -26,9 +34,26 @@
 }
 
 #[derive(Debug)]
+pub enum RunConfig {
+    Train(TrainRequest),
+    Test(TestRequest),
+}
+
+#[derive(Debug)]
 pub struct Run {
     pub(crate) status: RunStatus,
-    pub(crate) license: Rule,
+    config: RunConfig,
+    log: Vec<LogEntry>,
+}
+
+impl Run {
+    pub fn new(config: RunConfig) -> Run {
+        Run {
+            status: RunStatus::Pending,
+            config,
+            log: Vec::new(),
+        }
+    }
 }
 
 /// Returns a metric by name from config and computes per step privacy budget for metrics
@@ -54,8 +79,7 @@
 fn build_test_context<'a>(
     module: &'a mut Module,
     dataset: &Dataset,
-<<<<<<< HEAD
-    config: TestConfig,
+    config: &TestRequest,
     private: bool,
 ) -> Result<
     (
@@ -71,11 +95,6 @@
     } else {
         module.parameters()
     };
-=======
-    config: &TestRequest,
-) -> Result<(Forward<'a>, procedures::Metric, PrivacyBudget), TchError> {
-    let forward = module.forward_fn();
->>>>>>> 2153bf59
     let (metric, metric_budget) = build_shared_context(
         &config.metric,
         config.metric_eps,
@@ -91,13 +110,9 @@
 fn build_train_context<'a>(
     module: &'a mut Module,
     dataset: &Dataset,
-<<<<<<< HEAD
-    config: TrainConfig,
+    config: &TrainRequest,
     optimizer_state: &Option<OptimizerStateType>,
     weights: &[u8],
-=======
-    config: &TrainRequest,
->>>>>>> 2153bf59
 ) -> Result<
     (
         Forward<'a>,
@@ -130,7 +145,6 @@
             momentum,
             dampening,
             nesterov,
-<<<<<<< HEAD
         }) => {
             if config.resume && optimizer_state.is_some() {
                 Box::new(SGD::load_from_checkpoint(
@@ -149,17 +163,7 @@
                 ) as Box<dyn Optimizer + 'a>
             }
         }
-        train_config::Optimizer::Adam(train_config::Adam {
-=======
-        }) => Box::new(
-            SGD::new(parameters, learning_rate as f64)
-                .weight_decay(weight_decay as f64)
-                .momentum(momentum as f64)
-                .dampening(dampening as f64)
-                .nesterov(nesterov),
-        ) as Box<dyn Optimizer + 'a>,
         train_request::Optimizer::Adam(train_request::Adam {
->>>>>>> 2153bf59
             learning_rate,
             beta_1,
             beta_2,
@@ -204,11 +208,10 @@
 pub fn module_train(
     binary: Arc<RwLock<BinaryModule>>,
     dataset: Arc<RwLock<Dataset>>,
+    chkpt: Arc<RwLock<CheckPoint>>,
     run: Arc<RwLock<Run>>,
     config: TrainRequest,
     device: Device,
-    client_info: Option<ClientInfo>,
-    chkpt: Arc<RwLock<CheckPoint>>,
 ) {
     tokio::spawn(async move {
         let epochs = config.epochs;
@@ -223,17 +226,13 @@
         let (optimizer_state, weights) = chkpt_guard.get_chkpt();
         let mut module: Module = (&*binary).try_into().unwrap();
         module.set_device(device);
-<<<<<<< HEAD
         match tcherror_to_status(build_train_context(
             &mut module,
             &dataset,
-            config,
+            &config,
             &optimizer_state,
             weights,
         )) {
-=======
-        match tcherror_to_status(build_train_context(&mut module, &dataset, &config)) {
->>>>>>> 2153bf59
             Ok((forward, optimizer, metric, metric_budget)) => {
                 let trainer = Trainer::new(
                     forward,
@@ -265,7 +264,7 @@
                             .unwrap()
                             .as_millis(),
                     },
-                    client_info.clone(),
+                    config.client_info.clone(),
                 );
                 for res in trainer {
                     match tcherror_to_status(res.map(|(epoch, batch, value, std)| MetricResponse {
@@ -293,7 +292,7 @@
                             .unwrap()
                             .as_millis(),
                     },
-                    client_info,
+                    config.client_info,
                 );
                 match &run.read().unwrap().status {
                     RunStatus::Ok(_) => info!(
@@ -321,18 +320,16 @@
 
 /// Tests `module` on `dataset` outputing metrics to `run` with given `config` on `device`.
 pub fn module_test(
-    chkpt: Arc<RwLock<CheckPoint>>,
     binary: Arc<RwLock<BinaryModule>>,
     dataset: Arc<RwLock<Dataset>>,
+    chkpt: Arc<RwLock<CheckPoint>>,
     run: Arc<RwLock<Run>>,
     config: TestRequest,
     device: Device,
-    client_info: Option<ClientInfo>,
 ) {
     tokio::spawn(async move {
         let dataset = dataset.read().unwrap();
         let batch_size = config.batch_size as usize;
-<<<<<<< HEAD
         let chkpt = &chkpt.read().unwrap();
         let chkpts_data = &chkpt.data;
         let last_chkpt = &chkpts_data[chkpts_data.len() - 1];
@@ -344,16 +341,11 @@
         match tcherror_to_status(build_test_context(
             &mut module,
             &dataset,
-            config,
+            &config,
             chkpt.private,
         )) {
             Ok((forward, metric, metric_budget, mut params)) => {
                 params.override_parameters(loaded_chkpt).unwrap(); // Fix later with more detailed errors.
-=======
-        module.set_device(device);
-        match tcherror_to_status(build_test_context(&module, &dataset, &config)) {
-            Ok((forward, metric, metric_budget)) => {
->>>>>>> 2153bf59
                 let tester =
                     Tester::new(forward, &dataset, metric, metric_budget, device, batch_size);
                 let nb_batches = tester.nb_batches() as i32;
@@ -372,7 +364,7 @@
                             .unwrap()
                             .as_millis(),
                     },
-                    client_info.clone(),
+                    config.client_info.clone(),
                 );
                 for res in tester {
                     match tcherror_to_status(res.map(|(batch, value, std)| MetricResponse {
@@ -400,7 +392,7 @@
                             .unwrap()
                             .as_millis(),
                     },
-                    client_info,
+                    config.client_info,
                 );
                 info!(
                 target: "BastionAI",
