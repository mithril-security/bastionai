--- conflicted
+++ resolved
@@ -28,12 +28,8 @@
 }
 use remote_torch::remote_torch_server::{RemoteTorch, RemoteTorchServer};
 use remote_torch::{
-<<<<<<< HEAD
-    Chunk, Devices, Empty, Metric, Optimizers, Reference, References, TestConfig, TrainConfig
-=======
     Chunk, ClientInfo, Devices, Empty, Metric, Optimizers, Reference, References, TestConfig,
     TrainConfig,
->>>>>>> 56e74f7a
 };
 
 mod telemetry;
@@ -58,12 +54,8 @@
     modules: RwLock<HashMap<Uuid, Artifact<Module>>>,
     modules_hashes: RwLock<HashMap<Uuid, Arc<(String, Option<ClientInfo>)>>>,
     datasets: RwLock<HashMap<Uuid, Artifact<Dataset>>>,
-<<<<<<< HEAD
     runs: RwLock<HashMap<Uuid, Arc<RwLock<Run>>>>,
-=======
     datasets_hashes: RwLock<HashMap<Uuid, Arc<(String, Option<ClientInfo>)>>>,
-
->>>>>>> 56e74f7a
 }
 
 impl BastionAIServer {
@@ -72,11 +64,8 @@
             modules: RwLock::new(HashMap::new()),
             modules_hashes: RwLock::new(HashMap::new()),
             datasets: RwLock::new(HashMap::new()),
-<<<<<<< HEAD
             runs: RwLock::new(HashMap::new()),
-=======
             datasets_hashes: RwLock::new(HashMap::new())
->>>>>>> 56e74f7a
         }
     }
 }
@@ -92,11 +81,6 @@
     ) -> Result<Response<Reference>, Status> {
         let start_time = Instant::now();
 
-<<<<<<< HEAD
-        let dataset: Artifact<Dataset> =
-            tcherror_to_status((unstream_data(request.into_inner()).await?).deserialize())?;
-        let name = String::from(dataset.name.clone());
-=======
         let (artifact, client_info): (
             Artifact<SizedObjectsBytes>,
             Option<ClientInfo>
@@ -110,7 +94,7 @@
         };
 
         let dataset: Artifact<Dataset> = tcherror_to_status((artifact).deserialize())?;
->>>>>>> 56e74f7a
+        let name = String::from(dataset.name.clone());
         let description = String::from(dataset.description.clone());
         let identifier = Uuid::new_v4();
 
@@ -151,11 +135,6 @@
     ) -> Result<Response<Reference>, Status> {
         let start_time = Instant::now();
 
-<<<<<<< HEAD
-        let module: Artifact<Module> =
-            tcherror_to_status(unstream_data(request.into_inner()).await?.deserialize())?;
-        let name = String::from(module.name.clone());
-=======
         let (artifact, client_info): (
             Artifact<SizedObjectsBytes>,
             Option<ClientInfo>
@@ -169,8 +148,7 @@
         };
 
         let module: Artifact<Module> = tcherror_to_status(artifact.deserialize())?;
-
->>>>>>> 56e74f7a
+        let name = String::from(module.name.clone());
         let description = String::from(module.description.clone());
         let identifier = Uuid::new_v4();
 
@@ -297,7 +275,6 @@
                 .ok_or(Status::not_found("Not found"))?;
             Arc::clone(&dataset.data)
         };
-<<<<<<< HEAD
 
         let identifier = Uuid::new_v4();
         self.runs
@@ -305,15 +282,12 @@
             .unwrap()
             .insert(identifier, Arc::new(RwLock::new(Run::Pending)));
         let run = Arc::clone(self.runs.read().unwrap().get(&identifier).unwrap());
-        module_train(module, dataset, run, config, device);
+        module_train(module, dataset, run, config, device, model_client_info, dataset_client_info);
         Ok(Response::new(Reference {
             identifier: format!("{}", identifier),
             name: format!("Run #{}", identifier),
             description: String::from(""),
         }))
-=======
-        Ok(stream_module_train(module, dataset, config, device, model_client_info, dataset_client_info).await)
->>>>>>> 56e74f7a
     }
 
     async fn test(&self, request: Request<TestConfig>) -> Result<Response<Reference>, Status> {
@@ -363,7 +337,6 @@
                 .ok_or(Status::not_found("Not found"))?;
             Arc::clone(&dataset.data)
         };
-<<<<<<< HEAD
 
         let identifier = Uuid::new_v4();
         self.runs
@@ -371,15 +344,12 @@
             .unwrap()
             .insert(identifier, Arc::new(RwLock::new(Run::Pending)));
         let run = Arc::clone(self.runs.read().unwrap().get(&identifier).unwrap());
-        module_test(module, dataset, run, config, device);
+        module_test(module, dataset, run, config, device, model_client_info, dataset_client_info);
         Ok(Response::new(Reference {
             identifier: format!("{}", identifier),
             name: format!("Run #{}", identifier),
             description: String::from(""),
         }))
-=======
-        Ok(stream_module_test(module, dataset, config, device, model_client_info, dataset_client_info).await)
->>>>>>> 56e74f7a
     }
 
     async fn available_models(
