--- conflicted
+++ resolved
@@ -1,26 +1,19 @@
-<<<<<<< HEAD
-=======
-use tch::{Tensor, Device};
-use tch::vision::dataset;
->>>>>>> 4ee763a5
+use std::collections::HashMap;
+use std::sync::{Arc, RwLock};
+use tokio_stream::wrappers::ReceiverStream;
 use tonic::{transport::Server, Request, Response, Status, Streaming};
-use tokio_stream::wrappers::ReceiverStream;
-use std::collections::HashMap;
 use uuid::Uuid;
-use std::sync::{Arc, RwLock};
 
 mod remote_torch {
     tonic::include_proto!("remote_torch");
 }
-<<<<<<< HEAD
-use remote_torch::{Reference, References, Empty, Chunk, TrainConfig, TestConfig, Accuracy, Devices, Metric};
-=======
-use remote_torch::{Reference, References, Empty, Chunk, TrainConfig, TestConfig, Accuracy, Devices};
->>>>>>> 4ee763a5
 use remote_torch::remote_torch_server::{RemoteTorch, RemoteTorchServer};
+use remote_torch::{
+    Accuracy, Chunk, Devices, Empty, Metric, Reference, References, TestConfig, TrainConfig,
+};
 
 mod storage;
-use storage::{Artifact, Module, Dataset};
+use storage::{Artifact, Dataset, Module};
 
 mod utils;
 use utils::*;
@@ -46,41 +39,71 @@
     type TrainStream = ReceiverStream<Result<Metric, Status>>;
     type TestStream = ReceiverStream<Result<Metric, Status>>;
 
-    async fn send_dataset(&self, request: Request<Streaming<Chunk>>) -> Result<Response<Reference>, Status> {
-        let dataset: Artifact<Dataset> = tcherror_to_status((unstream_data(request.into_inner()).await?).deserialize())?;
+    async fn send_dataset(
+        &self,
+        request: Request<Streaming<Chunk>>,
+    ) -> Result<Response<Reference>, Status> {
+        let dataset: Artifact<Dataset> =
+            tcherror_to_status((unstream_data(request.into_inner()).await?).deserialize())?;
         let description = String::from(dataset.description.clone());
         let identifier = Uuid::new_v4();
-        
-        self.datasets.write().unwrap().insert(identifier.clone(), dataset);
-
-        Ok(Response::new(Reference { identifier: format!("{}", identifier), description }))
-    }
-
-    async fn send_model(&self, request: Request<Streaming<Chunk>>) -> Result<Response<Reference>, Status> {
-        let module: Artifact<Module> = tcherror_to_status(unstream_data(request.into_inner()).await?.deserialize())?;
+
+        self.datasets
+            .write()
+            .unwrap()
+            .insert(identifier.clone(), dataset);
+
+        Ok(Response::new(Reference {
+            identifier: format!("{}", identifier),
+            description,
+        }))
+    }
+
+    async fn send_model(
+        &self,
+        request: Request<Streaming<Chunk>>,
+    ) -> Result<Response<Reference>, Status> {
+        let module: Artifact<Module> =
+            tcherror_to_status(unstream_data(request.into_inner()).await?.deserialize())?;
         let description = String::from(module.description.clone());
         let identifier = Uuid::new_v4();
-        
-        self.modules.write().unwrap().insert(identifier.clone(), module);
-        Ok(Response::new(Reference { identifier: format!("{}", identifier), description }))
-    }
-
-    async fn fetch_dataset(&self, request: Request<Reference>) -> Result<Response<Self::FetchDatasetStream>, Status> {
+
+        self.modules
+            .write()
+            .unwrap()
+            .insert(identifier.clone(), module);
+        Ok(Response::new(Reference {
+            identifier: format!("{}", identifier),
+            description,
+        }))
+    }
+
+    async fn fetch_dataset(
+        &self,
+        request: Request<Reference>,
+    ) -> Result<Response<Self::FetchDatasetStream>, Status> {
         let identifier = parse_reference(request.into_inner())?;
         let serialized = {
             let datasets = self.datasets.read().unwrap();
-            let artifact = datasets.get(&identifier).ok_or(Status::not_found("Not found"))?;
+            let artifact = datasets
+                .get(&identifier)
+                .ok_or(Status::not_found("Not found"))?;
             tcherror_to_status(artifact.serialize())?
         };
 
         Ok(stream_data(serialized, 100_000_000).await)
     }
 
-    async fn fetch_module(&self, request: Request<Reference>) -> Result<Response<Self::FetchModuleStream>, Status> {
-        let identifier = parse_reference(request.into_inner())?; 
+    async fn fetch_module(
+        &self,
+        request: Request<Reference>,
+    ) -> Result<Response<Self::FetchModuleStream>, Status> {
+        let identifier = parse_reference(request.into_inner())?;
         let serialized = {
             let modules = self.modules.read().unwrap();
-            let artifact = modules.get(&identifier).ok_or(Status::not_found("Not found"))?;
+            let artifact = modules
+                .get(&identifier)
+                .ok_or(Status::not_found("Not found"))?;
             tcherror_to_status(artifact.serialize())?
         };
 
@@ -88,106 +111,137 @@
     }
 
     async fn delete_dataset(&self, request: Request<Reference>) -> Result<Response<Empty>, Status> {
-        let identifier = parse_reference(request.into_inner())?; 
+        let identifier = parse_reference(request.into_inner())?;
         self.datasets.write().unwrap().remove(&identifier);
         Ok(Response::new(Empty {}))
     }
 
     async fn delete_module(&self, request: Request<Reference>) -> Result<Response<Empty>, Status> {
-        let identifier = parse_reference(request.into_inner())?; 
+        let identifier = parse_reference(request.into_inner())?;
         self.modules.write().unwrap().remove(&identifier);
         Ok(Response::new(Empty {}))
     }
 
-    async fn train(&self, request: Request<TrainConfig>) -> Result<Response<Self::TrainStream>, Status> {
+    async fn train(
+        &self,
+        request: Request<TrainConfig>,
+    ) -> Result<Response<Self::TrainStream>, Status> {
         let config = request.into_inner();
-        let dataset_id = parse_reference(config.dataset.clone().ok_or(Status::invalid_argument("Not found"))?)?;
-        let module_id = parse_reference(config.model.clone().ok_or(Status::invalid_argument("Not found"))?)?;
-<<<<<<< HEAD
+        let dataset_id = parse_reference(
+            config
+                .dataset
+                .clone()
+                .ok_or(Status::invalid_argument("Not found"))?,
+        )?;
+        let module_id = parse_reference(
+            config
+                .model
+                .clone()
+                .ok_or(Status::invalid_argument("Not found"))?,
+        )?;
         let device = parse_device(&config.device)?;
         let module = {
             let mut modules = self.modules.read().unwrap();
-            let module = modules.get(&module_id).ok_or(Status::not_found("Not found"))?;
+            let module = modules
+                .get(&module_id)
+                .ok_or(Status::not_found("Not found"))?;
             Arc::clone(&module.data)
         };
         let dataset = {
             let datasets = self.datasets.read().unwrap();
-            let dataset = datasets.get(&dataset_id).ok_or(Status::not_found("Not found"))?;
+            let dataset = datasets
+                .get(&dataset_id)
+                .ok_or(Status::not_found("Not found"))?;
             Arc::clone(&dataset.data)
         };
         Ok(stream_module_train(module, dataset, config, device).await)
-=======
-        let device = match &config.device[..] {
-            "cpu" => Device::Cpu,
-            "gpu" => Device::cuda_if_available(),
-            device => {
-                if device.starts_with("cuda:") {
-                    let id = usize::from_str_radix(&device[5..], 10).or(Err(Status::invalid_argument("Wrong device")))?;
-                    Device::Cuda(id)
-                } else {
-                    return Err(Status::invalid_argument("Wrong device"));
-                }
-            }
-        };
-        {
-            let datasets = self.datasets.read().unwrap();
-            let mut modules = self.modules.write().unwrap();
-            let dataset = datasets.get(&dataset_id).ok_or(Status::not_found("Not found"))?;
-            let module = modules.get_mut(&module_id).ok_or(Status::not_found("Not found"))?;
-            tcherror_to_status(module.data.write().unwrap().train(&dataset.data.read().unwrap(), config, device))?;
-        }
-        Ok(Response::new(Empty {}))
->>>>>>> 4ee763a5
-    }
-
-    async fn test(&self, request: Request<TestConfig>) -> Result<Response<Self::TestStream>, Status> {
+    }
+
+    async fn test(
+        &self,
+        request: Request<TestConfig>,
+    ) -> Result<Response<Self::TestStream>, Status> {
         let config = request.into_inner();
-        let dataset_id = parse_reference(config.dataset.clone().ok_or(Status::invalid_argument("Not found"))?)?;
-        let module_id = parse_reference(config.model.clone().ok_or(Status::invalid_argument("Not found"))?)?;
+        let dataset_id = parse_reference(
+            config
+                .dataset
+                .clone()
+                .ok_or(Status::invalid_argument("Not found"))?,
+        )?;
+        let module_id = parse_reference(
+            config
+                .model
+                .clone()
+                .ok_or(Status::invalid_argument("Not found"))?,
+        )?;
         let device = parse_device(&config.device)?;
         let module = {
             let mut modules = self.modules.read().unwrap();
-            let module = modules.get(&module_id).ok_or(Status::not_found("Not found"))?;
+            let module = modules
+                .get(&module_id)
+                .ok_or(Status::not_found("Not found"))?;
             Arc::clone(&module.data)
         };
         let dataset = {
             let datasets = self.datasets.read().unwrap();
-            let dataset = datasets.get(&dataset_id).ok_or(Status::not_found("Not found"))?;
-<<<<<<< HEAD
+            let dataset = datasets
+                .get(&dataset_id)
+                .ok_or(Status::not_found("Not found"))?;
             Arc::clone(&dataset.data)
-=======
-            let module = modules.get(&module_id).ok_or(Status::not_found("Not found"))?;
-            let acc = tcherror_to_status(module.data.read().unwrap().test(&dataset.data.read().unwrap(), config))?;
-            acc
->>>>>>> 4ee763a5
         };
         Ok(stream_module_test(module, dataset, config, device).await)
     }
 
-    async fn available_models(&self, _request: Request<Empty>) -> Result<Response<References>, Status> {
-        let list = self.modules.read().unwrap().iter().map(|(k, v)| Reference { identifier: format!("{}", k), description: v.description.clone() }).collect();
-        
-        Ok(Response::new(References { list } ))
-    }
-
-    async fn available_datasets(&self, _request: Request<Empty>) -> Result<Response<References>, Status> {
-        let list = self.datasets.read().unwrap().iter().map(|(k, v)| Reference { identifier: format!("{}", k), description: v.description.clone() }).collect();
-        
-        Ok(Response::new(References { list } ))
-    }
-
-    async fn available_devices(&self, _request: Request<Empty>) -> Result<Response<Devices>, Status> {
+    async fn available_models(
+        &self,
+        _request: Request<Empty>,
+    ) -> Result<Response<References>, Status> {
+        let list = self
+            .modules
+            .read()
+            .unwrap()
+            .iter()
+            .map(|(k, v)| Reference {
+                identifier: format!("{}", k),
+                description: v.description.clone(),
+            })
+            .collect();
+
+        Ok(Response::new(References { list }))
+    }
+
+    async fn available_datasets(
+        &self,
+        _request: Request<Empty>,
+    ) -> Result<Response<References>, Status> {
+        let list = self
+            .datasets
+            .read()
+            .unwrap()
+            .iter()
+            .map(|(k, v)| Reference {
+                identifier: format!("{}", k),
+                description: v.description.clone(),
+            })
+            .collect();
+
+        Ok(Response::new(References { list }))
+    }
+
+    async fn available_devices(
+        &self,
+        _request: Request<Empty>,
+    ) -> Result<Response<Devices>, Status> {
         let mut list = vec![String::from("cpu")];
         if tch::Cuda::is_available() {
             list.push(String::from("gpu"));
-            for index in 0..tch::Cuda::device_count()  {
+            for index in 0..tch::Cuda::device_count() {
                 list.push(format!("cuda:{}", index));
             }
         }
-        
-        Ok(Response::new(Devices { list } ))
-    }
-
+
+        Ok(Response::new(Devices { list }))
+    }
 }
 
 #[tokio::main]
