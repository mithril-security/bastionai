use bastionai_learning::serialization::SizedObjectsBytes;
use std::convert::TryInto;
use std::sync::{Arc, RwLock};
use tch::TchError;

use crate::access_control::License;
use crate::remote_torch::ClientInfo;

/// Stored object with name, description and owner key
#[derive(Debug)]
pub struct Artifact<T> {
    pub data: Arc<RwLock<T>>,
    pub name: String,
    pub description: String,
    pub license: License,
    pub meta: Vec<u8>,
    pub client_info: Option<ClientInfo>,
}

<<<<<<< HEAD
impl<T: Default> Default for Artifact<T> {
    fn default() -> Self {
        Self {
            description: String::default(),
            name: String::default(),
            secret: hmac::Key::new(ring::hmac::HMAC_SHA256, &[0]),
            meta: Vec::default(),
            client_info: None,
            data: Arc::default(),
        }
    }
}

// impl<T> Artifact<T> {
//     /// Verifies passed meassage and tag against stored owner key.
//     pub fn verify(&self, msg: &[u8], tag: &[u8]) -> bool {
//         match hmac::verify(&self.secret, msg, tag) {
//             Ok(()) => true,
//             Err(_) => false,
//         }
//     }
// }

=======
>>>>>>> 2153bf59
impl<T> Artifact<T>
where
    for<'a> &'a T: TryInto<SizedObjectsBytes, Error = TchError>,
{
    /// Serializes the contained object and returns a new artifact that contains
    /// a SizedObjectBytes (binary buffer) instead of the object.
    ///
    /// Note that the object should be convertible into a SizedObjectBytes (with `TryInto`).
    pub fn serialize(&self) -> Result<Artifact<SizedObjectsBytes>, TchError> {
        Ok(Artifact {
            data: Arc::new(RwLock::new((&*self.data.read().unwrap()).try_into()?)),
            name: self.name.clone(),
            description: self.description.clone(),
            license: self.license.clone(),
            meta: self.meta.clone(),
            client_info: self.client_info.clone(),
        })
    }
}

impl Artifact<SizedObjectsBytes> {
    /// Deserializes the contained [`SizedObjectBytes`] object (binary buffer) and returns a
    /// new artifact that contains the deserialized object instead.
    ///
    /// Note that the object should be convertible from a SizedObjectBytes (with `TryForm`).
    pub fn deserialize<T: TryFrom<SizedObjectsBytes, Error = TchError> + std::fmt::Debug>(
        self,
    ) -> Result<Artifact<T>, TchError> {
        Ok(Artifact {
            data: Arc::new(RwLock::new(T::try_from(
                Arc::try_unwrap(self.data).unwrap().into_inner().unwrap(),
            )?)),
            name: self.name,
            description: self.description,
            license: self.license,
            meta: self.meta,
            client_info: self.client_info,
        })
    }
}<|MERGE_RESOLUTION|>--- conflicted
+++ resolved
@@ -17,32 +17,6 @@
     pub client_info: Option<ClientInfo>,
 }
 
-<<<<<<< HEAD
-impl<T: Default> Default for Artifact<T> {
-    fn default() -> Self {
-        Self {
-            description: String::default(),
-            name: String::default(),
-            secret: hmac::Key::new(ring::hmac::HMAC_SHA256, &[0]),
-            meta: Vec::default(),
-            client_info: None,
-            data: Arc::default(),
-        }
-    }
-}
-
-// impl<T> Artifact<T> {
-//     /// Verifies passed meassage and tag against stored owner key.
-//     pub fn verify(&self, msg: &[u8], tag: &[u8]) -> bool {
-//         match hmac::verify(&self.secret, msg, tag) {
-//             Ok(()) => true,
-//             Err(_) => false,
-//         }
-//     }
-// }
-
-=======
->>>>>>> 2153bf59
 impl<T> Artifact<T>
 where
     for<'a> &'a T: TryInto<SizedObjectsBytes, Error = TchError>,
