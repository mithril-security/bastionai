--- conflicted
+++ resolved
@@ -1,29 +1,19 @@
-<<<<<<< HEAD
-use crate::remote_torch::{TrainConfig, TestConfig, train_config};
-=======
-use crate::remote_torch::{TrainConfig, TestConfig, Accuracy, train_config};
->>>>>>> 4ee763a5
+use crate::remote_torch::{train_config, TestConfig, TrainConfig};
 use crate::utils::*;
+use private_learning::{l2_loss, Adam, LossType, Optimizer, Parameters, SGD};
+use rand::{seq::SliceRandom, thread_rng};
 use ring::hmac;
 use std::convert::{TryFrom, TryInto};
 use std::io::Cursor;
 use std::sync::Mutex;
+use std::sync::{Arc, RwLock};
 use tch::nn::VarStore;
-<<<<<<< HEAD
-use tch::{Device, TchError, Tensor, TrainableCModule, IndexOp};
-use private_learning::{Parameters, LossType, SGD, Optimizer, l2_loss, Adam};
-use std::sync::{Arc, RwLock};
-use rand::{seq::SliceRandom, thread_rng};
-=======
-use tch::{CModule, Device, IValue, TchError, Tensor, TrainableCModule, IndexOp};
-use private_learning::{Parameters, LossType, SGD, Optimizer, l2_loss, Adam};
-use std::sync::RwLock;
->>>>>>> 4ee763a5
+use tch::{Device, IndexOp, TchError, Tensor, TrainableCModule};
 
 /// A buffer to serialize/deserialize byte data in the following format:
-/// 
+///
 /// `obj = [length: 8 bytes, little-endian | data: length bytes]`
-/// 
+///
 /// `stream = [obj, ...]`
 #[derive(Debug)]
 pub struct SizedObjectsBytes(Vec<u8>);
@@ -92,7 +82,15 @@
 }
 
 impl ModuleTrainer {
-    pub fn new(module: Arc<RwLock<Module>>, dataset: Arc<RwLock<Dataset>>, optimizer: Box<dyn Optimizer + Send>, metric: Metric, device: Device, epochs: usize, batch_size: usize) -> ModuleTrainer {
+    pub fn new(
+        module: Arc<RwLock<Module>>,
+        dataset: Arc<RwLock<Dataset>>,
+        optimizer: Box<dyn Optimizer + Send>,
+        metric: Metric,
+        device: Device,
+        epochs: usize,
+        batch_size: usize,
+    ) -> ModuleTrainer {
         ModuleTrainer {
             module,
             dataset: Arc::clone(&dataset),
@@ -106,7 +104,12 @@
         }
     }
 
-    pub fn train_on_batch(&mut self, i: usize, input: Tensor, label: Tensor) -> Result<(i32, i32, f32), TchError> {
+    pub fn train_on_batch(
+        &mut self,
+        i: usize,
+        input: Tensor,
+        label: Tensor,
+    ) -> Result<(i32, i32, f32), TchError> {
         let input = input.f_to(self.device)?;
         let label = label.f_to(self.device)?;
         let output = self.module.read().unwrap().c_module.forward_ts(&[input])?;
@@ -136,7 +139,8 @@
             self.current_epoch += 1;
             self.metric.reset();
             if self.current_epoch < self.epochs {
-                self.dataloader = Dataset::iter_shuffle(Arc::clone(&self.dataset), self.batch_size).enumerate();
+                self.dataloader =
+                    Dataset::iter_shuffle(Arc::clone(&self.dataset), self.batch_size).enumerate();
                 self.next()
             } else {
                 None
@@ -154,7 +158,13 @@
 }
 
 impl ModuleTester {
-    pub fn new(module: Arc<RwLock<Module>>, dataset: Arc<RwLock<Dataset>>, metric: Metric, device: Device, batch_size: usize) -> ModuleTester {
+    pub fn new(
+        module: Arc<RwLock<Module>>,
+        dataset: Arc<RwLock<Dataset>>,
+        metric: Metric,
+        device: Device,
+        batch_size: usize,
+    ) -> ModuleTester {
         let nb_batches = dataset.read().unwrap().len() / batch_size;
         ModuleTester {
             module,
@@ -165,7 +175,12 @@
         }
     }
 
-    pub fn test_on_batch(&mut self, i: usize, input: Tensor, label: Tensor) -> Result<(i32, f32), TchError> {
+    pub fn test_on_batch(
+        &mut self,
+        i: usize,
+        input: Tensor,
+        label: Tensor,
+    ) -> Result<(i32, f32), TchError> {
         let input = input.f_to(self.device)?;
         let label = label.f_to(self.device)?;
         let output = self.module.read().unwrap().c_module.forward_ts(&[input])?;
@@ -191,7 +206,7 @@
 }
 
 /// A Trainable Model
-/// 
+///
 /// Contains a reference to a `tch::TrainableCModule`
 /// obtained from bytes data that has been serialized with
 /// `torch.jit.save` and a VarStore that holds the models
@@ -203,7 +218,6 @@
 }
 
 impl Module {
-<<<<<<< HEAD
     /// Get the model's parameters wrapped in a `Parameter::Standard` variant
     /// to train the model without differential privacy with an [`Optimizer`].
     pub fn parameters(&self) -> Parameters {
@@ -211,7 +225,12 @@
     }
     /// Get the model's parameters wrapped in a `Parameter::Private` variant
     /// to train the model with DP-SGD with an [`Optimizer`].
-    pub fn private_parameters(&self, max_grad_norm: f64, noise_multiplier: f64, loss_type: LossType) -> Parameters {
+    pub fn private_parameters(
+        &self,
+        max_grad_norm: f64,
+        noise_multiplier: f64,
+        loss_type: LossType,
+    ) -> Parameters {
         Parameters::private(&self.var_store, max_grad_norm, noise_multiplier, loss_type)
     }
     /// Moves all the parameters to the specified device.
@@ -221,108 +240,94 @@
     /// Returns an ietrator that trains the model using a very basic training loop on specified `device`
     /// and that yields the loss after every iteration (i.e. every batch).
     /// Loss, optimizer, batch size and more are read from the given `config`.
-    pub fn train(s: Arc<RwLock<Self>>, dataset: Arc<RwLock<Dataset>>, config: TrainConfig, device: Device) -> Result<ModuleTrainer, TchError> {
+    pub fn train(
+        s: Arc<RwLock<Self>>,
+        dataset: Arc<RwLock<Dataset>>,
+        config: TrainConfig,
+        device: Device,
+    ) -> Result<ModuleTrainer, TchError> {
         let mut module = s.write().unwrap();
         module.set_device(device);
 
-        let parameters = match config.privacy.ok_or(TchError::FileFormat(String::from("Invalid privacy option")))? {
+        let parameters = match config
+            .privacy
+            .ok_or(TchError::FileFormat(String::from("Invalid privacy option")))?
+        {
             train_config::Privacy::Standard(_) => module.parameters(),
-            train_config::Privacy::DifferentialPrivacy(train_config::DpParameters { max_grad_norm, noise_multiplier }) => 
-                module.private_parameters(max_grad_norm as f64, noise_multiplier as f64, private_learning::LossType::Mean(config.batch_size as i64)),
+            train_config::Privacy::DifferentialPrivacy(train_config::DpParameters {
+                max_grad_norm,
+                noise_multiplier,
+            }) => module.private_parameters(
+                max_grad_norm as f64,
+                noise_multiplier as f64,
+                private_learning::LossType::Mean(config.batch_size as i64),
+            ),
         };
-        
-        let optimizer = match config.optimizer.ok_or(TchError::FileFormat(String::from("Invalid optimizer")))? {
-            train_config::Optimizer::Sgd(train_config::Sgd { learning_rate, weight_decay, momentum, dampening, nesterov }) =>
-                Box::new(SGD::new(parameters, learning_rate as f64)
+
+        let optimizer = match config
+            .optimizer
+            .ok_or(TchError::FileFormat(String::from("Invalid optimizer")))?
+        {
+            train_config::Optimizer::Sgd(train_config::Sgd {
+                learning_rate,
+                weight_decay,
+                momentum,
+                dampening,
+                nesterov,
+            }) => Box::new(
+                SGD::new(parameters, learning_rate as f64)
                     .weight_decay(weight_decay as f64)
                     .momentum(momentum as f64)
                     .dampening(dampening as f64)
-                    .nesterov(nesterov)) as Box<dyn Optimizer + Send>,
-            train_config::Optimizer::Adam(train_config::Adam { learning_rate, beta_1, beta_2, epsilon, weight_decay, amsgrad }) =>
-                Box::new(Adam::new(parameters, learning_rate as f64)
+                    .nesterov(nesterov),
+            ) as Box<dyn Optimizer + Send>,
+            train_config::Optimizer::Adam(train_config::Adam {
+                learning_rate,
+                beta_1,
+                beta_2,
+                epsilon,
+                weight_decay,
+                amsgrad,
+            }) => Box::new(
+                Adam::new(parameters, learning_rate as f64)
                     .beta_1(beta_1 as f64)
                     .beta_2(beta_2 as f64)
                     .epsilon(epsilon as f64)
                     .weight_decay(weight_decay as f64)
-                    .amsgrad(amsgrad)) as Box<dyn Optimizer + Send>,
+                    .amsgrad(amsgrad),
+            ) as Box<dyn Optimizer + Send>,
         };
-        
+
         let metric = Metric::try_from_name(&config.metric)?;
-        
-        Ok(ModuleTrainer::new(Arc::clone(&s), dataset, optimizer, metric, device, config.epochs as usize, config.batch_size as usize))
+
+        Ok(ModuleTrainer::new(
+            Arc::clone(&s),
+            dataset,
+            optimizer,
+            metric,
+            device,
+            config.epochs as usize,
+            config.batch_size as usize,
+        ))
     }
     /// Tests the model using a very basic test loop on specified `device`.
     /// Metric, batch size and more are read from the given `config`.
-    pub fn test(s: Arc<RwLock<Module>>, dataset: Arc<RwLock<Dataset>>, config: TestConfig, device: Device) -> Result<ModuleTester, TchError> {
+    pub fn test(
+        s: Arc<RwLock<Module>>,
+        dataset: Arc<RwLock<Dataset>>,
+        config: TestConfig,
+        device: Device,
+    ) -> Result<ModuleTester, TchError> {
         s.write().unwrap().set_device(device);
 
         let mut metric = Metric::try_from_name(&config.metric)?;
-        Ok(ModuleTester::new(s, dataset, metric, device, config.batch_size as usize))
-=======
-    pub fn parameters(&self) -> Parameters {
-        Parameters::standard(&self.var_store)
-    }
-    pub fn private_parameters(&self, max_grad_norm: f64, noise_multiplier: f64, loss_type: LossType) -> Parameters {
-        Parameters::private(&self.var_store, max_grad_norm, noise_multiplier, loss_type)
-    }
-    pub fn set_device(&mut self, device: Device) {
-        self.var_store.set_device(device);
-    }
-    pub fn train(&mut self, dataset: &Dataset, config: TrainConfig, device: Device) -> Result<(), TchError> {
-        self.set_device(device);
-
-        let parameters = match config.privacy.ok_or(TchError::FileFormat(String::from("Invalid privacy option")))? {
-            train_config::Privacy::Standard(_) => self.parameters(),
-            train_config::Privacy::DifferentialPrivacy(train_config::DpParameters { max_grad_norm, noise_multiplier }) => 
-                self.private_parameters(max_grad_norm as f64, noise_multiplier as f64, private_learning::LossType::Mean(config.batch_size as i64)),
-        };
-        
-        // let parameters = if config.private_learning {
-        //     self.private_parameters(1.0, 0.01, private_learning::LossType::Sum)
-        // } else {
-        //     self.parameters()
-        // };
-        
-        let mut optimizer = match config.optimizer.ok_or(TchError::FileFormat(String::from("Invalid optimizer")))? {
-            train_config::Optimizer::Sgd(train_config::Sgd { learning_rate, weight_decay, momentum, dampening, nesterov }) =>
-                Box::new(SGD::new(parameters, learning_rate as f64)
-                    .weight_decay(weight_decay as f64)
-                    .momentum(momentum as f64)
-                    .dampening(dampening as f64)
-                    .nesterov(nesterov)) as Box<dyn Optimizer>,
-            train_config::Optimizer::Adam(train_config::Adam { learning_rate, beta_1, beta_2, epsilon, weight_decay, amsgrad }) =>
-                Box::new(Adam::new(parameters, learning_rate as f64)
-                    .beta_1(beta_1 as f64)
-                    .beta_2(beta_2 as f64)
-                    .epsilon(epsilon as f64)
-                    .weight_decay(weight_decay as f64)
-                    .amsgrad(amsgrad)) as Box<dyn Optimizer>,
-        };
-        
-        let mut metric = Metric::try_from_name(&config.metric)?;
-        
-        for _ in 0..config.epochs {
-            for (input, label) in dataset.iter() {
-                let input = input.f_view([1, 1])?.f_to(device)?;
-                let output = self.c_module.forward_ts(&[input])?;
-                let loss = metric.compute(&output, &label)?;
-                optimizer.zero_grad()?;
-                loss.backward();
-                optimizer.step()?;
-            }
-        }
-        
-        Ok(())
-    }
-    pub fn test(&self, dataset: &Dataset, config: TestConfig) -> Result<f32, TchError> {
-        let mut metric = Metric::try_from_name(&config.metric)?;
-        for (input, label) in dataset.iter() {
-            let input = input.f_view([1, 1])?;
-            let output = self.c_module.forward_ts(&[input])?;
-            let _ = metric.compute(&output, &label)?;
-        }
-        Ok(metric.value())
->>>>>>> 4ee763a5
+        Ok(ModuleTester::new(
+            s,
+            dataset,
+            metric,
+            device,
+            config.batch_size as usize,
+        ))
     }
 }
 
@@ -398,11 +403,19 @@
         let mut rng = thread_rng();
         let mut indexes: Vec<_> = (0..s.read().unwrap().len() as i64).collect();
         indexes.shuffle(&mut rng);
-        DatasetIter { dataset: s, indexes, batch_size }
+        DatasetIter {
+            dataset: s,
+            indexes,
+            batch_size,
+        }
     }
     pub fn iter(s: Arc<RwLock<Self>>, batch_size: usize) -> DatasetIter {
         let indexes: Vec<_> = (0..s.read().unwrap().len() as i64).collect();
-        DatasetIter { dataset: s, indexes, batch_size }
+        DatasetIter {
+            dataset: s,
+            indexes,
+            batch_size,
+        }
     }
 
     pub fn len(&self) -> usize {
@@ -414,16 +427,25 @@
     type Error = TchError;
 
     fn try_from(value: SizedObjectsBytes) -> Result<Self, Self::Error> {
-        let dataset = Dataset { samples: Mutex::new(Tensor::of_slice::<f32>(&[])), labels: Mutex::new(Tensor::of_slice::<f32>(&[])) };
+        let dataset = Dataset {
+            samples: Mutex::new(Tensor::of_slice::<f32>(&[])),
+            labels: Mutex::new(Tensor::of_slice::<f32>(&[])),
+        };
         for object in value {
-            let data = Tensor::load_multi_from_stream_with_device(Cursor::new(object), Device::Cpu)?;
+            let data =
+                Tensor::load_multi_from_stream_with_device(Cursor::new(object), Device::Cpu)?;
             for (name, tensor) in data {
                 let mut samples = dataset.samples.lock().unwrap();
                 let mut labels = dataset.labels.lock().unwrap();
                 match &*name {
                     "samples" => *samples = Tensor::f_cat(&[&*samples, &tensor], 0)?,
                     "labels" => *labels = Tensor::f_cat(&[&*labels, &tensor], 0)?,
-                    s => return Err(TchError::FileFormat(String::from(format!("Invalid data, unknown field {}.", s)))),
+                    s => {
+                        return Err(TchError::FileFormat(String::from(format!(
+                            "Invalid data, unknown field {}.",
+                            s
+                        ))))
+                    }
                 };
             }
         }
@@ -437,30 +459,28 @@
     fn try_from(value: &Dataset) -> Result<Self, Self::Error> {
         let mut dataset_bytes = SizedObjectsBytes::new();
         let mut buf = Vec::new();
-        Tensor::save_multi_to_stream(&[("samples", &*value.samples.lock().unwrap()), ("labels", &*value.labels.lock().unwrap())], &mut buf)?;
+        Tensor::save_multi_to_stream(
+            &[
+                ("samples", &*value.samples.lock().unwrap()),
+                ("labels", &*value.labels.lock().unwrap()),
+            ],
+            &mut buf,
+        )?;
         dataset_bytes.append_back(buf);
 
         Ok(dataset_bytes)
     }
 }
 
-<<<<<<< HEAD
 /// A loss function with average statistics
 pub struct Metric {
     loss_fn: Box<dyn Fn(&Tensor, &Tensor) -> Result<Tensor, TchError> + Send>,
-=======
-pub struct Metric {
-    loss_fn: Box<dyn Fn(&Tensor, &Tensor) -> Result<Tensor, TchError>>,
->>>>>>> 4ee763a5
     value: f32,
     nb_samples: usize,
 }
 
 impl Metric {
-<<<<<<< HEAD
     /// Returns a `Metric` corresponding to given name, if not available raises an error.
-=======
->>>>>>> 4ee763a5
     pub fn try_from_name(loss_name: &str) -> Result<Self, TchError> {
         Ok(Metric {
             loss_fn: match loss_name {
@@ -473,29 +493,26 @@
                     })
                 }),
                 "l2" => Box::new(|output, label| l2_loss(output, label)),
-                s => return Err(TchError::FileFormat(String::from(format!("Invalid loss name, unknown loss {}.", s)))),
+                s => {
+                    return Err(TchError::FileFormat(String::from(format!(
+                        "Invalid loss name, unknown loss {}.",
+                        s
+                    ))))
+                }
             },
             value: 0.0,
-<<<<<<< HEAD
             nb_samples: 1,
         })
     }
 
     /// Computes the metric's value given `output` and `label` and updates the average.
-=======
-            nb_samples: 0,
-        })
-    }
-
->>>>>>> 4ee763a5
     pub fn compute(&mut self, output: &Tensor, label: &Tensor) -> Result<Tensor, TchError> {
         let loss = (self.loss_fn)(output, label)?;
-        self.value += 1./(self.nb_samples as f32) * (loss.double_value(&[]) as f32 - self.value);
+        self.value += 1. / (self.nb_samples as f32) * (loss.double_value(&[]) as f32 - self.value);
         self.nb_samples += 1;
         Ok(loss)
     }
 
-<<<<<<< HEAD
     /// Returns the average.
     pub fn value(&self) -> f32 {
         self.value
@@ -506,21 +523,12 @@
         self.value = 0.0;
         self.nb_samples = 1;
     }
-=======
-    pub fn value(&self) -> f32 {
-        self.value
-    }
->>>>>>> 4ee763a5
 }
 
 /// Stored object with encryption and owner key
 #[derive(Debug)]
 pub struct Artifact<T> {
-<<<<<<< HEAD
     pub data: Arc<RwLock<T>>,
-=======
-    pub data: RwLock<T>,
->>>>>>> 4ee763a5
     pub description: String,
     pub secret: hmac::Key,
 }
@@ -529,11 +537,7 @@
     /// Creates new artifact from data, description and owner key.
     pub fn new(data: T, description: String, secret: &[u8]) -> Self {
         Artifact {
-<<<<<<< HEAD
             data: Arc::new(RwLock::new(data)),
-=======
-            data: RwLock::new(data),
->>>>>>> 4ee763a5
             description,
             secret: hmac::Key::new(hmac::HMAC_SHA256, &secret),
         }
@@ -554,15 +558,11 @@
 {
     /// Serializes the contained object and returns a new artifact that contains
     /// a SizedObjectBytes instead of the object.
-    /// 
+    ///
     /// Note that the object should be convertible into a SizedObjectBytes (with `TryInto`).
     pub fn serialize(&self) -> Result<Artifact<SizedObjectsBytes>, TchError> {
         Ok(Artifact {
-<<<<<<< HEAD
             data: Arc::new(RwLock::new((&*self.data.read().unwrap()).try_into()?)),
-=======
-            data: RwLock::new((&*self.data.read().unwrap()).try_into()?),
->>>>>>> 4ee763a5
             description: self.description.clone(),
             secret: self.secret.clone(),
         })
@@ -572,17 +572,15 @@
 impl Artifact<SizedObjectsBytes> {
     /// Deserializes the contained [`SizedObjectBytes`] object and returns a new artifact that contains
     /// a the deserialized object instead.
-    /// 
+    ///
     /// Note that the object should be convertible from a SizedObjectBytes (with `TryForm`).
     pub fn deserialize<T: TryFrom<SizedObjectsBytes, Error = TchError> + std::fmt::Debug>(
         self,
     ) -> Result<Artifact<T>, TchError> {
         Ok(Artifact {
-<<<<<<< HEAD
-            data: Arc::new(RwLock::new(T::try_from(Arc::try_unwrap(self.data).unwrap().into_inner().unwrap())?)),
-=======
-            data: RwLock::new(T::try_from(self.data.into_inner().unwrap())?),
->>>>>>> 4ee763a5
+            data: Arc::new(RwLock::new(T::try_from(
+                Arc::try_unwrap(self.data).unwrap().into_inner().unwrap(),
+            )?)),
             description: self.description,
             secret: self.secret,
         })
