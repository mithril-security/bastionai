use super::Chunk;
use crate::storage::{Artifact, SizedObjectsBytes, Dataset, Module};
use crate::Reference;
use tch::{TchError, Device};
use tokio::sync::mpsc;
use std::sync::{Arc, RwLock};
use tokio_stream::{wrappers::ReceiverStream, StreamExt};
use tonic::{Response, Status};
use uuid::Uuid;
use crate::remote_torch::{Metric, TrainConfig, TestConfig};

pub fn read_le_usize(input: &mut &[u8]) -> usize {
    let (int_bytes, rest) = input.split_at(std::mem::size_of::<usize>());
    *input = rest;
    usize::from_le_bytes(int_bytes.try_into().unwrap())
}

pub fn tcherror_to_status<T>(input: Result<T, TchError>) -> Result<T, Status> {
    input.map_err(|err| Status::internal(format!("Torch error: {}", err)))
}

pub async fn unstream_data(
    mut stream: tonic::Streaming<Chunk>,
) -> Result<Artifact<SizedObjectsBytes>, Status> {
    let mut data_bytes: Vec<u8> = Vec::new();
    let mut description: String = String::new();
    let mut secret: Vec<u8> = Vec::new();

    while let Some(chunk) = stream.next().await {
        let mut chunk = chunk?;
        data_bytes.append(&mut chunk.data);
        if chunk.description.len() != 0 {
            description = chunk.description;
        }
        if chunk.secret.len() != 0 {
            secret = chunk.secret;
        }
    }

    Ok(Artifact::new(data_bytes.into(), description, &secret))
}

pub async fn stream_module_train(
    module: Arc<RwLock<Module>>,
    dataset: Arc<RwLock<Dataset>>,
    config: TrainConfig,
    device: Device,
) -> Response<ReceiverStream<Result<Metric, Status>>> {
    let (tx, rx) = mpsc::channel(300);
    tokio::spawn(async move {
        let trainer = Module::train(module, dataset, config, device).unwrap();
        let nb_epochs = trainer.nb_epochs() as i32;
        let nb_batches = trainer.nb_batches() as i32;
        for res in trainer {
            let res = tcherror_to_status(res.map(|(epoch, batch, value)| Metric {
                epoch,
                batch,
                value,
                nb_epochs,
                nb_batches,
            }));
            tx.send(res)
                .await
                .unwrap(); // Fix this
        }
    });

    Response::new(ReceiverStream::new(rx))
}

pub async fn stream_module_test(
    module: Arc<RwLock<Module>>,
    dataset: Arc<RwLock<Dataset>>,
    config: TestConfig,
    device: Device,
) -> Response<ReceiverStream<Result<Metric, Status>>> {
    let (tx, rx) = mpsc::channel(300);
    tokio::spawn(async move {
        let tester = Module::test(module, dataset, config, device).unwrap();
        let nb_batches = tester.nb_batches() as i32;
        for res in tester {
            let res = tcherror_to_status(res.map(|(batch, value)| Metric {
                epoch: 0,
                batch,
                value,
                nb_epochs: 1,
                nb_batches,
            }));
            tx.send(res)
                .await
                .unwrap(); // Fix this
        }
    });

    Response::new(ReceiverStream::new(rx))
}

pub async fn stream_data(
    artifact: Artifact<SizedObjectsBytes>,
    chunk_size: usize,
) -> Response<ReceiverStream<Result<Chunk, Status>>> {
    let (tx, rx) = mpsc::channel(4);

<<<<<<< HEAD
    let raw_bytes: Vec<u8> = Arc::try_unwrap(artifact.data).unwrap().into_inner().unwrap().into();
=======
    let raw_bytes: Vec<u8> = artifact.data.into_inner().unwrap().into();
>>>>>>> 4ee763a5
    tokio::spawn(async move {
        for (i, bytes) in raw_bytes.chunks(chunk_size).enumerate() {
            tx.send(Ok(Chunk {
                // Chunks always contain one object -> fix this
                data: bytes.to_vec(),
                description: if i == 0 {
                    artifact.description.clone()
                } else {
                    String::from("")
                },
                secret: vec![],
            }))
            .await
            .unwrap(); // Fix this
        }
    });

    Response::new(ReceiverStream::new(rx))
}

pub fn parse_reference(reference: Reference) -> Result<Uuid, Status> {
    Uuid::parse_str(&reference.identifier)
        .map_err(|_| Status::internal("Invalid BastionAI reference"))
}

pub fn parse_device(device: &str) -> Result<Device, Status> {
    Ok(match device {
        "cpu" => Device::Cpu,
        "gpu" => Device::cuda_if_available(),
        device => {
            if device.starts_with("cuda:") {
                let id = usize::from_str_radix(&device[5..], 10).or(Err(Status::invalid_argument("Wrong device")))?;
                Device::Cuda(id)
            } else {
                return Err(Status::invalid_argument("Wrong device"));
            }
        }
    })
}<|MERGE_RESOLUTION|>--- conflicted
+++ resolved
@@ -1,13 +1,13 @@
 use super::Chunk;
-use crate::storage::{Artifact, SizedObjectsBytes, Dataset, Module};
+use crate::remote_torch::{Metric, TestConfig, TrainConfig};
+use crate::storage::{Artifact, Dataset, Module, SizedObjectsBytes};
 use crate::Reference;
-use tch::{TchError, Device};
+use std::sync::{Arc, RwLock};
+use tch::{Device, TchError};
 use tokio::sync::mpsc;
-use std::sync::{Arc, RwLock};
 use tokio_stream::{wrappers::ReceiverStream, StreamExt};
 use tonic::{Response, Status};
 use uuid::Uuid;
-use crate::remote_torch::{Metric, TrainConfig, TestConfig};
 
 pub fn read_le_usize(input: &mut &[u8]) -> usize {
     let (int_bytes, rest) = input.split_at(std::mem::size_of::<usize>());
@@ -59,9 +59,7 @@
                 nb_epochs,
                 nb_batches,
             }));
-            tx.send(res)
-                .await
-                .unwrap(); // Fix this
+            tx.send(res).await.unwrap(); // Fix this
         }
     });
 
@@ -86,9 +84,7 @@
                 nb_epochs: 1,
                 nb_batches,
             }));
-            tx.send(res)
-                .await
-                .unwrap(); // Fix this
+            tx.send(res).await.unwrap(); // Fix this
         }
     });
 
@@ -101,11 +97,11 @@
 ) -> Response<ReceiverStream<Result<Chunk, Status>>> {
     let (tx, rx) = mpsc::channel(4);
 
-<<<<<<< HEAD
-    let raw_bytes: Vec<u8> = Arc::try_unwrap(artifact.data).unwrap().into_inner().unwrap().into();
-=======
-    let raw_bytes: Vec<u8> = artifact.data.into_inner().unwrap().into();
->>>>>>> 4ee763a5
+    let raw_bytes: Vec<u8> = Arc::try_unwrap(artifact.data)
+        .unwrap()
+        .into_inner()
+        .unwrap()
+        .into();
     tokio::spawn(async move {
         for (i, bytes) in raw_bytes.chunks(chunk_size).enumerate() {
             tx.send(Ok(Chunk {
@@ -137,7 +133,8 @@
         "gpu" => Device::cuda_if_available(),
         device => {
             if device.starts_with("cuda:") {
-                let id = usize::from_str_radix(&device[5..], 10).or(Err(Status::invalid_argument("Wrong device")))?;
+                let id = usize::from_str_radix(&device[5..], 10)
+                    .or(Err(Status::invalid_argument("Wrong device")))?;
                 Device::Cuda(id)
             } else {
                 return Err(Status::invalid_argument("Wrong device"));
