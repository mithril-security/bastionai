--- conflicted
+++ resolved
@@ -29,14 +29,10 @@
 whoami = "1.2.1"
 once_cell = "1.13.1"
 log = "0.4.17"
-<<<<<<< HEAD
 tokenizers = "0.13.2"
-ndarray = "0.15.6"
-=======
 ndarray = "0.15.6"
 ndarray-rand = "0.14.0"
 regex = "1.7.1"
->>>>>>> 96edd3a6
 bastionlab_common = { path = "../bastionlab_common" }
 bastionlab_torch = { path = "../bastionlab_torch" }
 bastionlab_learning = { path = "../bastionlab_learning" }
