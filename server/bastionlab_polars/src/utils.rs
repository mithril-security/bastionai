<<<<<<< HEAD
use std::{error::Error, io::Cursor};

use bastionlab_common::utils::array_to_tensor;
use ndarray::{ArrayBase, CowRepr, Data, Dimension, Ix2, RawData};
use polars::{
    export::ahash::HashSet,
    prelude::{
        row::{AnyValueBuffer, Row},
        *,
    },
};
use tch::{kind::Element, CModule, Tensor};
use tokenizers::{Encoding, Tokenizer};
use tonic::Status;
=======
use polars::prelude::*;
>>>>>>> 96edd3a6

pub fn sanitize_df(df: &mut DataFrame, blacklist: &Vec<String>) {
    for name in blacklist {
        let idx = match df.get_column_names().iter().position(|x| x == name) {
            Some(idx) => idx,
            None => continue,
        };
        let series = df.get_columns_mut().get_mut(idx).unwrap();
        *series = Series::full_null(name, series.len(), series.dtype());
    }
<<<<<<< HEAD
}

pub fn list_dtype_to_tensor(series: &Series) -> Result<Vec<Tensor>, Status> {
    let rows = to_status_error(series.list())?;
    let mut out = vec![];
    for s in rows.into_iter() {
        match s.as_ref() {
            Some(s) => out.push(series_to_tensor(s)?),
            None => return Err(Status::aborted("Could not iterate over series.")),
        }
    }

    Ok(out)
}
pub fn series_to_tensor(series: &Series) -> Result<Tensor, Status> {
    Ok(match series.dtype() {
        DataType::Float32 => array_to_tensor(series.f32().unwrap())?,
        DataType::Float64 => array_to_tensor(series.f64().unwrap())?,
        DataType::Int64 => array_to_tensor(series.i64().unwrap())?,
        DataType::Int32 => array_to_tensor(series.i32().unwrap())?,
        DataType::Int16 => array_to_tensor(series.i16().unwrap())?,
        DataType::Int8 => array_to_tensor(series.i8().unwrap())?,
        DataType::UInt32 => {
            let s = to_status_error(series.cast(&DataType::Int64))?;
            array_to_tensor(s.i64().unwrap())?
        }
        DataType::List(_) => {
            let mut shape = vec![];
            let first = series.get(0);
            shape.push(series.len() as i64);
            if let AnyValue::List(l) = first {
                shape.push(l.len() as i64);
            };

            let out = list_dtype_to_tensor(series)?;
            let mut zeros = Tensor::zeros(&shape[..], (out[0].kind(), out[0].device()));

            for (i, t) in out.iter().enumerate() {
                let index = Tensor::from(i as i64);
                zeros = zeros.index_put(&vec![Some(index.copy())][..], t, false);
            }

            zeros
        }
        d => {
            return Err(Status::invalid_argument(format!(
                "Unsuported data type in series: {}",
                d
            )))
        }
    })
}

pub fn vec_series_to_tensor(
    v_series: Vec<&Series>,
) -> Result<(Vec<Tensor>, Vec<i64>, Vec<String>, i32), Status> {
    let mut ts = Vec::new();
    let mut shapes = Vec::new();
    let mut dtypes = Vec::new();
    let nb_samples = match v_series.first() {
        Some(v) => v.len(),
        None => 0,
    };
    for s in v_series {
        let t = series_to_tensor(s)?;
        shapes.push(t.size()[1]);
        dtypes.push(format!("{:?}", t.kind()));
        ts.push(t);
    }
    Ok((ts, shapes, dtypes, nb_samples.try_into().unwrap()))
}

fn ndarray_to_tensor<T: RawData, D: Dimension>(
    data: &ArrayBase<T, D>,
) -> Result<tch::Tensor, Status>
where
    T: Data,
    T::Elem: Element,
{
    let tensor = Tensor::try_from(data)
        .map_err(|e| Status::aborted(format!("Could not convert ArrayBase to Tensor: {}", e)))?;

    Ok(tensor)
}

pub fn df_to_tensor(df: &DataFrame) -> Result<Tensor, Status> {
    // Make sure all the dtypes are same.
    let set = HashSet::from_iter(df.dtypes().iter().map(|dtype| dtype.to_string()));
    if set.len() > 1 {
        return Err(Status::aborted(
            "DataTypes for all columns should be the same",
        ));
    }

    let dtype = &df.dtypes()[0];

    match dtype {
        DataType::Float32 => ndarray_to_tensor::<CowRepr<f32>, Ix2>(
            &df.to_ndarray::<Float32Type>()
                .map_err(|e| {
                    Status::aborted(format!("Cound not convert DataFrame to ndarray: {}", e))
                })?
                .as_standard_layout(),
        ),
        DataType::Float64 => ndarray_to_tensor::<CowRepr<f64>, Ix2>(
            &df.to_ndarray::<Float64Type>()
                .map_err(|e| {
                    Status::aborted(format!("Cound not convert DataFrame to ndarray: {}", e))
                })?
                .as_standard_layout(),
        ),
        DataType::Int64 => ndarray_to_tensor::<CowRepr<i64>, Ix2>(
            &df.to_ndarray::<Int64Type>()
                .map_err(|e| {
                    Status::aborted(format!("Cound not convert DataFrame to ndarray: {}", e))
                })?
                .as_standard_layout(),
        ),
        DataType::Int32 => ndarray_to_tensor::<CowRepr<i32>, Ix2>(
            &df.to_ndarray::<Int32Type>()
                .map_err(|e| {
                    Status::aborted(format!("Cound not convert DataFrame to ndarray: {}", e))
                })?
                .as_standard_layout(),
        ),
        DataType::Int16 => ndarray_to_tensor::<CowRepr<i16>, Ix2>(
            &df.to_ndarray::<Int16Type>()
                .map_err(|e| {
                    Status::aborted(format!("Cound not convert DataFrame to ndarray: {}", e))
                })?
                .as_standard_layout(),
        ),
        DataType::Int8 => ndarray_to_tensor::<CowRepr<i8>, Ix2>(
            &df.to_ndarray::<Int8Type>()
                .map_err(|e| {
                    Status::aborted(format!("Cound not convert DataFrame to ndarray: {}", e))
                })?
                .as_standard_layout(),
        ),
        _ => {
            return Err(Status::aborted(format!("Unsupported datatype {}", dtype)));
        }
    }
}

pub fn lazy_frame_from_logical_plan(plan: LogicalPlan) -> LazyFrame {
    let mut ldf = LazyFrame::default();
    ldf.logical_plan = plan;
    ldf
}

pub fn to_status_error<T, E: Error>(input: Result<T, E>) -> Result<T, Status> {
    input.map_err(|err| Status::aborted(err.to_string()))
}

pub fn load_udf(udf: String) -> Result<CModule, Status> {
    Ok(
        CModule::load_data(&mut Cursor::new(base64::decode(udf).map_err(|e| {
            Status::invalid_argument(format!("Could not decode bas64-encoded udf: {}", e))
        })?))
        .map_err(|e| {
            Status::invalid_argument(format!("Could not deserialize udf from bytes: {}", e))
        })?,
    )
}

fn get_tokenizer(model: &str) -> Result<Tokenizer, Status> {
    let model = base64::decode_config(model, base64::STANDARD).map_err(|e| {
        Status::invalid_argument(format!("Could not decode bas64-encoded udf: {}", e))
    })?;
    let tokenizer: Tokenizer = Tokenizer::from_bytes(model)
        .map_err(|_| Status::invalid_argument("Could not deserialize Hugging Face Tokenizer"))?;
    Ok(tokenizer)
}

pub fn series_to_tokenized_series(
    s: &Series,
    name: &str,
    model: &str,
) -> Result<DataFrame, Status> {
    let tokenizer = get_tokenizer(model)?;
    let mut batched_seqs = Vec::new();

    let to_row = |tokens: &Encoding| {
        let ids = tokens.get_ids();
        let mask = tokens.get_attention_mask();

        let to_any_value = |v: &[u32]| -> AnyValue {
            let mut buf = AnyValueBuffer::new(&DataType::UInt32, v.len());
            v.iter().for_each(|v| {
                buf.add(AnyValue::UInt32(*v));
            });
            AnyValue::List(buf.into_series())
        };
        let ids = to_any_value(ids);
        let mask = to_any_value(mask);

        let joined = vec![ids.clone(), mask.clone()];

        let row = Row::new(joined);
        row
    };
    for row in s.utf8().unwrap().into_iter() {
        match row {
            Some(s) => {
                batched_seqs.push(s.to_string());
            }
            None => {
                return Err(Status::aborted(
                    "Failed to convert row to Utf8 string".to_string(),
                ));
            }
        }
    }

    let tokens_vec = tokenizer
        .encode_batch(batched_seqs, false)
        .map_err(|_| Status::aborted("Failed to tokenize string"))?;

    let rows = tokens_vec.iter().map(to_row).collect::<Vec<_>>();
    let mut df = to_status_error(DataFrame::from_rows(&rows[..]))?;

    let ids_names = &format!("{}_ids", name.to_lowercase());
    let mask_names = &format!("{}_mask", name.to_lowercase());

    let col_names = df.get_column_names_owned();
    to_status_error(df.rename(&col_names[0], &ids_names))?;
    to_status_error(df.rename(&col_names[1], &mask_names))?;
    Ok(df)
}

#[allow(unused)]
pub fn tokenized_series_to_series(vs: Vec<Series>, model: &str) -> Result<Series, Status> {
    let tokenizer = get_tokenizer(model)?;

    let get_list = |v: AnyValue| match v {
        AnyValue::List(s) => Some(s),
        _ => None,
    };
    for idx in 0..vs[0].len() {
        let id_tokens = vs[0].get(idx);
        match get_list(id_tokens) {
            Some(v) => {
                println!("{:?}", v);
            }
            None => (),
        }
        let mask_tokens = vs[1].get(idx);
        match get_list(mask_tokens) {
            Some(v) => {
                println!("{:?}", v);
            }
            None => (),
        }
    }

    Ok(Series::new_empty("", &DataType::Utf8))
=======
>>>>>>> 96edd3a6
}<|MERGE_RESOLUTION|>--- conflicted
+++ resolved
@@ -1,21 +1,4 @@
-<<<<<<< HEAD
-use std::{error::Error, io::Cursor};
-
-use bastionlab_common::utils::array_to_tensor;
-use ndarray::{ArrayBase, CowRepr, Data, Dimension, Ix2, RawData};
-use polars::{
-    export::ahash::HashSet,
-    prelude::{
-        row::{AnyValueBuffer, Row},
-        *,
-    },
-};
-use tch::{kind::Element, CModule, Tensor};
-use tokenizers::{Encoding, Tokenizer};
-use tonic::Status;
-=======
 use polars::prelude::*;
->>>>>>> 96edd3a6
 
 pub fn sanitize_df(df: &mut DataFrame, blacklist: &Vec<String>) {
     for name in blacklist {
@@ -26,264 +9,4 @@
         let series = df.get_columns_mut().get_mut(idx).unwrap();
         *series = Series::full_null(name, series.len(), series.dtype());
     }
-<<<<<<< HEAD
-}
-
-pub fn list_dtype_to_tensor(series: &Series) -> Result<Vec<Tensor>, Status> {
-    let rows = to_status_error(series.list())?;
-    let mut out = vec![];
-    for s in rows.into_iter() {
-        match s.as_ref() {
-            Some(s) => out.push(series_to_tensor(s)?),
-            None => return Err(Status::aborted("Could not iterate over series.")),
-        }
-    }
-
-    Ok(out)
-}
-pub fn series_to_tensor(series: &Series) -> Result<Tensor, Status> {
-    Ok(match series.dtype() {
-        DataType::Float32 => array_to_tensor(series.f32().unwrap())?,
-        DataType::Float64 => array_to_tensor(series.f64().unwrap())?,
-        DataType::Int64 => array_to_tensor(series.i64().unwrap())?,
-        DataType::Int32 => array_to_tensor(series.i32().unwrap())?,
-        DataType::Int16 => array_to_tensor(series.i16().unwrap())?,
-        DataType::Int8 => array_to_tensor(series.i8().unwrap())?,
-        DataType::UInt32 => {
-            let s = to_status_error(series.cast(&DataType::Int64))?;
-            array_to_tensor(s.i64().unwrap())?
-        }
-        DataType::List(_) => {
-            let mut shape = vec![];
-            let first = series.get(0);
-            shape.push(series.len() as i64);
-            if let AnyValue::List(l) = first {
-                shape.push(l.len() as i64);
-            };
-
-            let out = list_dtype_to_tensor(series)?;
-            let mut zeros = Tensor::zeros(&shape[..], (out[0].kind(), out[0].device()));
-
-            for (i, t) in out.iter().enumerate() {
-                let index = Tensor::from(i as i64);
-                zeros = zeros.index_put(&vec![Some(index.copy())][..], t, false);
-            }
-
-            zeros
-        }
-        d => {
-            return Err(Status::invalid_argument(format!(
-                "Unsuported data type in series: {}",
-                d
-            )))
-        }
-    })
-}
-
-pub fn vec_series_to_tensor(
-    v_series: Vec<&Series>,
-) -> Result<(Vec<Tensor>, Vec<i64>, Vec<String>, i32), Status> {
-    let mut ts = Vec::new();
-    let mut shapes = Vec::new();
-    let mut dtypes = Vec::new();
-    let nb_samples = match v_series.first() {
-        Some(v) => v.len(),
-        None => 0,
-    };
-    for s in v_series {
-        let t = series_to_tensor(s)?;
-        shapes.push(t.size()[1]);
-        dtypes.push(format!("{:?}", t.kind()));
-        ts.push(t);
-    }
-    Ok((ts, shapes, dtypes, nb_samples.try_into().unwrap()))
-}
-
-fn ndarray_to_tensor<T: RawData, D: Dimension>(
-    data: &ArrayBase<T, D>,
-) -> Result<tch::Tensor, Status>
-where
-    T: Data,
-    T::Elem: Element,
-{
-    let tensor = Tensor::try_from(data)
-        .map_err(|e| Status::aborted(format!("Could not convert ArrayBase to Tensor: {}", e)))?;
-
-    Ok(tensor)
-}
-
-pub fn df_to_tensor(df: &DataFrame) -> Result<Tensor, Status> {
-    // Make sure all the dtypes are same.
-    let set = HashSet::from_iter(df.dtypes().iter().map(|dtype| dtype.to_string()));
-    if set.len() > 1 {
-        return Err(Status::aborted(
-            "DataTypes for all columns should be the same",
-        ));
-    }
-
-    let dtype = &df.dtypes()[0];
-
-    match dtype {
-        DataType::Float32 => ndarray_to_tensor::<CowRepr<f32>, Ix2>(
-            &df.to_ndarray::<Float32Type>()
-                .map_err(|e| {
-                    Status::aborted(format!("Cound not convert DataFrame to ndarray: {}", e))
-                })?
-                .as_standard_layout(),
-        ),
-        DataType::Float64 => ndarray_to_tensor::<CowRepr<f64>, Ix2>(
-            &df.to_ndarray::<Float64Type>()
-                .map_err(|e| {
-                    Status::aborted(format!("Cound not convert DataFrame to ndarray: {}", e))
-                })?
-                .as_standard_layout(),
-        ),
-        DataType::Int64 => ndarray_to_tensor::<CowRepr<i64>, Ix2>(
-            &df.to_ndarray::<Int64Type>()
-                .map_err(|e| {
-                    Status::aborted(format!("Cound not convert DataFrame to ndarray: {}", e))
-                })?
-                .as_standard_layout(),
-        ),
-        DataType::Int32 => ndarray_to_tensor::<CowRepr<i32>, Ix2>(
-            &df.to_ndarray::<Int32Type>()
-                .map_err(|e| {
-                    Status::aborted(format!("Cound not convert DataFrame to ndarray: {}", e))
-                })?
-                .as_standard_layout(),
-        ),
-        DataType::Int16 => ndarray_to_tensor::<CowRepr<i16>, Ix2>(
-            &df.to_ndarray::<Int16Type>()
-                .map_err(|e| {
-                    Status::aborted(format!("Cound not convert DataFrame to ndarray: {}", e))
-                })?
-                .as_standard_layout(),
-        ),
-        DataType::Int8 => ndarray_to_tensor::<CowRepr<i8>, Ix2>(
-            &df.to_ndarray::<Int8Type>()
-                .map_err(|e| {
-                    Status::aborted(format!("Cound not convert DataFrame to ndarray: {}", e))
-                })?
-                .as_standard_layout(),
-        ),
-        _ => {
-            return Err(Status::aborted(format!("Unsupported datatype {}", dtype)));
-        }
-    }
-}
-
-pub fn lazy_frame_from_logical_plan(plan: LogicalPlan) -> LazyFrame {
-    let mut ldf = LazyFrame::default();
-    ldf.logical_plan = plan;
-    ldf
-}
-
-pub fn to_status_error<T, E: Error>(input: Result<T, E>) -> Result<T, Status> {
-    input.map_err(|err| Status::aborted(err.to_string()))
-}
-
-pub fn load_udf(udf: String) -> Result<CModule, Status> {
-    Ok(
-        CModule::load_data(&mut Cursor::new(base64::decode(udf).map_err(|e| {
-            Status::invalid_argument(format!("Could not decode bas64-encoded udf: {}", e))
-        })?))
-        .map_err(|e| {
-            Status::invalid_argument(format!("Could not deserialize udf from bytes: {}", e))
-        })?,
-    )
-}
-
-fn get_tokenizer(model: &str) -> Result<Tokenizer, Status> {
-    let model = base64::decode_config(model, base64::STANDARD).map_err(|e| {
-        Status::invalid_argument(format!("Could not decode bas64-encoded udf: {}", e))
-    })?;
-    let tokenizer: Tokenizer = Tokenizer::from_bytes(model)
-        .map_err(|_| Status::invalid_argument("Could not deserialize Hugging Face Tokenizer"))?;
-    Ok(tokenizer)
-}
-
-pub fn series_to_tokenized_series(
-    s: &Series,
-    name: &str,
-    model: &str,
-) -> Result<DataFrame, Status> {
-    let tokenizer = get_tokenizer(model)?;
-    let mut batched_seqs = Vec::new();
-
-    let to_row = |tokens: &Encoding| {
-        let ids = tokens.get_ids();
-        let mask = tokens.get_attention_mask();
-
-        let to_any_value = |v: &[u32]| -> AnyValue {
-            let mut buf = AnyValueBuffer::new(&DataType::UInt32, v.len());
-            v.iter().for_each(|v| {
-                buf.add(AnyValue::UInt32(*v));
-            });
-            AnyValue::List(buf.into_series())
-        };
-        let ids = to_any_value(ids);
-        let mask = to_any_value(mask);
-
-        let joined = vec![ids.clone(), mask.clone()];
-
-        let row = Row::new(joined);
-        row
-    };
-    for row in s.utf8().unwrap().into_iter() {
-        match row {
-            Some(s) => {
-                batched_seqs.push(s.to_string());
-            }
-            None => {
-                return Err(Status::aborted(
-                    "Failed to convert row to Utf8 string".to_string(),
-                ));
-            }
-        }
-    }
-
-    let tokens_vec = tokenizer
-        .encode_batch(batched_seqs, false)
-        .map_err(|_| Status::aborted("Failed to tokenize string"))?;
-
-    let rows = tokens_vec.iter().map(to_row).collect::<Vec<_>>();
-    let mut df = to_status_error(DataFrame::from_rows(&rows[..]))?;
-
-    let ids_names = &format!("{}_ids", name.to_lowercase());
-    let mask_names = &format!("{}_mask", name.to_lowercase());
-
-    let col_names = df.get_column_names_owned();
-    to_status_error(df.rename(&col_names[0], &ids_names))?;
-    to_status_error(df.rename(&col_names[1], &mask_names))?;
-    Ok(df)
-}
-
-#[allow(unused)]
-pub fn tokenized_series_to_series(vs: Vec<Series>, model: &str) -> Result<Series, Status> {
-    let tokenizer = get_tokenizer(model)?;
-
-    let get_list = |v: AnyValue| match v {
-        AnyValue::List(s) => Some(s),
-        _ => None,
-    };
-    for idx in 0..vs[0].len() {
-        let id_tokens = vs[0].get(idx);
-        match get_list(id_tokens) {
-            Some(v) => {
-                println!("{:?}", v);
-            }
-            None => (),
-        }
-        let mask_tokens = vs[1].get(idx);
-        match get_list(mask_tokens) {
-            Some(v) => {
-                println!("{:?}", v);
-            }
-            None => (),
-        }
-    }
-
-    Ok(Series::new_empty("", &DataType::Utf8))
-=======
->>>>>>> 96edd3a6
 }