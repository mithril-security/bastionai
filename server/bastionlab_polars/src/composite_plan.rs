use base64;
use bastionlab_common::common_conversions::{
    lazy_frame_from_logical_plan, series_to_tensor, tensor_to_series,
};
use fuzzy_matcher::{skim::SkimMatcherV2, FuzzyMatcher};
use polars::{lazy::dsl::Expr, prelude::*};
use regex::Regex;
use serde::{Deserialize, Serialize};
use std::{collections::HashMap, io::Cursor};
use tch::CModule;
use tonic::Status;

use crate::{
    access_control::{Context, Policy, VerificationResult},
    utils::*,
    visitable::{Visitable, VisitableMut},
    BastionLabPolars, DataFrameArtifact,
};

#[derive(Debug, Serialize, Deserialize)]
pub struct CompositePlan(Vec<CompositePlanSegment>);

#[derive(Debug, Serialize, Deserialize)]
pub enum StringMethod {
    Split { pattern: String },
    ToLowerCase,
    ToUpperCase,
    Replace { pattern: String, to: String },
    ReplaceAll { pattern: String, to: String },
    Contains { pattern: String },
    Match { pattern: String },
    FindAll { pattern: String },
    Extract { pattern: String },
    ExtractAll { pattern: String },
    FuzzyMatch { pattern: String },
}

impl StringMethod {
    pub fn process_series<T>(&self, series: &Utf8Chunked, operator: T) -> Result<Series, Status>
    where
        T: Fn(&str) -> AnyValue,
    {
        let mut out = Vec::with_capacity(series.len());
        for elem in series.into_iter() {
            let value = match elem {
                Some(r) => operator(r),
                None => {
                    return Err(Status::aborted(format!("Could not apply split to null")));
                }
            };

            out.push(value);
        }
        let s = vec_any_values_to_series(&out[..])?;
        Ok(s)
    }
    fn execute(&self, series: &ChunkedArray<Utf8Type>) -> Result<Series, Status> {
        let series = match self {
            StringMethod::Split { pattern } => {
                let pattern = pattern;
                self.process_series(series, |s| {
                    let s = s.split(&*pattern).collect::<Vec<_>>();
                    let v = AnyValue::List(Utf8Chunked::from_slice("col", &s[..]).into_series());
                    v
                })?
            }
            StringMethod::ToLowerCase => series.to_lowercase().into_series(),
            StringMethod::ToUpperCase => series.to_uppercase().into_series(),
            StringMethod::Replace { pattern, to } => {
                let re = create_regex_from_str(&*pattern)?;

                series
                    .replace(&re.as_str(), &to)
                    .map_err(|e| {
                        Status::aborted(format!("Failed to replace {pattern} with {to}: {e}"))
                    })?
                    .into_series()
            }
            StringMethod::ReplaceAll { pattern, to } => {
                let re = create_regex_from_str(&*pattern)?;

                series
                    .replace_all(&re.as_str(), &to)
                    .map_err(|e| {
                        Status::aborted(format!("Failed to replace all {pattern} with {to}: {e}"))
                    })?
                    .into_series()
            }
            StringMethod::Contains { pattern } => {
                let re = create_regex_from_str(&*pattern)?;

                series
                    .contains(&re.as_str())
                    .map_err(|e| Status::aborted(format!("Could not find a match: {e}")))?
                    .into_series()
            }
            StringMethod::Match { pattern } => {
                let re = create_regex_from_str(&*pattern)?;
                self.process_series(series, |s| {
                    let s = if re.find_iter(s).last().is_none() {
                        false
                    } else {
                        true
                    };

                    AnyValue::Boolean(s)
                })?
            }
            StringMethod::FindAll { pattern } => {
                let re = create_regex_from_str(&*pattern)?;
                self.process_series(series, |r| {
                    let s = re
                        .find_iter(r)
                        .map(|s| s.as_str().to_owned())
                        .collect::<Vec<_>>();

                    let s = Utf8Chunked::from_slice("", &s[..]);
                    let s = if !s.is_empty() {
                        s
                    } else {
                        let s: Vec<String> = vec![];
                        Utf8Chunked::from_slice("", &s[..])
                    };

                    AnyValue::List(s.into_series())
                })?
            }
            StringMethod::Extract { pattern } => {
                let re = create_regex_from_str(&*pattern)?;
                series
                    .extract(&re.as_str(), 0)
                    .map_err(|e| {
                        Status::aborted(format!("Could not execute extract on Series: {e}"))
                    })?
                    .into_series()
            }
            StringMethod::ExtractAll { pattern } => {
                let re = create_regex_from_str(&*pattern)?;
                series
                    .extract_all(&re.as_str())
                    .map_err(|e| {
                        Status::aborted(format!("Could not execute extract on Series: {e}"))
                    })?
                    .into_series()
            }
            StringMethod::FuzzyMatch { pattern } => {
                let m = SkimMatcherV2::default();
                let re = create_regex_from_str(&*pattern)?;
                self.process_series(series, |r| {
                    let v = m.fuzzy_match(r, &*re.as_str());
                    match v {
                        Some(_) => AnyValue::Utf8(r),
                        None => AnyValue::Null,
                    }
                })?
            }
        };

        Ok(series)
    }
}
#[derive(Debug, Serialize, Deserialize)]
pub enum CompositePlanSegment {
    PolarsPlanSegment(LogicalPlan),
    UdfPlanSegment {
        columns: Vec<String>,
        udf: String,
    },
    EntryPointPlanSegment(String),
    StackPlanSegment,
    StringUdfPlanSegment {
        method: StringMethod,
        columns: Vec<String>,
    },
    RowCountSegment(String),
}

#[derive(Debug, Clone, Copy)]
pub struct StatsEntry {
    pub agg_size: usize,
    pub join_scaling: usize,
}

#[derive(Debug, Clone)]
pub struct DataFrameStats(HashMap<String, StatsEntry>);

struct StackFrame {
    df: DataFrame,
    stats: DataFrameStats,
}

impl CompositePlan {
    pub fn run(self, state: &BastionLabPolars, user_id: &str) -> Result<DataFrameArtifact, Status> {
        let mut stack = Vec::new();
        let plan_str = serde_json::to_string(&self.0).map_err(|e| {
            Status::invalid_argument(format!("Could not parse composite plan: {e}"))
        })?;
<<<<<<< HEAD
=======
        let mut blacklist_hashmap = HashMap::new();

>>>>>>> d530e114
        for seg in self.0 {
            match seg {
                CompositePlanSegment::PolarsPlanSegment(mut plan) => {
                    let stats = initialize_plan(&mut plan, &mut stack)?;
                    let df = run_logical_plan(plan.clone())?;

                    let polars_plan_str = format!("{:?}", plan);
                    let re =
                        Regex::new(r#"col\("(?P<original>[^)]+)"\).alias\("(?P<alias>[^)]+)"\)"#)
                            .unwrap();
                    let matches = re.captures_iter(&polars_plan_str);
                    for captures in matches {
                        blacklist_hashmap.insert(
                            captures["original"].to_string(),
                            captures["alias"].to_string(),
                        );
                    }

                    stack.push(StackFrame { df, stats });
                }
                CompositePlanSegment::UdfPlanSegment { columns, udf } => {
                    let module =
                        CModule::load_data(&mut Cursor::new(base64::decode(udf).map_err(|e| {
                            Status::invalid_argument(format!(
                                "Could not decode base64-encoded udf: {}",
                                e
                            ))
                        })?))
                        .map_err(|e| {
                            Status::invalid_argument(format!(
                                "Could not deserialize udf from bytes: {}",
                                e
                            ))
                        })?;

                    let mut frame = stack.pop().ok_or_else(|| {
                        Status::invalid_argument("Could not apply udf: no input data frame")
                    })?;
                    for name in columns {
                        let idx = frame
                            .df
                            .get_column_names()
                            .iter()
                            .position(|x| x == &&name)
                            .ok_or_else(|| {
                                Status::invalid_argument(format!(
                                    "Could not apply udf: no column `{}` in data frame",
                                    name
                                ))
                            })?;
                        let series = frame.df.get_columns_mut().get_mut(idx).unwrap();
                        let tensor = series_to_tensor(series)?;
                        let tensor = module.forward_ts(&[tensor]).map_err(|e| {
                            Status::invalid_argument(format!("Error while running udf: {}", e))
                        })?;
                        *series = tensor_to_series(series.name(), series.dtype(), tensor)?;
                    }
                    stack.push(frame);
                }
                CompositePlanSegment::EntryPointPlanSegment(identifier) => {
                    let df = state.get_df_unchecked(&identifier)?;
                    let stats = DataFrameStats::new(identifier);
                    stack.push(StackFrame { df, stats });
                }
                CompositePlanSegment::StackPlanSegment => {
                    let frame1 = stack.pop().ok_or_else(|| {
                        Status::invalid_argument("Could not apply stack: no input data frame")
                    })?;

                    let frame2 = stack.pop().ok_or_else(|| {
                        Status::invalid_argument("Could not apply stack: no df2 input data frame")
                    })?;

                    let df = frame1.df.vstack(&frame2.df).map_err(|e| {
                        Status::invalid_argument(format!("Error while running vstack: {}", e))
                    })?;
                    let mut stats = frame1.stats;
                    stats.merge(frame2.stats);
                    stack.push(StackFrame { df, stats });
                }
                CompositePlanSegment::StringUdfPlanSegment { method, columns } => {
                    let mut frame = stack.pop().ok_or(Status::invalid_argument(
                        "Could not apply stack: no input data frame",
                    ))?;

                    for col in columns {
                        let idx = column_names_to_idx(&col, &frame.df)?;
                        let series = frame.df.get_columns_mut().get_mut(idx).unwrap();

                        if series.dtype().ne(&DataType::Utf8) {
                            return Err(Status::failed_precondition(format!(
                                "{col} is not a string column"
                            )));
                        }

                        let array = series.utf8().map_err(|e| {
                            Status::failed_precondition(format!("Series not Utf8: {e}"))
                        })?;
                        *series = method.execute(array)?;
                        series.rename(&col);
                    }
                    stack.push(frame);
                }
                CompositePlanSegment::RowCountSegment(name) => {
                    let frame = stack.pop().ok_or(Status::invalid_argument(
                        "Could not apply with_row_count: no input data frame",
                    ))?;
                    let df = frame.df.with_row_count(&name, Some(0)).map_err(|e| {
                        Status::invalid_argument(format!(
                            "Error while running with_row_count: {}",
                            e
                        ))
                    })?;
                    let stats = frame.stats;
                    stack.push(StackFrame { df, stats });
                }
            }
        }

        if stack.len() != 1 {
            return Err(Status::invalid_argument(
                "Wrong number of input data frames",
            ));
        }

        let StackFrame { df, stats } = stack.pop().unwrap();

        let mut policy = Policy::allow_by_default();
        let mut blacklist = Vec::new();
        let mut fetchable = VerificationResult::Safe;

        for (identifier, stats) in stats.0.into_iter() {
            state.with_df_artifact_ref(&identifier, |artifact| -> Result<(), Status> {
                let check = artifact.policy.verify(&Context {
                    stats,
                    user_id: String::from(user_id),
                    df_identifier: identifier.clone(),
                })?;

                if let VerificationResult::Unsafe { .. } = check {
                    policy = policy.merge(&artifact.policy);
                }
                fetchable.merge(check);

                for (key, val) in blacklist_hashmap.iter() {
                    if artifact.blacklist[..].contains(&key.to_string()) {
                        blacklist.push(val.to_string());
                    }
                }
                blacklist.extend_from_slice(&artifact.blacklist[..]);

                Ok(())
            })??;
        }

        Ok(DataFrameArtifact {
            dataframe: df,
            fetchable,
            policy,
            blacklist,
            query_details: plan_str,
        })
    }
}

fn expr_agg_check(expr: &Expr) -> Result<bool, Status> {
    let mut state = Vec::new();
    expr.visit(&mut state, |expr, state| {
        match expr {
            Expr::Column(_)
            | Expr::Columns(_)
            | Expr::DtypeColumn(_)
            | Expr::Wildcard
            | Expr::Nth(_) => state.push(false),
            Expr::Literal(_) | Expr::Count => state.push(true),
            Expr::Agg(AggExpr::List(expr)) | Expr::Agg(AggExpr::AggGroups(expr)) => {
                state.push(expr_agg_check(&expr)?)
            }
            Expr::Agg(_) => state.push(true),
            Expr::BinaryExpr { .. } => {
                let right_agg = state.pop().unwrap();
                let left_agg = state.pop().unwrap();
                state.push(right_agg && left_agg);
            }
            Expr::Take { .. } | Expr::SortBy { .. } | Expr::Filter { .. } | Expr::Window { .. } => {
                state.pop().unwrap();
                let expr_agg = state.pop().unwrap();
                state.push(expr_agg);
            }
            Expr::Ternary { .. } => {
                let falsy_agg = state.pop().unwrap();
                let truthy_agg = state.pop().unwrap();
                state.pop().unwrap();
                state.push(truthy_agg && falsy_agg);
            }
            Expr::Slice { .. } => {
                state.pop().unwrap();
                state.pop().unwrap();
                let input_agg = state.pop().unwrap();
                state.push(input_agg);
            }
            _ => (),
        }

        Ok(())
    })?;

    Ok(state.pop().unwrap())
}

fn exprs_agg_check(exprs: &[Expr]) -> Result<bool, Status> {
    for e in exprs.iter() {
        let x = expr_agg_check(e)?;
        if !x {
            return Ok(false);
        }
    }
    Ok(true)
}

fn run_logical_plan(plan: LogicalPlan) -> Result<DataFrame, Status> {
    let ldf = lazy_frame_from_logical_plan(plan);
    ldf.collect()
        .map_err(|e| Status::internal(format!("Could not run logical plan: {}", e)))
}

impl DataFrameStats {
    fn new(identifier: String) -> DataFrameStats {
        let mut stats = HashMap::new();
        stats.insert(
            identifier,
            StatsEntry {
                agg_size: 1,
                join_scaling: 1,
            },
        );
        DataFrameStats(stats)
    }

    fn update_agg_size(&mut self, agg_size: usize) {
        for stats in self.0.values_mut() {
            stats.agg_size *= agg_size;
        }
    }

    fn update_join_scaling(&mut self, join_scaling: usize) {
        for stats in self.0.values_mut() {
            stats.join_scaling *= join_scaling;
        }
    }

    fn merge(&mut self, other: DataFrameStats) {
        for (identifier, stats_left) in self.0.iter_mut() {
            if let Some(stats_right) = other.0.get(identifier) {
                stats_left.agg_size = stats_left.agg_size.min(stats_right.agg_size);
                stats_left.join_scaling = stats_left.join_scaling.max(stats_right.join_scaling);
            }
        }

        for (identifier, stats_right) in other.0.into_iter() {
            if let None = self.0.get(&identifier) {
                self.0.insert(identifier, stats_right);
            }
        }
    }
}

fn initialize_plan(
    plan: &mut LogicalPlan,
    stack: &mut Vec<StackFrame>,
) -> Result<DataFrameStats, Status> {
    let mut state = (stack, Vec::new());
    plan.visit_mut(&mut state, |plan, (main_stack, stats_stack)| {
        match plan {
            LogicalPlan::DataFrameScan { .. } => {
                let frame = main_stack.pop().ok_or_else(|| {
                    Status::invalid_argument(
                        "Could not run logical plan: not enough input data frames",
                    )
                })?;
                stats_stack.push(frame.stats);
                *plan = frame.df.lazy().logical_plan;
            }
            LogicalPlan::Join {
                input_left,
                input_right,
                left_on,
                right_on,
                options,
                ..
            } => {
                let left_ldf = lazy_frame_from_logical_plan((&**input_left).clone());
                let right_ldf = lazy_frame_from_logical_plan((&**input_right).clone());

                let mut right = stats_stack.pop().unwrap();
                let mut left = stats_stack.pop().unwrap();

                match options.how {
                    JoinType::Anti | JoinType::Semi => right.update_join_scaling(0),
                    _ => {
                        let joined_ids = left_ldf
                            .cache()
                            .with_row_count("__left_count", None)
                            .join(
                                right_ldf.cache().with_row_count("__right_count", None),
                                left_on,
                                right_on,
                                options.how.clone(),
                            )
                            .select([col("__left_count"), col("__right_count")])
                            .cache();

                        let left_join_scaling = usize_item(
                            joined_ids
                                .clone()
                                .groupby([col("__left_count")])
                                .agg([col("__right_count").count()])
                                .select([col("__right_count").max()])
                                .collect(),
                        )?;

                        let right_join_scaling = usize_item(
                            joined_ids
                                .groupby([col("__right_count")])
                                .agg([col("__left_count").count()])
                                .select([col("__left_count").max()])
                                .collect(),
                        )?;

                        right.update_join_scaling(right_join_scaling);
                        left.update_join_scaling(left_join_scaling);
                    }
                }

                left.merge(right);
                stats_stack.push(left);
            }
            // These are not currently supported
            // LogicalPlan::ExtContext { .. } => *state = false,
            // LogicalPlan::Union { .. } => *state = false,
            LogicalPlan::Projection { expr, .. } => {
                if exprs_agg_check(expr)? {
                    stats_stack.last_mut().unwrap().update_agg_size(usize::MAX);
                }
            }
            LogicalPlan::LocalProjection { expr, .. } => {
                if exprs_agg_check(expr)? {
                    stats_stack.last_mut().unwrap().update_agg_size(usize::MAX);
                }
            }
            LogicalPlan::Aggregate {
                input, keys, aggs, ..
            } => {
                let keys = &(**keys)[..];
                let ldf = lazy_frame_from_logical_plan((&**input).clone());
                let agg_size = usize_item(
                    ldf.cache()
                        .with_row_count("__count", None)
                        .groupby(keys)
                        .agg([col("__count").count()])
                        .select([col("__count").min()])
                        .collect(),
                )?;

                if exprs_agg_check(aggs)? {
                    stats_stack.last_mut().unwrap().update_agg_size(agg_size);
                }
            }
            _ => (),
        }
        Ok(())
    })?;

    Ok(state.1.pop().unwrap())
}

fn usize_item(df_res: Result<DataFrame, PolarsError>) -> Result<usize, Status> {
    Ok(df_res
        .map_err(|e| Status::internal(format!("Could not get usize item from DataFrame: {}", e)))?
        .get(0)
        .unwrap()[0]
        .try_extract()
        .unwrap())
}<|MERGE_RESOLUTION|>--- conflicted
+++ resolved
@@ -195,11 +195,9 @@
         let plan_str = serde_json::to_string(&self.0).map_err(|e| {
             Status::invalid_argument(format!("Could not parse composite plan: {e}"))
         })?;
-<<<<<<< HEAD
-=======
+        
         let mut blacklist_hashmap = HashMap::new();
 
->>>>>>> d530e114
         for seg in self.0 {
             match seg {
                 CompositePlanSegment::PolarsPlanSegment(mut plan) => {
