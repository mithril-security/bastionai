use base64;
use polars::{lazy::dsl::Expr, prelude::*};
use serde::{Deserialize, Serialize};
use std::{collections::HashMap, io::Cursor};
use tch::CModule;
use tonic::Status;

use crate::{
    access_control::{Context, Policy, VerificationResult},
    utils::*,
    visitable::{Visitable, VisitableMut},
    BastionLabPolars, DataFrameArtifact,
};

#[derive(Debug, Serialize, Deserialize)]
pub struct CompositePlan(Vec<CompositePlanSegment>);

#[derive(Debug, Serialize, Deserialize)]
pub enum CompositePlanSegment {
    PolarsPlanSegment(LogicalPlan),
    UdfPlanSegment { columns: Vec<String>, udf: String },
    EntryPointPlanSegment(String),
    StackPlanSegment,
}

#[derive(Debug, Clone, Copy)]
pub struct StatsEntry {
    pub agg_size: usize,
    pub join_scaling: usize,
}

#[derive(Debug, Clone)]
pub struct DataFrameStats(HashMap<String, StatsEntry>);

struct StackFrame {
    df: DataFrame,
    stats: DataFrameStats,
}

impl CompositePlan {
    pub fn run(
        self,
        state: &BastionLabPolars,
        user_id: &str,
    ) -> Result<DataFrameArtifact, Status> {
        let mut stack = Vec::new();
        let plan_str = serde_json::to_string(&self.0).unwrap(); // FIX THIS

<<<<<<< HEAD
        let (policy, blacklist, savable) = self.output_policy(state)?;
        let mut min_agg_size = None;

=======
>>>>>>> 694ea45d
        for seg in self.0 {
            match seg {
                CompositePlanSegment::PolarsPlanSegment(mut plan) => {
                    let stats = initialize_plan(&mut plan, &mut stack)?;
                    let df = run_logical_plan(plan)?;
                    stack.push(StackFrame { df, stats });
                }
                CompositePlanSegment::UdfPlanSegment { columns, udf } => {
                    let module =
                        CModule::load_data(&mut Cursor::new(base64::decode(udf).map_err(|e| {
                            Status::invalid_argument(format!(
                                "Could not decode base64-encoded udf: {}",
                                e
                            ))
                        })?))
                        .map_err(|e| {
                            Status::invalid_argument(format!(
                                "Could not deserialize udf from bytes: {}",
                                e
                            ))
                        })?;

                    let mut frame = stack.pop().ok_or(Status::invalid_argument(
                        "Could not apply udf: no input data frame",
                    ))?;
                    for name in columns {
                        let idx = frame
                            .df
                            .get_column_names()
                            .iter()
                            .position(|x| x == &&name)
                            .ok_or(Status::invalid_argument(format!(
                                "Could not apply udf: no column `{}` in data frame",
                                name
                            )))?;
                        let series = frame.df.get_columns_mut().get_mut(idx).unwrap();
                        let tensor = series_to_tensor(series)?;
                        let tensor = module.forward_ts(&[tensor]).map_err(|e| {
                            Status::invalid_argument(format!("Error while running udf: {}", e))
                        })?;
                        *series = tensor_to_series(series.name(), series.dtype(), tensor)?;
                    }
                    stack.push(frame);
                }
                CompositePlanSegment::EntryPointPlanSegment(identifier) => {
                    let df = state.get_df_unchecked(&identifier)?;
                    let stats = DataFrameStats::new(identifier);
                    stack.push(StackFrame { df, stats });
                }
                CompositePlanSegment::StackPlanSegment => {
                    let frame1 = stack.pop().ok_or(Status::invalid_argument(
                        "Could not apply stack: no input data frame",
                    ))?;

                    let frame2 = stack.pop().ok_or(Status::invalid_argument(
                        "Could not apply stack: no df2 input data frame",
                    ))?;

                    let df = frame1.df.vstack(&frame2.df).map_err(|e| {
                        Status::invalid_argument(format!("Error while running vstack: {}", e))
                    })?;
                    let mut stats = frame1.stats;
                    stats.merge(frame2.stats);
                    stack.push(StackFrame { df, stats });
                }
            }
        }

        if stack.len() != 1 {
            return Err(Status::invalid_argument(
                "Wrong number of input data frames",
            ));
        }

        let StackFrame { df, stats } = stack.pop().unwrap();

        let mut policy = Policy::allow_by_default();
        let mut blacklist = Vec::new();
        let mut fetchable = VerificationResult::Safe;

        for (identifier, stats) in stats.0.into_iter() {
            state.with_df_artifact_ref(&identifier, |artifact| -> Result<(), Status> {
                let check = artifact.policy.verify(&Context {
                    stats,
                    user_id: String::from(user_id),
                    df_identifier: identifier.clone(),
                })?;

                if let VerificationResult::Unsafe { .. } = check {
                    println!("{}", identifier);
                    policy = policy.merge(&artifact.policy);
                }
                fetchable.merge(check);
                blacklist.extend_from_slice(&artifact.blacklist[..]);

                Ok(())
            })??;
        }

        Ok(DataFrameArtifact {
            dataframe: df,
            fetchable,
            policy,
            blacklist,
            savable,
            query_details: plan_str,
        })
    }
}

<<<<<<< HEAD
    fn output_policy(
        &self,
        state: &BastionLabPolars,
    ) -> Result<(Policy, Vec<String>, bool), Status> {
        let mut policy = Policy::allow_by_default();
        let mut blacklist = Vec::new();
        let mut savable = false;

        for seg in &self.0 {
            if let CompositePlanSegment::EntryPointPlanSegment(identifier) = seg {
                state.with_df_artifact_ref(&identifier, |artifact| {
                    policy = policy.merge(&artifact.policy);
                    blacklist.extend_from_slice(&artifact.blacklist[..]);
                    savable = artifact.savable || savable;
                })?;
            }
        }

        Ok((policy, blacklist, savable))
=======
fn expr_agg_check(expr: &Expr) -> Result<bool, Status> {
    let mut state = Vec::new();
    expr.visit(&mut state, |expr, state| {
        match expr {
            Expr::Column(_)
            | Expr::Columns(_)
            | Expr::DtypeColumn(_)
            | Expr::Wildcard
            | Expr::Nth(_) => state.push(false),
            Expr::Literal(_)
            | Expr::Count => state.push(true),
            Expr::Agg(AggExpr::List(expr))
            | Expr::Agg(AggExpr::AggGroups(expr)) => state.push(expr_agg_check(&expr)?),
            Expr::Agg(_) => state.push(true),
            Expr::BinaryExpr { .. } => {
                let right_agg = state.pop().unwrap();
                let left_agg = state.pop().unwrap();
                state.push(right_agg && left_agg);
            }
            Expr::Take { .. } | Expr::SortBy { .. } | Expr::Filter { .. } | Expr::Window { .. } => {
                state.pop().unwrap();
                let expr_agg = state.pop().unwrap();
                state.push(expr_agg);
            }
            Expr::Ternary { .. } => {
                let falsy_agg = state.pop().unwrap();
                let truthy_agg = state.pop().unwrap();
                state.pop().unwrap();
                state.push(truthy_agg && falsy_agg);
            }
            Expr::Slice { .. } => {
                state.pop().unwrap();
                state.pop().unwrap();
                let input_agg = state.pop().unwrap();
                state.push(input_agg);
            }
            _ => (),
        }

        Ok(())
    })?;

    Ok(state.pop().unwrap())
}

fn exprs_agg_check(exprs: &[Expr]) -> Result<bool, Status> {
    let mut res = true;

    for e in exprs.iter() {
        let x = expr_agg_check(e)?;
        println!("{} -> {}", e, x);
        res = res && x;
    }

    Ok(res)
}

fn run_logical_plan(plan: LogicalPlan) -> Result<DataFrame, Status> {
    let ldf = lazy_frame_from_logical_plan(plan);
    ldf.collect()
        .map_err(|e| Status::internal(format!("Could not run logical plan: {}", e)))
}

impl DataFrameStats {
    fn new(identifier: String) -> DataFrameStats {
        let mut stats = HashMap::new();
        stats.insert(
            identifier,
            StatsEntry {
                agg_size: 1,
                join_scaling: 1,
            },
        );
        DataFrameStats(stats)
    }

    fn update_agg_size(&mut self, agg_size: usize) {
        for stats in self.0.values_mut() {
            stats.agg_size *= agg_size;
        }
    }

    fn update_join_scaling(&mut self, join_scaling: usize) {
        for stats in self.0.values_mut() {
            stats.join_scaling *= join_scaling;
        }
    }

    fn merge(&mut self, other: DataFrameStats) {
        for (identifier, stats_left) in self.0.iter_mut() {
            if let Some(stats_right) = other.0.get(identifier) {
                stats_left.agg_size = stats_left.agg_size.min(stats_right.agg_size);
                stats_left.join_scaling = stats_left.join_scaling.max(stats_right.join_scaling);
            }
        }

        for (identifier, stats_right) in other.0.into_iter() {
            if let None = self.0.get(&identifier) {
                self.0.insert(identifier, stats_right);
            }
        }
>>>>>>> 694ea45d
    }
}

fn initialize_plan(
    plan: &mut LogicalPlan,
    stack: &mut Vec<StackFrame>,
) -> Result<DataFrameStats, Status> {
    let mut state = (stack, Vec::new());
    plan.visit_mut(&mut state, |plan, (main_stack, stats_stack)| {
        match plan {
            LogicalPlan::DataFrameScan { .. } => {
                let frame = main_stack.pop().ok_or(Status::invalid_argument(
                    "Could not run logical plan: not enough input data frames",
                ))?;
                stats_stack.push(frame.stats);
                *plan = frame.df.lazy().logical_plan;
            }
            LogicalPlan::Join {
                input_left,
                input_right,
                left_on,
                right_on,
                options,
                ..
            } => {
                let left_ldf = lazy_frame_from_logical_plan((&**input_left).clone());
                let right_ldf = lazy_frame_from_logical_plan((&**input_right).clone());

                let joined_ids = left_ldf
                    .cache()
                    .with_row_count("__left_count", None)
                    .join(
                        right_ldf.cache().with_row_count("__right_count", None),
                        left_on,
                        right_on,
                        options.how.clone(),
                    )
                    .select([col("__left_count"), col("__right_count")])
                    .cache();

                let left_join_scaling = usize_item(
                    joined_ids
                        .clone()
                        .groupby([col("__left_count")])
                        .agg([col("__right_count").count()])
                        .select([col("__right_count").max()])
                        .collect(),
                )?;

                let right_join_scaling = usize_item(
                    joined_ids
                        .groupby([col("__right_count")])
                        .agg([col("__left_count").count()])
                        .select([col("__left_count").max()])
                        .collect(),
                )?;

                let mut right = stats_stack.pop().unwrap();
                let mut left = stats_stack.pop().unwrap();

                right.update_join_scaling(right_join_scaling);
                left.update_join_scaling(left_join_scaling);

                left.merge(right);
                stats_stack.push(left);
            }
            // These are not currently supported
            // LogicalPlan::ExtContext { .. } => *state = false,
            // LogicalPlan::Union { .. } => *state = false,
            LogicalPlan::Projection { expr, .. } => {
                if exprs_agg_check(expr)? {
                    stats_stack.last_mut().unwrap().update_agg_size(usize::MAX);
                }
            }
            LogicalPlan::LocalProjection { expr, .. } => {
                if exprs_agg_check(expr)? {
                    stats_stack.last_mut().unwrap().update_agg_size(usize::MAX);
                }
            }
            LogicalPlan::Aggregate {
                input, keys, aggs, ..
            } => {
                let keys = &(**keys)[..];
                let ldf = lazy_frame_from_logical_plan((&**input).clone());
                let agg_size = usize_item(
                    ldf.cache()
                        .with_row_count("__count", None)
                        .groupby(keys)
                        .agg([col("__count").count()])
                        .select([col("__count").min()])
                        .collect(),
                )?;

                if exprs_agg_check(aggs)? {
                    stats_stack.last_mut().unwrap().update_agg_size(agg_size);
                }
            }
            _ => (),
        }
        Ok(())
    })?;

    Ok(state.1.pop().unwrap())
}

fn usize_item(df_res: Result<DataFrame, PolarsError>) -> Result<usize, Status> {
    Ok(df_res
        .map_err(|e| Status::internal(format!("Could not get usize item from DataFrame: {}", e)))?
        .get(0)
        .unwrap()[0]
        .try_extract()
        .unwrap())
}<|MERGE_RESOLUTION|>--- conflicted
+++ resolved
@@ -38,20 +38,10 @@
 }
 
 impl CompositePlan {
-    pub fn run(
-        self,
-        state: &BastionLabPolars,
-        user_id: &str,
-    ) -> Result<DataFrameArtifact, Status> {
+    pub fn run(self, state: &BastionLabPolars, user_id: &str) -> Result<DataFrameArtifact, Status> {
         let mut stack = Vec::new();
         let plan_str = serde_json::to_string(&self.0).unwrap(); // FIX THIS
 
-<<<<<<< HEAD
-        let (policy, blacklist, savable) = self.output_policy(state)?;
-        let mut min_agg_size = None;
-
-=======
->>>>>>> 694ea45d
         for seg in self.0 {
             match seg {
                 CompositePlanSegment::PolarsPlanSegment(mut plan) => {
@@ -130,6 +120,7 @@
 
         let mut policy = Policy::allow_by_default();
         let mut blacklist = Vec::new();
+        let mut savable = false;
         let mut fetchable = VerificationResult::Safe;
 
         for (identifier, stats) in stats.0.into_iter() {
@@ -146,6 +137,7 @@
                 }
                 fetchable.merge(check);
                 blacklist.extend_from_slice(&artifact.blacklist[..]);
+                savable = artifact.savable && savable;
 
                 Ok(())
             })??;
@@ -162,27 +154,6 @@
     }
 }
 
-<<<<<<< HEAD
-    fn output_policy(
-        &self,
-        state: &BastionLabPolars,
-    ) -> Result<(Policy, Vec<String>, bool), Status> {
-        let mut policy = Policy::allow_by_default();
-        let mut blacklist = Vec::new();
-        let mut savable = false;
-
-        for seg in &self.0 {
-            if let CompositePlanSegment::EntryPointPlanSegment(identifier) = seg {
-                state.with_df_artifact_ref(&identifier, |artifact| {
-                    policy = policy.merge(&artifact.policy);
-                    blacklist.extend_from_slice(&artifact.blacklist[..]);
-                    savable = artifact.savable || savable;
-                })?;
-            }
-        }
-
-        Ok((policy, blacklist, savable))
-=======
 fn expr_agg_check(expr: &Expr) -> Result<bool, Status> {
     let mut state = Vec::new();
     expr.visit(&mut state, |expr, state| {
@@ -192,10 +163,10 @@
             | Expr::DtypeColumn(_)
             | Expr::Wildcard
             | Expr::Nth(_) => state.push(false),
-            Expr::Literal(_)
-            | Expr::Count => state.push(true),
-            Expr::Agg(AggExpr::List(expr))
-            | Expr::Agg(AggExpr::AggGroups(expr)) => state.push(expr_agg_check(&expr)?),
+            Expr::Literal(_) | Expr::Count => state.push(true),
+            Expr::Agg(AggExpr::List(expr)) | Expr::Agg(AggExpr::AggGroups(expr)) => {
+                state.push(expr_agg_check(&expr)?)
+            }
             Expr::Agg(_) => state.push(true),
             Expr::BinaryExpr { .. } => {
                 let right_agg = state.pop().unwrap();
@@ -284,7 +255,6 @@
                 self.0.insert(identifier, stats_right);
             }
         }
->>>>>>> 694ea45d
     }
 }
 
