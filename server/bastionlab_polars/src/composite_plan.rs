--- conflicted
+++ resolved
@@ -23,7 +23,6 @@
 }
 
 #[derive(Debug, Serialize, Deserialize)]
-<<<<<<< HEAD
 pub enum StringMethod {
     Split { pattern: String },
     ToLowerCase,
@@ -162,29 +161,19 @@
         Ok(series)
     }
 }
+
 #[derive(Debug, Serialize, Deserialize)]
-pub enum CompositePlanSegment {
-    PolarsPlanSegment(LogicalPlan),
-    UdfPlanSegment {
-        columns: Vec<String>,
-        udf: String,
-    },
-    EntryPointPlanSegment(String),
-    StackPlanSegment,
-    StringUdfPlanSegment {
-        method: StringMethod,
-        columns: Vec<String>,
-    },
-    RowCountSegment(String),
-=======
 #[serde(tag = "type")]
 pub enum CompositePlanSegment {
     PolarsPlanSegment { plan: LogicalPlan },
     UdfPlanSegment { columns: Vec<String>, udf: String },
     EntryPointPlanSegment { identifier: String },
     StackPlanSegment,
+    StringUdfPlanSegment {
+        method: StringMethod,
+        columns: Vec<String>,
+    },
     RowCountSegment { row: String },
->>>>>>> 9f79841e
 }
 
 #[derive(Debug, Clone, Copy)]
@@ -290,7 +279,6 @@
                     stats.merge(frame2.stats);
                     stack.push(StackFrame { df, stats });
                 }
-<<<<<<< HEAD
                 CompositePlanSegment::StringUdfPlanSegment { method, columns } => {
                     let mut frame = stack.pop().ok_or(Status::invalid_argument(
                         "Could not apply stack: no input data frame",
@@ -314,10 +302,7 @@
                     }
                     stack.push(frame);
                 }
-                CompositePlanSegment::RowCountSegment(name) => {
-=======
                 CompositePlanSegment::RowCountSegment { row: name } => {
->>>>>>> 9f79841e
                     let frame = stack.pop().ok_or(Status::invalid_argument(
                         "Could not apply with_row_count: no input data frame",
                     ))?;
