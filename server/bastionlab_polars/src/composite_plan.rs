use base64;
use bastionlab_common::common_conversions::{
    lazy_frame_from_logical_plan, series_to_tensor, tensor_to_series,
};
use polars::{lazy::dsl::Expr, prelude::*};
use serde::{Deserialize, Serialize};
use std::{collections::HashMap, io::Cursor};
use tch::CModule;
use tonic::Status;

use crate::{
    access_control::{Context, Policy, VerificationResult},
    visitable::{Visitable, VisitableMut},
    BastionLabPolars, DataFrameArtifact,
};

#[derive(Debug, Serialize, Deserialize)]
pub struct CompositePlan(Vec<CompositePlanSegment>);

#[derive(Debug, Serialize, Deserialize)]
pub struct StringMethod {
    pub name: String,
    pub pattern: Option<String>,
    pub to: Option<String>,
}

#[derive(Debug, Serialize, Deserialize)]
pub enum CompositePlanSegment {
    PolarsPlanSegment(LogicalPlan),
    UdfPlanSegment {
        columns: Vec<String>,
        udf: String,
    },
    EntryPointPlanSegment(String),
    StackPlanSegment,
<<<<<<< HEAD
    StringUdfPlanSegment {
        method: StringMethod,
        columns: Vec<String>,
    },
=======
    RowCountSegment(String),
>>>>>>> 0171041b
}

#[derive(Debug, Clone, Copy)]
pub struct StatsEntry {
    pub agg_size: usize,
    pub join_scaling: usize,
}

#[derive(Debug, Clone)]
pub struct DataFrameStats(HashMap<String, StatsEntry>);

struct StackFrame {
    df: DataFrame,
    stats: DataFrameStats,
}

impl CompositePlan {
    pub fn run(self, state: &BastionLabPolars, user_id: &str) -> Result<DataFrameArtifact, Status> {
        let mut stack = Vec::new();
        let plan_str = serde_json::to_string(&self.0).map_err(|e| {
            Status::invalid_argument(format!("Could not parse composite plan: {e}"))
        })?;
        let column_to_idx = |col: &str, df: &DataFrame| -> Result<usize, Status> {
            Ok(df.get_column_names().iter().position(|x| x == &col).ok_or(
                Status::invalid_argument(format!(
                    "Could not apply udf: no column `{}` in data frame",
                    col
                )),
            )?)
        };
        for seg in self.0 {
            match seg {
                CompositePlanSegment::PolarsPlanSegment(mut plan) => {
                    let stats = initialize_plan(&mut plan, &mut stack)?;
                    let df = run_logical_plan(plan)?;
                    stack.push(StackFrame { df, stats });
                }
                CompositePlanSegment::UdfPlanSegment { columns, udf } => {
                    let module =
                        CModule::load_data(&mut Cursor::new(base64::decode(udf).map_err(|e| {
                            Status::invalid_argument(format!(
                                "Could not decode base64-encoded udf: {}",
                                e
                            ))
                        })?))
                        .map_err(|e| {
                            Status::invalid_argument(format!(
                                "Could not deserialize udf from bytes: {}",
                                e
                            ))
                        })?;

                    let mut frame = stack.pop().ok_or_else(|| {
                        Status::invalid_argument("Could not apply udf: no input data frame")
                    })?;
                    for name in columns {
                        let idx = frame
                            .df
                            .get_column_names()
                            .iter()
                            .position(|x| x == &&name)
                            .ok_or_else(|| {
                                Status::invalid_argument(format!(
                                    "Could not apply udf: no column `{}` in data frame",
                                    name
                                ))
                            })?;
                        let series = frame.df.get_columns_mut().get_mut(idx).unwrap();
                        let tensor = series_to_tensor(series)?;
                        let tensor = module.forward_ts(&[tensor]).map_err(|e| {
                            Status::invalid_argument(format!("Error while running udf: {}", e))
                        })?;
                        *series = tensor_to_series(series.name(), series.dtype(), tensor)?;
                    }
                    stack.push(frame);
                }
                CompositePlanSegment::EntryPointPlanSegment(identifier) => {
                    let df = state.get_df_unchecked(&identifier)?;
                    let stats = DataFrameStats::new(identifier);
                    stack.push(StackFrame { df, stats });
                }
                CompositePlanSegment::StackPlanSegment => {
                    let frame1 = stack.pop().ok_or_else(|| {
                        Status::invalid_argument("Could not apply stack: no input data frame")
                    })?;

                    let frame2 = stack.pop().ok_or_else(|| {
                        Status::invalid_argument("Could not apply stack: no df2 input data frame")
                    })?;

                    let df = frame1.df.vstack(&frame2.df).map_err(|e| {
                        Status::invalid_argument(format!("Error while running vstack: {}", e))
                    })?;
                    let mut stats = frame1.stats;
                    stats.merge(frame2.stats);
                    stack.push(StackFrame { df, stats });
                }
<<<<<<< HEAD
                CompositePlanSegment::StringUdfPlanSegment { method, columns } => {
                    let mut frame = stack.pop().ok_or(Status::invalid_argument(
                        "Could not apply stack: no input data frame",
                    ))?;

                    for col in columns {
                        let idx = column_to_idx(&col, &frame.df)?;
                        let series = frame.df.get_columns_mut().get_mut(idx).unwrap();

                        if series.dtype().ne(&DataType::Utf8) {
                            return Err(Status::failed_precondition(format!(
                                "{col} is not a string column"
                            )));
                        }

                        *series = apply_method(&method, &series)?;
                        series.rename(&col);
                    }
                    stack.push(frame);
                }
=======
                CompositePlanSegment::RowCountSegment(name) => {
                    let frame = stack.pop().ok_or(Status::invalid_argument(
                        "Could not apply with_row_count: no input data frame",
                    ))?;
                    let df = frame.df.with_row_count(&name, Some(0)).map_err(|e| {
                        Status::invalid_argument(format!("Error while running with_row_count: {}", e))
                    })?;
                    let stats = frame.stats;
                    stack.push(StackFrame { df, stats });
            }
>>>>>>> 0171041b
            }
        }

        if stack.len() != 1 {
            return Err(Status::invalid_argument(
                "Wrong number of input data frames",
            ));
        }

        let StackFrame { df, stats } = stack.pop().unwrap();

        let mut policy = Policy::allow_by_default();
        let mut blacklist = Vec::new();
        let mut fetchable = VerificationResult::Safe;

        for (identifier, stats) in stats.0.into_iter() {
            state.with_df_artifact_ref(&identifier, |artifact| -> Result<(), Status> {
                let check = artifact.policy.verify(&Context {
                    stats,
                    user_id: String::from(user_id),
                    df_identifier: identifier.clone(),
                })?;

                if let VerificationResult::Unsafe { .. } = check {
                    policy = policy.merge(&artifact.policy);
                }
                fetchable.merge(check);
                blacklist.extend_from_slice(&artifact.blacklist[..]);

                Ok(())
            })??;
        }

        Ok(DataFrameArtifact {
            dataframe: df,
            fetchable,
            policy,
            blacklist,
            query_details: plan_str,
        })
    }
}

fn expr_agg_check(expr: &Expr) -> Result<bool, Status> {
    let mut state = Vec::new();
    expr.visit(&mut state, |expr, state| {
        match expr {
            Expr::Column(_)
            | Expr::Columns(_)
            | Expr::DtypeColumn(_)
            | Expr::Wildcard
            | Expr::Nth(_) => state.push(false),
            Expr::Literal(_) | Expr::Count => state.push(true),
            Expr::Agg(AggExpr::List(expr)) | Expr::Agg(AggExpr::AggGroups(expr)) => {
                state.push(expr_agg_check(&expr)?)
            }
            Expr::Agg(_) => state.push(true),
            Expr::BinaryExpr { .. } => {
                let right_agg = state.pop().unwrap();
                let left_agg = state.pop().unwrap();
                state.push(right_agg && left_agg);
            }
            Expr::Take { .. } | Expr::SortBy { .. } | Expr::Filter { .. } | Expr::Window { .. } => {
                state.pop().unwrap();
                let expr_agg = state.pop().unwrap();
                state.push(expr_agg);
            }
            Expr::Ternary { .. } => {
                let falsy_agg = state.pop().unwrap();
                let truthy_agg = state.pop().unwrap();
                state.pop().unwrap();
                state.push(truthy_agg && falsy_agg);
            }
            Expr::Slice { .. } => {
                state.pop().unwrap();
                state.pop().unwrap();
                let input_agg = state.pop().unwrap();
                state.push(input_agg);
            }
            _ => (),
        }

        Ok(())
    })?;

    Ok(state.pop().unwrap())
}

fn exprs_agg_check(exprs: &[Expr]) -> Result<bool, Status> {
    for e in exprs.iter() {
        let x = expr_agg_check(e)?;
        if !x {
            return Ok(false);
        }
    }
    Ok(true)
}

fn run_logical_plan(plan: LogicalPlan) -> Result<DataFrame, Status> {
    let ldf = lazy_frame_from_logical_plan(plan);
    ldf.collect()
        .map_err(|e| Status::internal(format!("Could not run logical plan: {}", e)))
}

impl DataFrameStats {
    fn new(identifier: String) -> DataFrameStats {
        let mut stats = HashMap::new();
        stats.insert(
            identifier,
            StatsEntry {
                agg_size: 1,
                join_scaling: 1,
            },
        );
        DataFrameStats(stats)
    }

    fn update_agg_size(&mut self, agg_size: usize) {
        for stats in self.0.values_mut() {
            stats.agg_size *= agg_size;
        }
    }

    fn update_join_scaling(&mut self, join_scaling: usize) {
        for stats in self.0.values_mut() {
            stats.join_scaling *= join_scaling;
        }
    }

    fn merge(&mut self, other: DataFrameStats) {
        for (identifier, stats_left) in self.0.iter_mut() {
            if let Some(stats_right) = other.0.get(identifier) {
                stats_left.agg_size = stats_left.agg_size.min(stats_right.agg_size);
                stats_left.join_scaling = stats_left.join_scaling.max(stats_right.join_scaling);
            }
        }

        for (identifier, stats_right) in other.0.into_iter() {
            if let None = self.0.get(&identifier) {
                self.0.insert(identifier, stats_right);
            }
        }
    }
}

fn initialize_plan(
    plan: &mut LogicalPlan,
    stack: &mut Vec<StackFrame>,
) -> Result<DataFrameStats, Status> {
    let mut state = (stack, Vec::new());
    plan.visit_mut(&mut state, |plan, (main_stack, stats_stack)| {
        match plan {
            LogicalPlan::DataFrameScan { .. } => {
                let frame = main_stack.pop().ok_or_else(|| {
                    Status::invalid_argument(
                        "Could not run logical plan: not enough input data frames",
                    )
                })?;
                stats_stack.push(frame.stats);
                *plan = frame.df.lazy().logical_plan;
            }
            LogicalPlan::Join {
                input_left,
                input_right,
                left_on,
                right_on,
                options,
                ..
            } => {
                let left_ldf = lazy_frame_from_logical_plan((&**input_left).clone());
                let right_ldf = lazy_frame_from_logical_plan((&**input_right).clone());

                let mut right = stats_stack.pop().unwrap();
                let mut left = stats_stack.pop().unwrap();

                match options.how {
                    JoinType::Anti | JoinType::Semi => right.update_join_scaling(0),
                    _ => {
                        let joined_ids = left_ldf
                            .cache()
                            .with_row_count("__left_count", None)
                            .join(
                                right_ldf.cache().with_row_count("__right_count", None),
                                left_on,
                                right_on,
                                options.how.clone(),
                            )
                            .select([col("__left_count"), col("__right_count")])
                            .cache();

                        let left_join_scaling = usize_item(
                            joined_ids
                                .clone()
                                .groupby([col("__left_count")])
                                .agg([col("__right_count").count()])
                                .select([col("__right_count").max()])
                                .collect(),
                        )?;

                        let right_join_scaling = usize_item(
                            joined_ids
                                .groupby([col("__right_count")])
                                .agg([col("__left_count").count()])
                                .select([col("__left_count").max()])
                                .collect(),
                        )?;

                        right.update_join_scaling(right_join_scaling);
                        left.update_join_scaling(left_join_scaling);
                    }
                }

                left.merge(right);
                stats_stack.push(left);
            }
            // These are not currently supported
            // LogicalPlan::ExtContext { .. } => *state = false,
            // LogicalPlan::Union { .. } => *state = false,
            LogicalPlan::Projection { expr, .. } => {
                if exprs_agg_check(expr)? {
                    stats_stack.last_mut().unwrap().update_agg_size(usize::MAX);
                }
            }
            LogicalPlan::LocalProjection { expr, .. } => {
                if exprs_agg_check(expr)? {
                    stats_stack.last_mut().unwrap().update_agg_size(usize::MAX);
                }
            }
            LogicalPlan::Aggregate {
                input, keys, aggs, ..
            } => {
                let keys = &(**keys)[..];
                let ldf = lazy_frame_from_logical_plan((&**input).clone());
                let agg_size = usize_item(
                    ldf.cache()
                        .with_row_count("__count", None)
                        .groupby(keys)
                        .agg([col("__count").count()])
                        .select([col("__count").min()])
                        .collect(),
                )?;

                if exprs_agg_check(aggs)? {
                    stats_stack.last_mut().unwrap().update_agg_size(agg_size);
                }
            }
            _ => (),
        }
        Ok(())
    })?;

    Ok(state.1.pop().unwrap())
}

fn usize_item(df_res: Result<DataFrame, PolarsError>) -> Result<usize, Status> {
    Ok(df_res
        .map_err(|e| Status::internal(format!("Could not get usize item from DataFrame: {}", e)))?
        .get(0)
        .unwrap()[0]
        .try_extract()
        .unwrap())
}<|MERGE_RESOLUTION|>--- conflicted
+++ resolved
@@ -10,6 +10,7 @@
 
 use crate::{
     access_control::{Context, Policy, VerificationResult},
+    utils::apply_method,
     visitable::{Visitable, VisitableMut},
     BastionLabPolars, DataFrameArtifact,
 };
@@ -33,14 +34,11 @@
     },
     EntryPointPlanSegment(String),
     StackPlanSegment,
-<<<<<<< HEAD
     StringUdfPlanSegment {
         method: StringMethod,
         columns: Vec<String>,
     },
-=======
     RowCountSegment(String),
->>>>>>> 0171041b
 }
 
 #[derive(Debug, Clone, Copy)]
@@ -138,7 +136,6 @@
                     stats.merge(frame2.stats);
                     stack.push(StackFrame { df, stats });
                 }
-<<<<<<< HEAD
                 CompositePlanSegment::StringUdfPlanSegment { method, columns } => {
                     let mut frame = stack.pop().ok_or(Status::invalid_argument(
                         "Could not apply stack: no input data frame",
@@ -159,18 +156,19 @@
                     }
                     stack.push(frame);
                 }
-=======
                 CompositePlanSegment::RowCountSegment(name) => {
                     let frame = stack.pop().ok_or(Status::invalid_argument(
                         "Could not apply with_row_count: no input data frame",
                     ))?;
                     let df = frame.df.with_row_count(&name, Some(0)).map_err(|e| {
-                        Status::invalid_argument(format!("Error while running with_row_count: {}", e))
+                        Status::invalid_argument(format!(
+                            "Error while running with_row_count: {}",
+                            e
+                        ))
                     })?;
                     let stats = frame.stats;
                     stack.push(StackFrame { df, stats });
-            }
->>>>>>> 0171041b
+                }
             }
         }
 
