use bastionlab_common::prelude::*;
use bastionlab_common::{
    session::SessionManager,
    session_proto::ClientInfo,
    telemetry::{self, TelemetryEventProps},
};

use polars::export::ahash::HashSet;
use polars::prelude::*;
use polars_proto::SplitRequest;
use ring::digest;
use serde::{Deserialize, Serialize};
use serde_json;
use std::fs::{create_dir, read_dir, OpenOptions};
use std::io::{Error, ErrorKind};
use std::{future::Future, pin::Pin, time::Instant};
use tokio_stream::wrappers::ReceiverStream;
use tonic::{Request, Response, Status, Streaming};
use utils::sanitize_df;
use uuid::Uuid;

pub mod polars_proto {
    tonic::include_proto!("bastionlab_polars");
}

use polars_proto::{
    polars_service_server::PolarsService, Empty, FetchChunk, QueryBytes, ReferenceList,
    ReferenceRequest, ReferenceResponse, SendChunk,
};

mod serialization;
use serialization::*;

mod composite_plan;
use composite_plan::*;

mod visitable;

pub mod access_control;
use access_control::*;

pub mod utils;

pub enum FetchStatus {
    Ok,
    Pending(String),
    Warning(String),
}

pub struct DelayedDataFrame {
    future: Pin<Box<dyn Future<Output = Result<DataFrame, Status>> + Send>>,
    fetch_status: FetchStatus,
}

#[derive(Debug, Clone, Serialize, Deserialize)]
pub struct DataFrameArtifact {
    dataframe: DataFrame,
    policy: Policy,
    fetchable: VerificationResult,
    blacklist: Vec<String>,
    query_details: String,
}

impl DataFrameArtifact {
    pub fn new(df: DataFrame, policy: Policy, blacklist: Vec<String>) -> Self {
        DataFrameArtifact {
            dataframe: df,
            policy,
            fetchable: VerificationResult::Unsafe {
                action: UnsafeAction::Reject,
                reason: String::from("DataFrames uploaded by the Data Owner are protected."),
            },
            blacklist,
            query_details: String::from("uploaded dataframe"),
        }
    }

    pub fn with_fetchable(mut self, fetchable: VerificationResult) -> Self {
        self.fetchable = fetchable;
        self
    }

    pub fn inherit(&self, df: DataFrame) -> Self {
        Self {
            dataframe: df,
            policy: self.policy.clone(),
            blacklist: self.blacklist.clone(),
            fetchable: self.fetchable.clone(),
            query_details: self.query_details.clone(),
        }
    }
}
#[derive(Clone)]
pub struct BastionLabPolars {
    dataframes: Arc<RwLock<HashMap<String, DataFrameArtifact>>>,
    sess_manager: Arc<SessionManager>,
}

impl BastionLabPolars {
    pub fn new(sess_manager: Arc<SessionManager>) -> Self {
        Self {
            dataframes: Arc::new(RwLock::new(HashMap::new())),
            sess_manager,
        }
    }

    fn get_df(
        &self,
        identifier: &str,
        client_info: Option<ClientInfo>,
    ) -> Result<DelayedDataFrame, Status> {
        let dfs = self.dataframes.read().unwrap();
        let artifact = dfs.get(identifier).ok_or(Status::not_found(format!(
            "Could not find dataframe: identifier={}",
            identifier
        )))?;
        if let VerificationResult::Unsafe { reason, .. } = &artifact.fetchable {
            println!(
                "Safe zone violation: a DataFrame has been non-privately fetched.
Reason: {}",
                reason
            );
        }
        Ok(match &artifact.fetchable {
            VerificationResult::Safe
            | VerificationResult::Unsafe {
                action: UnsafeAction::Log,
                ..
            } => {
                let mut df = artifact.dataframe.clone();
                sanitize_df(&mut df, &artifact.blacklist);
                telemetry::add_event(
                    TelemetryEventProps::FetchDataFrame {
                        dataset_name: Some(identifier.to_owned()),
                        request_accepted: true,
                    },
                    client_info,
                );
                DelayedDataFrame {
                    future: Box::pin(async { Ok(df) }),
                    fetch_status: if let VerificationResult::Unsafe {
                        action: UnsafeAction::Log,
                        reason,
                    } = &artifact.fetchable
                    {
                        FetchStatus::Warning(String::from(reason))
                    } else {
                        FetchStatus::Ok
                    },
                }
            }
            VerificationResult::Unsafe {
                action: UnsafeAction::Reject,
                reason,
            } => {
                let reason = reason.clone();
                DelayedDataFrame {
                    future: Box::pin(async move {
                        Err(Status::permission_denied(format!(
                        "Cannot fetch this DataFrame: operation denied by the data owner's policy
Reason: {}",
                        reason,
                    )))
                    }),
                    fetch_status: FetchStatus::Ok,
                }
            }
            VerificationResult::Unsafe {
                action: UnsafeAction::Review,
                reason,
            } => {
                let reason = reason.clone();
                let identifier = String::from(identifier);
                let query_details = artifact.query_details.clone();
                let dfs = Arc::clone(&self.dataframes);
                DelayedDataFrame {
                    fetch_status: FetchStatus::Pending(reason.clone()),
                    future: Box::pin(async move {
                        println!(
                            "A user requests unsafe access to one of your DataFrames
DataFrame identifier: {}
Reason the request is unsafe:
{}",
                            identifier, reason,
                        );

                        loop {
                            let mut ans = String::new();
                            println!("Accept [y], Reject [n], Show query details [s]?");
                            std::io::stdin()
                                .read_line(&mut ans)
                                .expect("Failed to read line");

                            match ans.trim() {
                                "y" => break,
                                "s" => {
                                    println!(
                                        "Query's Logical Plan:
{}",
                                        query_details,
                                    );
                                    continue;
                                }
                                "n" => {
                                    telemetry::add_event(
                                        TelemetryEventProps::FetchDataFrame {
                                            dataset_name: Some(identifier.to_owned()),
                                            request_accepted: false,
                                        },
                                        client_info,
                                    );
                                    return Err(Status::permission_denied(format!(
                                        "The data owner rejected the fetch operation.
Fetching a dataframe obtained with a non privacy-preserving query requires the approval of the data owner.
This dataframe was obtained in a non privacy-preserving fashion.
Reason: {}",
                                        reason
                                    )));
                                }
                                _ => continue,
                            }
                        }
                        telemetry::add_event(
                            TelemetryEventProps::FetchDataFrame {
                                dataset_name: Some(identifier.to_owned()),
                                request_accepted: true,
                            },
                            client_info,
                        );
                        Ok({
                            let guard = dfs.read().unwrap();
                            let artifact = guard.get(&identifier).ok_or(Status::not_found(
                                format!("Could not find dataframe: identifier={}", identifier),
                            ))?;
                            let mut df = artifact.dataframe.clone();
                            sanitize_df(&mut df, &artifact.blacklist);
                            df
                        })
                    }),
                }
            }
        })
    }

    pub fn get_df_unchecked(&self, identifier: &str) -> Result<DataFrame, Status> {
        let dfs = self.dataframes.read().unwrap();
        Ok(dfs
            .get(identifier)
            .ok_or(Status::not_found(format!(
                "Could not find dataframe: identifier={}",
                identifier
            )))?
            .dataframe
            .clone())
    }

    fn with_df_artifact_ref<T>(
        &self,
        identifier: &str,
        mut f: impl FnMut(&DataFrameArtifact) -> T,
    ) -> Result<T, Status> {
        let dfs = self.dataframes.read().unwrap();
        Ok(f(dfs.get(identifier).ok_or(Status::not_found(format!(
            "Could not find dataframe: identifier={}",
            identifier
        )))?))
    }

    pub fn get_header(&self, identifier: &str) -> Result<String, Status> {
        Ok(get_df_header(
            &self
                .dataframes
                .read()
                .unwrap()
                .get(identifier)
                .ok_or(Status::not_found(format!(
                    "Could not find dataframe: identifier={}",
                    identifier
                )))?
                .dataframe,
        )?)
    }

    fn get_headers(&self) -> Result<Vec<(String, String)>, Status> {
        let dataframes = self.dataframes.read().unwrap();
        let mut res = Vec::with_capacity(dataframes.len());
        for (k, v) in dataframes.iter() {
            let header = get_df_header(&v.dataframe)?;
            res.push((k.clone(), header));
        }
        Ok(res)
    }

    pub fn insert_df(&self, df: DataFrameArtifact) -> String {
        let mut dfs = self.dataframes.write().unwrap();
        let identifier = format!("{}", Uuid::new_v4());
        dfs.insert(identifier.clone(), df);
        identifier
    }

    fn persist_df(&self, identifier: &str) -> Result<(), Status> {
        let dataframes = self
            .dataframes
            .read()
            .map_err(|_| Status::not_found("Unable to read dataframes!"))?;

        let df_artifact = dataframes
            .get(identifier)
            .ok_or("")
            .map_err(|_| Status::not_found("Unable to find dataframe!"))?;

        if df_artifact.fetchable != VerificationResult::Safe {
            return Err(Status::failed_precondition("Dataframe is not fetchable"));
        }

        let error = create_dir("data_frames");
        match error {
            Ok(_) => {}
            Err(err) => {
                if err.kind() != ErrorKind::AlreadyExists {
                    return Err(Status::failed_precondition(err.kind().to_string()));
                }
            }
        }

        let path = format!("data_frames/{}.json", identifier);
        let df_store = OpenOptions::new()
            .write(true)
            .create(true)
            .open(path)
            .map_err(|_| Status::not_found("Unable to find or create storage file!"))?;

        serde_json::to_writer(df_store, df_artifact)
            .map_err(|_| Status::unknown("Could not serialize dataframe artifact!"))?;

        Ok(())
    }

    pub fn load_dfs(&self) -> Result<(), Error> {
        let files = read_dir("data_frames")?;

        for file in files {
            let file = file?;
            let identifier = file.file_name().to_str().unwrap().replace(".json", "");

            let file = std::fs::OpenOptions::new()
                .read(true)
                .open(file.path().to_str().unwrap())?;
            let reader = std::io::BufReader::new(file);
            let df: DataFrameArtifact = serde_json::from_reader(reader)?;

            let mut dfs = self.dataframes.write().unwrap();
            dfs.insert(identifier, df);
        }
        Ok(())
    }
}

fn get_df_header(df: &DataFrame) -> Result<String, Status> {
    serde_json::to_string(&df.schema())
        .map_err(|e| Status::internal(format!("Could not serialize data frame header: {}", e)))
}

#[tonic::async_trait]
impl PolarsService for BastionLabPolars {
    type FetchDataFrameStream = ReceiverStream<Result<FetchChunk, Status>>;

    async fn run_query(
        &self,
        request: Request<Streaming<QueryBytes>>,
    ) -> Result<Response<ReferenceResponse>, Status> {
        let token = self.sess_manager.verify_request(&request)?;

<<<<<<< HEAD
        let plan = unstream_query_request(request.into_inner()).await?;
        let composite_plan: CompositePlan = serde_json::from_str(&plan).map_err(|e| {
            Status::invalid_argument(format!(
                "Could not deserialize composite plan: {}{}",
                e, plan
            ))
        })?;
=======
        let user_id = self.sess_manager.get_user_id(token.clone())?;

        let composite_plan: CompositePlan = serde_json::from_str(&request.get_ref().composite_plan)
            .map_err(|e| {
                Status::invalid_argument(format!(
                    "Could not deserialize composite plan: {}{}",
                    e,
                    &request.get_ref().composite_plan
                ))
            })?;
>>>>>>> 9c6bd6a3

        let start_time = Instant::now();

        let res = composite_plan.run(self, &user_id)?;
        let dataframe_bytes: Vec<u8> =
            df_to_bytes(&res.dataframe)
                .iter_mut()
                .fold(Vec::new(), |mut acc, x| {
                    acc.append(x);
                    acc
                }); // Not efficient fix this

        let header = get_df_header(&res.dataframe)?;
        let identifier = self.insert_df(res);

        let elapsed = start_time.elapsed();
        let hash = hex::encode(digest::digest(&digest::SHA256, &dataframe_bytes).as_ref());

        telemetry::add_event(
            TelemetryEventProps::RunQuery {
                dataset_name: Some(identifier.clone()),
                dataset_hash: Some(hash),
                time_taken: elapsed.as_millis() as f64,
            },
            Some(self.sess_manager.get_client_info(token)?),
        );

        info!("Succesfully ran query on {}", identifier.clone());

        Ok(Response::new(ReferenceResponse { identifier, header }))
    }

    async fn send_data_frame(
        &self,
        request: Request<Streaming<SendChunk>>,
    ) -> Result<Response<ReferenceResponse>, Status> {
        let start_time = Instant::now();

        let token = self.sess_manager.verify_request(&request)?;

        let client_info = self.sess_manager.get_client_info(token)?;
        let df = df_artifact_from_stream(request.into_inner()).await?;
        let dataframe_bytes: Vec<u8> =
            df_to_bytes(&df.dataframe)
                .iter_mut()
                .fold(Vec::new(), |mut acc, x| {
                    acc.append(x);
                    acc
                }); // Not efficient fix this
        let header = get_df_header(&df.dataframe)?;
        let identifier = self.insert_df(df);

        let elapsed = start_time.elapsed();
        let hash = hex::encode(digest::digest(&digest::SHA256, &dataframe_bytes).as_ref());
        telemetry::add_event(
            TelemetryEventProps::SendDataFrame {
                dataset_name: Some(identifier.clone()),
                dataset_hash: Some(hash),
                time_taken: elapsed.as_millis() as f64,
            },
            Some(client_info),
        );

        info!(
            "Succesfully sent dataframe {} to server",
            identifier.clone()
        );

        Ok(Response::new(ReferenceResponse { identifier, header }))
    }

    async fn fetch_data_frame(
        &self,
        request: Request<ReferenceRequest>,
    ) -> Result<Response<Self::FetchDataFrameStream>, Status> {
        let token = self.sess_manager.verify_request(&request)?;

        let fut = {
            let df = self.get_df(
                &request.get_ref().identifier,
                Some(self.sess_manager.get_client_info(token)?),
            )?;
            stream_data(df, 32)
        };
        Ok(fut.await)
    }

    async fn list_data_frames(
        &self,
        request: Request<Empty>,
    ) -> Result<Response<ReferenceList>, Status> {
        let token = self.sess_manager.verify_request(&request)?;
        let list = self
            .get_headers()?
            .into_iter()
            .map(|(identifier, header)| ReferenceResponse { identifier, header })
            .collect();
        telemetry::add_event(
            TelemetryEventProps::ListDataFrame {},
            Some(self.sess_manager.get_client_info(token)?),
        );
        Ok(Response::new(ReferenceList { list }))
    }

    async fn get_data_frame_header(
        &self,
        request: Request<ReferenceRequest>,
    ) -> Result<Response<ReferenceResponse>, Status> {
        let token = self.sess_manager.verify_request(&request)?;
        let identifier = String::from(&request.get_ref().identifier);
        let header = self.get_header(&identifier)?;
        telemetry::add_event(
            TelemetryEventProps::GetDataFrameHeader {
                dataset_name: Some(identifier.clone()),
            },
            Some(self.sess_manager.get_client_info(token)?),
        );
        Ok(Response::new(ReferenceResponse { identifier, header }))
    }

<<<<<<< HEAD
    async fn split(
        &self,
        request: Request<SplitRequest>,
    ) -> Result<Response<ReferenceList>, Status> {
        let (rdfs, train_size, test_size, shuffle, random_state) = (
            &request.get_ref().rdfs,
            request.get_ref().train_size,
            request.get_ref().test_size,
            request.get_ref().shuffle,
            request.get_ref().random_state,
        );

        let mut dfs = Vec::new();

        for rdf in rdfs {
            dfs.push(self.get_df_unchecked(&rdf.identifier)?);
        }

        // Verify that all dfs have equal lengths, if not abort.
        let set = HashSet::from_iter(dfs.iter().map(|df| df.height()));
        if set.len() > 1 {
            return Err(Status::aborted("RDFs should have the same height"));
        }
        let mut out_dfs = vec![];

        // Inherit other features (`policy`, `fetachable`, `blacklist`, etc) from parent DataFrame
        let inherit = |id: &String, df: DataFrame| {
            self.with_df_artifact_ref(&id, |artifact| artifact.inherit(df.clone()))
        };

        let make_response = |df: DataFrameArtifact| -> Result<ReferenceResponse, Status> {
            let identifier = self.insert_df(df);
            Ok(ReferenceResponse {
                identifier: identifier.clone(),
                header: self.get_header(&identifier)?,
            })
        };
        for (df, id) in dfs.iter().zip(rdfs) {
            let df_height = df.height();
            let train_size = (df_height as f32 * train_size) as usize;
            let mut test_size = (df_height as f32 * test_size) as usize;
            test_size += df_height - (train_size - test_size);

            out_dfs.push(make_response(inherit(
                &id.identifier,
                df.head(Some(train_size)),
            )?)?);

            out_dfs.push(make_response(inherit(
                &id.identifier,
                df.tail(Some(test_size)),
            )?)?);
        }

        Ok(Response::new(ReferenceList { list: out_dfs }))
=======
    async fn persist_data_frame(
        &self,
        request: Request<ReferenceRequest>,
    ) -> Result<Response<Empty>, Status> {
        let token = self.sess_manager.verify_request(&request)?;
        let identifier = &request.get_ref().identifier;
        self.persist_df(identifier)?;
        telemetry::add_event(
            TelemetryEventProps::SaveDataframe {
                dataset_name: Some(identifier.clone()),
            },
            Some(self.sess_manager.get_client_info(token)?),
        );
        Ok(Response::new(Empty {}))
>>>>>>> 9c6bd6a3
    }
}<|MERGE_RESOLUTION|>--- conflicted
+++ resolved
@@ -371,7 +371,6 @@
     ) -> Result<Response<ReferenceResponse>, Status> {
         let token = self.sess_manager.verify_request(&request)?;
 
-<<<<<<< HEAD
         let plan = unstream_query_request(request.into_inner()).await?;
         let composite_plan: CompositePlan = serde_json::from_str(&plan).map_err(|e| {
             Status::invalid_argument(format!(
@@ -379,18 +378,7 @@
                 e, plan
             ))
         })?;
-=======
         let user_id = self.sess_manager.get_user_id(token.clone())?;
-
-        let composite_plan: CompositePlan = serde_json::from_str(&request.get_ref().composite_plan)
-            .map_err(|e| {
-                Status::invalid_argument(format!(
-                    "Could not deserialize composite plan: {}{}",
-                    e,
-                    &request.get_ref().composite_plan
-                ))
-            })?;
->>>>>>> 9c6bd6a3
 
         let start_time = Instant::now();
 
@@ -511,7 +499,6 @@
         Ok(Response::new(ReferenceResponse { identifier, header }))
     }
 
-<<<<<<< HEAD
     async fn split(
         &self,
         request: Request<SplitRequest>,
@@ -567,7 +554,7 @@
         }
 
         Ok(Response::new(ReferenceList { list: out_dfs }))
-=======
+    }
     async fn persist_data_frame(
         &self,
         request: Request<ReferenceRequest>,
@@ -582,6 +569,5 @@
             Some(self.sess_manager.get_client_info(token)?),
         );
         Ok(Response::new(Empty {}))
->>>>>>> 9c6bd6a3
     }
 }