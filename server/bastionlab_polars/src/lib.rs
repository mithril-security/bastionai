use bastionlab_common::prelude::*;
use bastionlab_common::{
    session::SessionManager,
    session_proto::ClientInfo,
    telemetry::{self, TelemetryEventProps},
};

use polars::export::ahash::HashSet;
use polars::prelude::*;
use polars_proto::SplitRequest;
use ring::digest;
use serde::{Deserialize, Serialize};
use serde_json;
use std::fs::{create_dir, read_dir, OpenOptions};
use std::io::{Error, ErrorKind};
use std::{future::Future, pin::Pin, time::Instant};
use tokio_stream::wrappers::ReceiverStream;
use tonic::{Request, Response, Status, Streaming};
use utils::{sanitize_df, to_status_error};
use uuid::Uuid;

pub mod polars_proto {
    tonic::include_proto!("bastionlab_polars");
}

use polars_proto::{
    polars_service_server::PolarsService, Empty, FetchChunk, QueryBytes, ReferenceList,
    ReferenceRequest, ReferenceResponse, SendChunk,
};

mod serialization;
use serialization::*;

mod composite_plan;
use composite_plan::*;

mod visitable;

pub mod access_control;
use access_control::*;

pub mod utils;

pub enum FetchStatus {
    Ok,
    Pending(String),
    Warning(String),
}

pub struct DelayedDataFrame {
    future: Pin<Box<dyn Future<Output = Result<DataFrame, Status>> + Send>>,
    fetch_status: FetchStatus,
}

#[derive(Debug, Clone, Serialize, Deserialize)]
pub struct DataFrameArtifact {
    dataframe: DataFrame,
    policy: Policy,
    fetchable: VerificationResult,
    blacklist: Vec<String>,
    query_details: String,
}

impl DataFrameArtifact {
    pub fn new(df: DataFrame, policy: Policy, blacklist: Vec<String>) -> Self {
        DataFrameArtifact {
            dataframe: df,
            policy,
            fetchable: VerificationResult::Unsafe {
                action: UnsafeAction::Reject,
                reason: String::from("DataFrames uploaded by the Data Owner are protected."),
            },
            blacklist,
            query_details: String::from("uploaded dataframe"),
        }
    }

    pub fn with_fetchable(mut self, fetchable: VerificationResult) -> Self {
        self.fetchable = fetchable;
        self
    }

    pub fn inherit(&self, df: DataFrame) -> Self {
        Self {
            dataframe: df,
            policy: self.policy.clone(),
            blacklist: self.blacklist.clone(),
            fetchable: self.fetchable.clone(),
            query_details: self.query_details.clone(),
        }
    }
}
#[derive(Clone)]
pub struct BastionLabPolars {
    dataframes: Arc<RwLock<HashMap<String, DataFrameArtifact>>>,
    sess_manager: Arc<SessionManager>,
}

impl BastionLabPolars {
    pub fn new(sess_manager: Arc<SessionManager>) -> Self {
        Self {
            dataframes: Arc::new(RwLock::new(HashMap::new())),
            sess_manager,
        }
    }

    fn get_df(
        &self,
        identifier: &str,
        client_info: Option<ClientInfo>,
    ) -> Result<DelayedDataFrame, Status> {
        let dfs = self.dataframes.read().unwrap();
        let artifact = dfs.get(identifier).ok_or(Status::not_found(format!(
            "Could not find dataframe: identifier={}",
            identifier
        )))?;
        if let VerificationResult::Unsafe { reason, .. } = &artifact.fetchable {
            println!(
                "Safe zone violation: a DataFrame has been non-privately fetched.
Reason: {}",
                reason
            );
        }
        Ok(match &artifact.fetchable {
            VerificationResult::Safe
            | VerificationResult::Unsafe {
                action: UnsafeAction::Log,
                ..
            } => {
                let mut df = artifact.dataframe.clone();
                sanitize_df(&mut df, &artifact.blacklist);
                telemetry::add_event(
                    TelemetryEventProps::FetchDataFrame {
                        dataset_name: Some(identifier.to_owned()),
                        request_accepted: true,
                    },
                    client_info,
                );
                DelayedDataFrame {
                    future: Box::pin(async { Ok(df) }),
                    fetch_status: if let VerificationResult::Unsafe {
                        action: UnsafeAction::Log,
                        reason,
                    } = &artifact.fetchable
                    {
                        FetchStatus::Warning(String::from(reason))
                    } else {
                        FetchStatus::Ok
                    },
                }
            }
            VerificationResult::Unsafe {
                action: UnsafeAction::Reject,
                reason,
            } => {
                let reason = reason.clone();
                DelayedDataFrame {
                    future: Box::pin(async move {
                        Err(Status::permission_denied(format!(
                        "Cannot fetch this DataFrame: operation denied by the data owner's policy
Reason: {}",
                        reason,
                    )))
                    }),
                    fetch_status: FetchStatus::Ok,
                }
            }
            VerificationResult::Unsafe {
                action: UnsafeAction::Review,
                reason,
            } => {
                let reason = reason.clone();
                let identifier = String::from(identifier);
                let query_details = artifact.query_details.clone();
                let dfs = Arc::clone(&self.dataframes);
                DelayedDataFrame {
                    fetch_status: FetchStatus::Pending(reason.clone()),
                    future: Box::pin(async move {
                        println!(
                            "A user requests unsafe access to one of your DataFrames
DataFrame identifier: {}
Reason the request is unsafe:
{}",
                            identifier, reason,
                        );

                        loop {
                            let mut ans = String::new();
                            println!("Accept [y], Reject [n], Show query details [s]?");
                            std::io::stdin()
                                .read_line(&mut ans)
                                .expect("Failed to read line");

                            match ans.trim() {
                                "y" => break,
                                "s" => {
                                    println!(
                                        "Query's Logical Plan:
{}",
                                        query_details,
                                    );
                                    continue;
                                }
                                "n" => {
                                    telemetry::add_event(
                                        TelemetryEventProps::FetchDataFrame {
                                            dataset_name: Some(identifier.to_owned()),
                                            request_accepted: false,
                                        },
                                        client_info,
                                    );
                                    return Err(Status::permission_denied(format!(
                                        "The data owner rejected the fetch operation.
Fetching a dataframe obtained with a non privacy-preserving query requires the approval of the data owner.
This dataframe was obtained in a non privacy-preserving fashion.
Reason: {}",
                                        reason
                                    )));
                                }
                                _ => continue,
                            }
                        }
                        telemetry::add_event(
                            TelemetryEventProps::FetchDataFrame {
                                dataset_name: Some(identifier.to_owned()),
                                request_accepted: true,
                            },
                            client_info,
                        );
                        Ok({
                            let guard = dfs.read().unwrap();
                            let artifact = guard.get(&identifier).ok_or(Status::not_found(
                                format!("Could not find dataframe: identifier={}", identifier),
                            ))?;
                            let mut df = artifact.dataframe.clone();
                            sanitize_df(&mut df, &artifact.blacklist);
                            df
                        })
                    }),
                }
            }
        })
    }

    pub fn get_df_unchecked(&self, identifier: &str) -> Result<DataFrame, Status> {
        let dfs = self.dataframes.read().unwrap();
        Ok(dfs
            .get(identifier)
            .ok_or(Status::not_found(format!(
                "Could not find dataframe: identifier={}",
                identifier
            )))?
            .dataframe
            .clone())
    }

    fn with_df_artifact_ref<T>(
        &self,
        identifier: &str,
        mut f: impl FnMut(&DataFrameArtifact) -> T,
    ) -> Result<T, Status> {
        let dfs = self.dataframes.read().unwrap();
        Ok(f(dfs.get(identifier).ok_or(Status::not_found(format!(
            "Could not find dataframe: identifier={}",
            identifier
        )))?))
    }

    pub fn get_header(&self, identifier: &str) -> Result<String, Status> {
        Ok(get_df_header(
            &self
                .dataframes
                .read()
                .unwrap()
                .get(identifier)
                .ok_or(Status::not_found(format!(
                    "Could not find dataframe: identifier={}",
                    identifier
                )))?
                .dataframe,
        )?)
    }

    fn get_headers(&self) -> Result<Vec<(String, String)>, Status> {
        let dataframes = self.dataframes.read().unwrap();
        let mut res = Vec::with_capacity(dataframes.len());
        for (k, v) in dataframes.iter() {
            let header = get_df_header(&v.dataframe)?;
            res.push((k.clone(), header));
        }
        Ok(res)
    }

    pub fn insert_df(&self, df: DataFrameArtifact) -> String {
        let mut dfs = self.dataframes.write().unwrap();
        let identifier = format!("{}", Uuid::new_v4());
        dfs.insert(identifier.clone(), df);
        identifier
    }

    fn persist_df(&self, identifier: &str) -> Result<(), Status> {
        let dataframes = self
            .dataframes
            .read()
            .map_err(|_| Status::internal("Unable to read dataframes!"))?;

        let df_artifact = dataframes
            .get(identifier)
            .ok_or("")
            .map_err(|_| Status::not_found("Unable to find dataframe!"))?;

        if df_artifact.policy.check_savable() != true {
            return Err(Status::unknown("Dataframe is not savable"));
        }

        let error = create_dir("data_frames");
        match error {
            Ok(_) => {}
            Err(err) => {
                if err.kind() != ErrorKind::AlreadyExists {
                    return Err(Status::unknown(err.kind().to_string()));
                }
            }
        }

        let path = format!("data_frames/{}.json", identifier);
        let df_store = OpenOptions::new()
            .write(true)
            .create(true)
            .open(path)
            .map_err(|_| Status::internal("Unable to find or create storage file!"))?;

        serde_json::to_writer(df_store, df_artifact)
            .map_err(|_| Status::internal("Could not serialize dataframe artifact!"))?;

        Ok(())
    }

    pub fn load_dfs(&self) -> Result<(), Error> {
        let files = read_dir("data_frames")?;

        for file in files {
            let file = file?;
            let identifier = file.file_name().to_str().unwrap().replace(".json", "");

            let file = std::fs::OpenOptions::new()
                .read(true)
                .open(file.path().to_str().unwrap())?;
            let reader = std::io::BufReader::new(file);
            let df: DataFrameArtifact = serde_json::from_reader(reader)?;

            let mut dfs = self.dataframes.write().unwrap();
            dfs.insert(identifier, df);
        }
        Ok(())
    }

<<<<<<< HEAD
    fn delete_dfs(&self, identifier: &str) -> Result<(), Error> {
        let mut dfs = self.dataframes.write().unwrap();
        dfs.remove(identifier);

        let path = "data_frames/".to_owned() + identifier + ".json";
        std::fs::remove_file(path).unwrap_or(());
=======
    pub fn delete_dfs(&self, identifier: &str) -> Result<(), Error> {
        let mut dfs = self.dataframes.write().unwrap();
        dfs.remove(identifier);
>>>>>>> a057f82b
        Ok(())
    }
}

fn get_df_header(df: &DataFrame) -> Result<String, Status> {
    serde_json::to_string(&df.schema())
        .map_err(|e| Status::internal(format!("Could not serialize data frame header: {}", e)))
}

#[tonic::async_trait]
impl PolarsService for BastionLabPolars {
    type FetchDataFrameStream = ReceiverStream<Result<FetchChunk, Status>>;

    async fn run_query(
        &self,
        request: Request<Streaming<QueryBytes>>,
    ) -> Result<Response<ReferenceResponse>, Status> {
        let token = self.sess_manager.verify_request(&request)?;

        let plan = unstream_query_request(request.into_inner()).await?;

        let composite_plan: CompositePlan = serde_json::from_str(&plan).map_err(|e| {
            Status::invalid_argument(format!(
                "Could not deserialize composite plan: {}{}",
                e, plan
            ))
        })?;
        let user_id = self.sess_manager.get_user_id(token.clone())?;

        let start_time = Instant::now();

        let res = composite_plan.run(self, &user_id)?;
        let dataframe_bytes: Vec<u8> =
            df_to_bytes(&res.dataframe)
                .iter_mut()
                .fold(Vec::new(), |mut acc, x| {
                    acc.append(x);
                    acc
                }); // Not efficient fix this

        let header = get_df_header(&res.dataframe)?;
        let identifier = self.insert_df(res);

        let elapsed = start_time.elapsed();
        let hash = hex::encode(digest::digest(&digest::SHA256, &dataframe_bytes).as_ref());

        telemetry::add_event(
            TelemetryEventProps::RunQuery {
                dataset_name: Some(identifier.clone()),
                dataset_hash: Some(hash),
                time_taken: elapsed.as_millis() as f64,
            },
            Some(self.sess_manager.get_client_info(token)?),
        );

        info!("Succesfully ran query on {}", identifier.clone());

        Ok(Response::new(ReferenceResponse { identifier, header }))
    }

    async fn send_data_frame(
        &self,
        request: Request<Streaming<SendChunk>>,
    ) -> Result<Response<ReferenceResponse>, Status> {
        let start_time = Instant::now();

        let token = self.sess_manager.verify_request(&request)?;

        let client_info = self.sess_manager.get_client_info(token)?;
        let df = df_artifact_from_stream(request.into_inner()).await?;
        let dataframe_bytes: Vec<u8> =
            df_to_bytes(&df.dataframe)
                .iter_mut()
                .fold(Vec::new(), |mut acc, x| {
                    acc.append(x);
                    acc
                }); // Not efficient fix this
        let header = get_df_header(&df.dataframe)?;
        let identifier = self.insert_df(df);

        let elapsed = start_time.elapsed();
        let hash = hex::encode(digest::digest(&digest::SHA256, &dataframe_bytes).as_ref());
        telemetry::add_event(
            TelemetryEventProps::SendDataFrame {
                dataset_name: Some(identifier.clone()),
                dataset_hash: Some(hash),
                time_taken: elapsed.as_millis() as f64,
            },
            Some(client_info),
        );

        info!(
            "Succesfully sent dataframe {} to server",
            identifier.clone()
        );

        Ok(Response::new(ReferenceResponse { identifier, header }))
    }

    async fn fetch_data_frame(
        &self,
        request: Request<ReferenceRequest>,
    ) -> Result<Response<Self::FetchDataFrameStream>, Status> {
        let token = self.sess_manager.verify_request(&request)?;

        let fut = {
            let df = self.get_df(
                &request.get_ref().identifier,
                Some(self.sess_manager.get_client_info(token)?),
            )?;
            stream_data(df, 32)
        };
        Ok(fut.await)
    }

    async fn list_data_frames(
        &self,
        request: Request<Empty>,
    ) -> Result<Response<ReferenceList>, Status> {
        let token = self.sess_manager.verify_request(&request)?;
        let list = self
            .get_headers()?
            .into_iter()
            .map(|(identifier, header)| ReferenceResponse { identifier, header })
            .collect();
        telemetry::add_event(
            TelemetryEventProps::ListDataFrame {},
            Some(self.sess_manager.get_client_info(token)?),
        );
        Ok(Response::new(ReferenceList { list }))
    }

    async fn get_data_frame_header(
        &self,
        request: Request<ReferenceRequest>,
    ) -> Result<Response<ReferenceResponse>, Status> {
        let token = self.sess_manager.verify_request(&request)?;
        let identifier = String::from(&request.get_ref().identifier);
        let header = self.get_header(&identifier)?;
        telemetry::add_event(
            TelemetryEventProps::GetDataFrameHeader {
                dataset_name: Some(identifier.clone()),
            },
            Some(self.sess_manager.get_client_info(token)?),
        );
        Ok(Response::new(ReferenceResponse { identifier, header }))
    }

    async fn split(
        &self,
        request: Request<SplitRequest>,
    ) -> Result<Response<ReferenceList>, Status> {
        #[allow(unused)]
        let (rdfs, train_size, test_size, shuffle, random_state) = (
            &request.get_ref().rdfs,
            request.get_ref().train_size,
            request.get_ref().test_size,
            request.get_ref().shuffle,
            request.get_ref().random_state,
        );

        let mut dfs = Vec::new();

        for rdf in rdfs {
            dfs.push(self.get_df_unchecked(&rdf.identifier)?);
        }

        // Verify that all dfs have equal lengths, if not abort.
        let set = HashSet::from_iter(dfs.iter().map(|df| df.height()));
        if set.len() > 1 {
            return Err(Status::aborted("RDFs should have the same height"));
        }
        let mut out_dfs = vec![];

        // Inherit other features (`policy`, `fetachable`, `blacklist`, etc) from parent DataFrame
        let inherit = |id: &String, df: DataFrame| {
            self.with_df_artifact_ref(&id, |artifact| artifact.inherit(df.clone()))
        };

        let make_response = |df: DataFrameArtifact| -> Result<ReferenceResponse, Status> {
            let identifier = self.insert_df(df);
            Ok(ReferenceResponse {
                identifier: identifier.clone(),
                header: self.get_header(&identifier)?,
            })
        };

        let shuffle_df = |df: DataFrame| -> Result<DataFrame, Status> {
            if shuffle {
                to_status_error(df.sample_n(df.height(), true, true, random_state))
            } else {
                Ok(df)
            }
        };
        for (df, id) in dfs.iter().zip(rdfs) {
            let df_height = df.height();
            let train_size = (df_height as f32 * train_size) as usize;
            let mut test_size = (df_height as f32 * test_size) as usize;
            test_size += df_height - (train_size - test_size);

            let train_df = shuffle_df(df.head(Some(train_size)))?;
            let test_df = shuffle_df(df.tail(Some(test_size)))?;

            // Push train_df either shuffled or not.
            out_dfs.push(make_response(inherit(&id.identifier, train_df)?)?);

            // Push train_df either shuffled or not.
            out_dfs.push(make_response(inherit(&id.identifier, test_df)?)?);
        }

        Ok(Response::new(ReferenceList { list: out_dfs }))
    }
    async fn persist_data_frame(
        &self,
        request: Request<ReferenceRequest>,
    ) -> Result<Response<Empty>, Status> {
        let token = self.sess_manager.verify_request(&request)?;
        let identifier = &request.get_ref().identifier;
        self.persist_df(identifier)?;
        telemetry::add_event(
            TelemetryEventProps::SaveDataframe {
                dataset_name: Some(identifier.clone()),
            },
            Some(self.sess_manager.get_client_info(token)?),
        );
        Ok(Response::new(Empty {}))
    }

    async fn delete_data_frame(
        &self,
        request: Request<ReferenceRequest>,
    ) -> Result<Response<Empty>, Status> {
        let token = self.sess_manager.verify_request(&request)?;
        let identifier = &request.get_ref().identifier;
        let user_id = self.sess_manager.get_user_id(token.clone())?;
        let owner_check = self.sess_manager.verify_if_owner(&user_id)?;
        if owner_check {
            self.delete_dfs(identifier)?;
        } else {
            return Err(Status::internal("Only data owners can delete dataframes."));
        }
        telemetry::add_event(
            TelemetryEventProps::DeleteDataframe {
                dataset_name: Some(identifier.clone()),
            },
            Some(self.sess_manager.get_client_info(token)?),
        );
        Ok(Response::new(Empty {}))
    }
}<|MERGE_RESOLUTION|>--- conflicted
+++ resolved
@@ -355,18 +355,12 @@
         Ok(())
     }
 
-<<<<<<< HEAD
     fn delete_dfs(&self, identifier: &str) -> Result<(), Error> {
         let mut dfs = self.dataframes.write().unwrap();
         dfs.remove(identifier);
 
         let path = "data_frames/".to_owned() + identifier + ".json";
         std::fs::remove_file(path).unwrap_or(());
-=======
-    pub fn delete_dfs(&self, identifier: &str) -> Result<(), Error> {
-        let mut dfs = self.dataframes.write().unwrap();
-        dfs.remove(identifier);
->>>>>>> a057f82b
         Ok(())
     }
 }
