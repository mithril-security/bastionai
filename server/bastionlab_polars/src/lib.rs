use bastionlab_common::prelude::*;
use bastionlab_common::{
    session::SessionManager,
    session_proto::ClientInfo,
    telemetry::{self, TelemetryEventProps},
};

use polars::export::ahash::HashSet;
use polars::prelude::*;
use polars_proto::SplitRequest;
use ring::digest;
use serde::{Deserialize, Serialize};
use serde_json;
use std::fs::{create_dir, read_dir, OpenOptions};
use std::io::{Error, ErrorKind};
use std::{future::Future, pin::Pin, time::Instant};
use tokio_stream::wrappers::ReceiverStream;
use tonic::{Request, Response, Status, Streaming};
use utils::{sanitize_df, to_status_error};
use uuid::Uuid;

pub mod polars_proto {
    tonic::include_proto!("bastionlab_polars");
}

use polars_proto::{
    polars_service_server::PolarsService, Empty, FetchChunk, QueryBytes, ReferenceList,
    ReferenceRequest, ReferenceResponse, SendChunk,
};

mod serialization;
use serialization::*;

mod composite_plan;
use composite_plan::*;

mod visitable;

pub mod access_control;
use access_control::*;

pub mod utils;

pub enum FetchStatus {
    Ok,
    Pending(String),
    Warning(String),
}

pub struct DelayedDataFrame {
    future: Pin<Box<dyn Future<Output = Result<DataFrame, Status>> + Send>>,
    fetch_status: FetchStatus,
}

#[derive(Debug, Clone, Serialize, Deserialize)]
pub struct DataFrameArtifact {
    dataframe: DataFrame,
    policy: Policy,
    fetchable: VerificationResult,
    blacklist: Vec<String>,
    query_details: String,
}

impl DataFrameArtifact {
    pub fn new(df: DataFrame, policy: Policy, blacklist: Vec<String>) -> Self {
        DataFrameArtifact {
            dataframe: df,
            policy,
            fetchable: VerificationResult::Unsafe {
                action: UnsafeAction::Reject,
                reason: String::from("DataFrames uploaded by the Data Owner are protected."),
            },
            blacklist,
            query_details: String::from("uploaded dataframe"),
        }
    }
<<<<<<< HEAD

    pub fn with_fetchable(mut self, fetchable: VerificationResult) -> Self {
        self.fetchable = fetchable;
        self
    }
}

#[derive(Debug, Clone)]
=======

    pub fn with_fetchable(mut self, fetchable: VerificationResult) -> Self {
        self.fetchable = fetchable;
        self
    }

    pub fn inherit(&self, df: DataFrame) -> Self {
        Self {
            dataframe: df,
            policy: self.policy.clone(),
            blacklist: self.blacklist.clone(),
            fetchable: self.fetchable.clone(),
            query_details: self.query_details.clone(),
        }
    }
}
#[derive(Clone)]
>>>>>>> 34845f8a
pub struct BastionLabPolars {
    dataframes: Arc<RwLock<HashMap<String, DataFrameArtifact>>>,
    sess_manager: Arc<SessionManager>,
}

impl BastionLabPolars {
    pub fn new(sess_manager: Arc<SessionManager>) -> Self {
        Self {
            dataframes: Arc::new(RwLock::new(HashMap::new())),
            sess_manager,
        }
    }

    pub fn get_df(
        &self,
        identifier: &str,
        client_info: Option<ClientInfo>,
    ) -> Result<DelayedDataFrame, Status> {
        let dfs = self.dataframes.read().unwrap();
        let artifact = dfs.get(identifier).ok_or(Status::not_found(format!(
            "Could not find dataframe: identifier={}",
            identifier
        )))?;
        if let VerificationResult::Unsafe { reason, .. } = &artifact.fetchable {
            println!(
                "Safe zone violation: a DataFrame has been non-privately fetched.
Reason: {}",
                reason
            );
        }
        Ok(match &artifact.fetchable {
            VerificationResult::Safe
            | VerificationResult::Unsafe {
                action: UnsafeAction::Log,
                ..
            } => {
                let mut df = artifact.dataframe.clone();
                sanitize_df(&mut df, &artifact.blacklist);
                telemetry::add_event(
                    TelemetryEventProps::FetchDataFrame {
                        dataset_name: Some(identifier.to_owned()),
                        request_accepted: true,
                    },
                    client_info,
                );
                DelayedDataFrame {
                    future: Box::pin(async { Ok(df) }),
                    fetch_status: if let VerificationResult::Unsafe {
                        action: UnsafeAction::Log,
                        reason,
                    } = &artifact.fetchable
                    {
                        FetchStatus::Warning(String::from(reason))
                    } else {
                        FetchStatus::Ok
                    },
                }
            }
            VerificationResult::Unsafe {
                action: UnsafeAction::Reject,
                reason,
            } => {
                let reason = reason.clone();
                DelayedDataFrame {
                    future: Box::pin(async move {
                        Err(Status::permission_denied(format!(
                        "Cannot fetch this DataFrame: operation denied by the data owner's policy
Reason: {}",
                        reason,
                    )))
                    }),
                    fetch_status: FetchStatus::Ok,
                }
            }
            VerificationResult::Unsafe {
                action: UnsafeAction::Review,
                reason,
            } => {
                let reason = reason.clone();
                let identifier = String::from(identifier);
                let query_details = artifact.query_details.clone();
                let dfs = Arc::clone(&self.dataframes);
                DelayedDataFrame {
                    fetch_status: FetchStatus::Pending(reason.clone()),
                    future: Box::pin(async move {
                        println!(
                            "A user requests unsafe access to one of your DataFrames
DataFrame identifier: {}
Reason the request is unsafe:
{}",
                            identifier, reason,
                        );

                        loop {
                            let mut ans = String::new();
                            println!("Accept [y], Reject [n], Show query details [s]?");
                            std::io::stdin()
                                .read_line(&mut ans)
                                .expect("Failed to read line");

                            match ans.trim() {
                                "y" => break,
                                "s" => {
                                    println!(
                                        "Query's Logical Plan:
{}",
                                        query_details,
                                    );
                                    continue;
                                }
                                "n" => {
                                    telemetry::add_event(
                                        TelemetryEventProps::FetchDataFrame {
                                            dataset_name: Some(identifier.to_owned()),
                                            request_accepted: false,
                                        },
                                        client_info,
                                    );
                                    return Err(Status::permission_denied(format!(
                                        "The data owner rejected the fetch operation.
Fetching a dataframe obtained with a non privacy-preserving query requires the approval of the data owner.
This dataframe was obtained in a non privacy-preserving fashion.
Reason: {}",
                                        reason
                                    )));
                                }
                                _ => continue,
                            }
                        }
                        telemetry::add_event(
                            TelemetryEventProps::FetchDataFrame {
                                dataset_name: Some(identifier.to_owned()),
                                request_accepted: true,
                            },
                            client_info,
                        );
                        Ok({
                            let guard = dfs.read().unwrap();
                            let artifact = guard.get(&identifier).ok_or(Status::not_found(
                                format!("Could not find dataframe: identifier={}", identifier),
                            ))?;
                            let mut df = artifact.dataframe.clone();
                            sanitize_df(&mut df, &artifact.blacklist);
                            df
                        })
                    }),
                }
            }
        })
    }

    pub fn get_df_unchecked(&self, identifier: &str) -> Result<DataFrame, Status> {
        let dfs = self.dataframes.read().unwrap();
        Ok(dfs
            .get(identifier)
            .ok_or(Status::not_found(format!(
                "Could not find dataframe: identifier={}",
                identifier
            )))?
            .dataframe
            .clone())
    }

    fn with_df_artifact_ref<T>(
        &self,
        identifier: &str,
        mut f: impl FnMut(&DataFrameArtifact) -> T,
    ) -> Result<T, Status> {
        let dfs = self.dataframes.read().unwrap();
        Ok(f(dfs.get(identifier).ok_or(Status::not_found(format!(
            "Could not find dataframe: identifier={}",
            identifier
        )))?))
    }

    pub fn get_header(&self, identifier: &str) -> Result<String, Status> {
        Ok(get_df_header(
            &self
                .dataframes
                .read()
                .unwrap()
                .get(identifier)
                .ok_or(Status::not_found(format!(
                    "Could not find dataframe: identifier={}",
                    identifier
                )))?
                .dataframe,
        )?)
    }

    pub fn get_headers(&self) -> Result<Vec<(String, String)>, Status> {
        let dataframes = self.dataframes.read().unwrap();
        let mut res = Vec::with_capacity(dataframes.len());
        for (k, v) in dataframes.iter() {
            let header = get_df_header(&v.dataframe)?;
            res.push((k.clone(), header));
        }
        Ok(res)
    }

    pub fn insert_df(&self, df: DataFrameArtifact) -> String {
        let mut dfs = self.dataframes.write().unwrap();
        let identifier = format!("{}", Uuid::new_v4());
        dfs.insert(identifier.clone(), df);
        identifier
    }

    fn persist_df(&self, identifier: &str) -> Result<(), Status> {
        let dataframes = self
            .dataframes
            .read()
            .map_err(|_| Status::internal("Unable to read dataframes!"))?;

        let df_artifact = dataframes
            .get(identifier)
            .ok_or("")
            .map_err(|_| Status::not_found("Unable to find dataframe!"))?;

        if df_artifact.policy.check_savable() != true {
            return Err(Status::unknown("Dataframe is not savable"));
        }

        let error = create_dir("data_frames");
        match error {
            Ok(_) => {}
            Err(err) => {
                if err.kind() != ErrorKind::AlreadyExists {
                    return Err(Status::unknown(err.kind().to_string()));
                }
            }
        }

        let path = format!("data_frames/{}.json", identifier);
        let df_store = OpenOptions::new()
            .write(true)
            .create(true)
            .open(path)
            .map_err(|_| Status::internal("Unable to find or create storage file!"))?;

        serde_json::to_writer(df_store, df_artifact)
            .map_err(|_| Status::internal("Could not serialize dataframe artifact!"))?;

        Ok(())
    }

    pub fn load_dfs(&self) -> Result<(), Error> {
        let files = read_dir("data_frames")?;

        for file in files {
            let file = file?;
            let identifier = file.file_name().to_str().unwrap().replace(".json", "");

            let file = std::fs::OpenOptions::new()
                .read(true)
                .open(file.path().to_str().unwrap())?;
            let reader = std::io::BufReader::new(file);
            let df: DataFrameArtifact = serde_json::from_reader(reader)?;

            let mut dfs = self.dataframes.write().unwrap();
            dfs.insert(identifier, df);
        }
        Ok(())
    }

    fn delete_dfs(&self, identifier: &str) -> Result<(), Error> {
        let mut dfs = self.dataframes.write().unwrap();
        dfs.remove(identifier);

        let path = "data_frames/".to_owned() + identifier + ".json";
        std::fs::remove_file(path).unwrap_or(());
        Ok(())
    }
}

fn get_df_header(df: &DataFrame) -> Result<String, Status> {
    serde_json::to_string(&df.schema())
        .map_err(|e| Status::internal(format!("Could not serialize data frame header: {}", e)))
}

#[tonic::async_trait]
impl PolarsService for BastionLabPolars {
    type FetchDataFrameStream = ReceiverStream<Result<FetchChunk, Status>>;

    async fn run_query(
        &self,
        request: Request<Streaming<QueryBytes>>,
    ) -> Result<Response<ReferenceResponse>, Status> {
        let token = self.sess_manager.verify_request(&request)?;

        let plan = unstream_query_request(request.into_inner()).await?;

        let composite_plan: CompositePlan = serde_json::from_str(&plan).map_err(|e| {
            Status::invalid_argument(format!(
                "Could not deserialize composite plan: {}{}",
                e, plan
            ))
        })?;
        let user_id = self.sess_manager.get_user_id(token.clone())?;

        let start_time = Instant::now();

        let res = composite_plan.run(self, &user_id)?;
        let dataframe_bytes: Vec<u8> =
            df_to_bytes(&res.dataframe)
                .iter_mut()
                .fold(Vec::new(), |mut acc, x| {
                    acc.append(x);
                    acc
                }); // Not efficient fix this

        let header = get_df_header(&res.dataframe)?;
        let identifier = self.insert_df(res);

        let elapsed = start_time.elapsed();
        let hash = hex::encode(digest::digest(&digest::SHA256, &dataframe_bytes).as_ref());

        telemetry::add_event(
            TelemetryEventProps::RunQuery {
                dataset_name: Some(identifier.clone()),
                dataset_hash: Some(hash),
                time_taken: elapsed.as_millis() as f64,
            },
            Some(self.sess_manager.get_client_info(token)?),
        );

        info!("Succesfully ran query on {}", identifier.clone());

        Ok(Response::new(ReferenceResponse { identifier, header }))
    }

    async fn send_data_frame(
        &self,
        request: Request<Streaming<SendChunk>>,
    ) -> Result<Response<ReferenceResponse>, Status> {
        let start_time = Instant::now();

        let token = self.sess_manager.verify_request(&request)?;

        let client_info = self.sess_manager.get_client_info(token)?;
        let df = df_artifact_from_stream(request.into_inner()).await?;
        let dataframe_bytes: Vec<u8> =
            df_to_bytes(&df.dataframe)
                .iter_mut()
                .fold(Vec::new(), |mut acc, x| {
                    acc.append(x);
                    acc
                }); // Not efficient fix this
        let header = get_df_header(&df.dataframe)?;
        let identifier = self.insert_df(df);

        let elapsed = start_time.elapsed();
        let hash = hex::encode(digest::digest(&digest::SHA256, &dataframe_bytes).as_ref());
        telemetry::add_event(
            TelemetryEventProps::SendDataFrame {
                dataset_name: Some(identifier.clone()),
                dataset_hash: Some(hash),
                time_taken: elapsed.as_millis() as f64,
            },
            Some(client_info),
        );

        info!(
            "Succesfully sent dataframe {} to server",
            identifier.clone()
        );

        Ok(Response::new(ReferenceResponse { identifier, header }))
    }

    async fn fetch_data_frame(
        &self,
        request: Request<ReferenceRequest>,
    ) -> Result<Response<Self::FetchDataFrameStream>, Status> {
        let token = self.sess_manager.verify_request(&request)?;

        let fut = {
            let df = self.get_df(
                &request.get_ref().identifier,
                Some(self.sess_manager.get_client_info(token)?),
            )?;
            stream_data(df, 32)
        };
        Ok(fut.await)
    }

    async fn list_data_frames(
        &self,
        request: Request<Empty>,
    ) -> Result<Response<ReferenceList>, Status> {
        let token = self.sess_manager.verify_request(&request)?;
        let list = self
            .get_headers()?
            .into_iter()
            .map(|(identifier, header)| ReferenceResponse { identifier, header })
            .collect();
        telemetry::add_event(
            TelemetryEventProps::ListDataFrame {},
            Some(self.sess_manager.get_client_info(token)?),
        );
        Ok(Response::new(ReferenceList { list }))
    }

    async fn get_data_frame_header(
        &self,
        request: Request<ReferenceRequest>,
    ) -> Result<Response<ReferenceResponse>, Status> {
        let token = self.sess_manager.verify_request(&request)?;
        let identifier = String::from(&request.get_ref().identifier);
        let header = self.get_header(&identifier)?;
        telemetry::add_event(
            TelemetryEventProps::GetDataFrameHeader {
                dataset_name: Some(identifier.clone()),
            },
            Some(self.sess_manager.get_client_info(token)?),
        );
        Ok(Response::new(ReferenceResponse { identifier, header }))
    }

    async fn split(
        &self,
        request: Request<SplitRequest>,
    ) -> Result<Response<ReferenceList>, Status> {
        #[allow(unused)]
        let (rdfs, train_size, test_size, shuffle, random_state) = (
            &request.get_ref().rdfs,
            request.get_ref().train_size,
            request.get_ref().test_size,
            request.get_ref().shuffle,
            request.get_ref().random_state,
        );

        let mut dfs = Vec::new();

        for rdf in rdfs {
            dfs.push(self.get_df_unchecked(&rdf.identifier)?);
        }

        // Verify that all dfs have equal lengths, if not abort.
        let set = HashSet::from_iter(dfs.iter().map(|df| df.height()));
        if set.len() > 1 {
            return Err(Status::aborted("RDFs should have the same height"));
        }
        let mut out_dfs = vec![];

        // Inherit other features (`policy`, `fetachable`, `blacklist`, etc) from parent DataFrame
        let inherit = |id: &String, df: DataFrame| {
            self.with_df_artifact_ref(&id, |artifact| artifact.inherit(df.clone()))
        };

        let make_response = |df: DataFrameArtifact| -> Result<ReferenceResponse, Status> {
            let identifier = self.insert_df(df);
            Ok(ReferenceResponse {
                identifier: identifier.clone(),
                header: self.get_header(&identifier)?,
            })
        };

        let shuffle_df = |df: DataFrame| -> Result<DataFrame, Status> {
            if shuffle {
                to_status_error(df.sample_n(df.height(), true, true, random_state))
            } else {
                Ok(df)
            }
        };
        for (df, id) in dfs.iter().zip(rdfs) {
            let df_height = df.height();
            let train_size = (df_height as f32 * train_size) as usize;
            let mut test_size = (df_height as f32 * test_size) as usize;
            test_size += df_height - (train_size - test_size);

            let train_df = shuffle_df(df.head(Some(train_size)))?;
            let test_df = shuffle_df(df.tail(Some(test_size)))?;

            // Push train_df either shuffled or not.
            out_dfs.push(make_response(inherit(&id.identifier, train_df)?)?);

            // Push train_df either shuffled or not.
            out_dfs.push(make_response(inherit(&id.identifier, test_df)?)?);
        }

        Ok(Response::new(ReferenceList { list: out_dfs }))
    }
    async fn persist_data_frame(
        &self,
        request: Request<ReferenceRequest>,
    ) -> Result<Response<Empty>, Status> {
        let token = self.sess_manager.verify_request(&request)?;
        let identifier = &request.get_ref().identifier;
        self.persist_df(identifier)?;
        telemetry::add_event(
            TelemetryEventProps::SaveDataframe {
                dataset_name: Some(identifier.clone()),
            },
            Some(self.sess_manager.get_client_info(token)?),
        );
        Ok(Response::new(Empty {}))
    }

    async fn delete_data_frame(
        &self,
        request: Request<ReferenceRequest>,
    ) -> Result<Response<Empty>, Status> {
        let token = self.sess_manager.verify_request(&request)?;
        let identifier = &request.get_ref().identifier;
        let user_id = self.sess_manager.get_user_id(token.clone())?;
        let owner_check = self.sess_manager.verify_if_owner(&user_id)?;
        if owner_check {
            self.delete_dfs(identifier)?;
        } else {
            return Err(Status::internal("Only data owners can delete dataframes."));
        }
        telemetry::add_event(
            TelemetryEventProps::DeleteDataframe {
                dataset_name: Some(identifier.clone()),
            },
            Some(self.sess_manager.get_client_info(token)?),
        );
        Ok(Response::new(Empty {}))
    }
}<|MERGE_RESOLUTION|>--- conflicted
+++ resolved
@@ -74,16 +74,6 @@
             query_details: String::from("uploaded dataframe"),
         }
     }
-<<<<<<< HEAD
-
-    pub fn with_fetchable(mut self, fetchable: VerificationResult) -> Self {
-        self.fetchable = fetchable;
-        self
-    }
-}
-
-#[derive(Debug, Clone)]
-=======
 
     pub fn with_fetchable(mut self, fetchable: VerificationResult) -> Self {
         self.fetchable = fetchable;
@@ -101,7 +91,6 @@
     }
 }
 #[derive(Clone)]
->>>>>>> 34845f8a
 pub struct BastionLabPolars {
     dataframes: Arc<RwLock<HashMap<String, DataFrameArtifact>>>,
     sess_manager: Arc<SessionManager>,
@@ -366,7 +355,7 @@
         Ok(())
     }
 
-    fn delete_dfs(&self, identifier: &str) -> Result<(), Error> {
+    pub fn delete_dfs(&self, identifier: &str) -> Result<(), Error> {
         let mut dfs = self.dataframes.write().unwrap();
         dfs.remove(identifier);
 
