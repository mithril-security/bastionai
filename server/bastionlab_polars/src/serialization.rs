--- conflicted
+++ resolved
@@ -7,16 +7,7 @@
 use tokio_stream::{wrappers::ReceiverStream, StreamExt};
 use tonic::{Response, Status};
 
-<<<<<<< HEAD
-use crate::{
-    access_control::Policy, polars_proto::QueryBytes, DataFrameArtifact, DelayedDataFrame,
-    FetchStatus,
-};
-
-use super::polars_proto::{fetch_chunk, FetchChunk, SendChunk};
-=======
 const CHUNK_SIZE: usize = 32 * 1024;
->>>>>>> 96edd3a6
 
 // TODO PERF: Do a PR on polars/pypolars to add the streaming IPC (apache flight) format to the python interface
 // right now, there is only the file format which requires random access
@@ -137,19 +128,4 @@
     });
 
     Response::new(ReceiverStream::new(rx))
-}
-
-pub async fn unstream_query_request(
-    mut stream: tonic::Streaming<QueryBytes>,
-) -> Result<String, Status> {
-    let mut bytes: Vec<u8> = Vec::new();
-
-    while let Some(chunk) = stream.next().await {
-        let mut query = chunk?;
-        bytes.append(&mut query.data);
-    }
-
-    let query = String::from_utf8(bytes)
-        .map_err(|_| Status::invalid_argument(format!("Could not decode composite plan string")))?;
-    Ok(query)
 }