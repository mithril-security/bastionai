use serde::{Deserialize, Serialize};
use tonic::Status;

use crate::composite_plan::StatsEntry;

#[derive(Debug, Clone, PartialEq, Serialize, Deserialize)]
pub struct Policy {
    safe_zone: Rule,
    unsafe_handling: UnsafeAction,
}

impl Policy {
    pub fn verify(&self, ctx: &Context) -> Result<VerificationResult, Status> {
        Ok(match self.safe_zone.verify(ctx)? {
            RuleMatch::Match => VerificationResult::Safe,
            RuleMatch::Mismatch(reason) => VerificationResult::Unsafe {
                action: self.unsafe_handling,
                reason,
            },
        })
    }

    pub fn merge(&self, other: &Self) -> Self {
        Policy {
            safe_zone: Rule::AtLeastNOf(2, vec![self.safe_zone.clone(), other.safe_zone.clone()]),
            unsafe_handling: self.unsafe_handling.merge(other.unsafe_handling),
        }
    }

    pub fn allow_by_default() -> Self {
        Policy {
            safe_zone: Rule::True,
            unsafe_handling: UnsafeAction::Log,
        }
    }
}

#[derive(Debug, Clone, PartialEq, Serialize, Deserialize)]
pub enum Rule {
    AtLeastNOf(usize, Vec<Rule>),
    UserId(String),
    Aggregation(usize),
    True,
    False,
}

#[derive(Debug, Clone)]
pub struct Context {
    pub stats: StatsEntry,
    pub user_id: String,
    pub df_identifier: String,
}

impl Rule {
    fn verify(&self, ctx: &Context) -> Result<RuleMatch, Status> {
        match self {
            Rule::AtLeastNOf(n, sub_rules) => {
                let mut m = 0;
                let mut failed = String::new();
                for (i, rule) in sub_rules.iter().enumerate() {
                    match rule.verify(ctx)? {
                        RuleMatch::Match => m += 1,
                        RuleMatch::Mismatch(reason) => {
                            failed.push_str(&format!("\nRule #{}: {}", i, reason))
                        }
                    }
                    if m >= *n {
                        return Ok(RuleMatch::Match);
                    }
                }
                Ok(RuleMatch::Mismatch(format!(
                    "Only {} subrules matched but at least {} are required.\nFailed sub rules are:{}",
                    m, n, failed
                )))
            }
            Rule::UserId(expected_user_id) => Ok(if expected_user_id == &ctx.user_id {
                RuleMatch::Match
            } else {
                RuleMatch::Mismatch(String::from("UserId mismatch"))
            }),
            Rule::Aggregation(min_allowed_agg_size) => {
                let min_allowed_agg_size = *min_allowed_agg_size * ctx.stats.join_scaling;
                Ok(if ctx.stats.agg_size >= min_allowed_agg_size {
                    RuleMatch::Match
                } else {
                    RuleMatch::Mismatch(format!(
                        "Cannot fetch a result DataFrame that does not aggregate at least {} rows of DataFrame {}.",
                        min_allowed_agg_size,
                        ctx.df_identifier,
                    ))
                })
            }
            Rule::True => Ok(RuleMatch::Match),
            Rule::False => Ok(RuleMatch::Mismatch(String::from(
                "Operation denied by the data owner's policy.",
            ))),
        }
    }
}

#[derive(Debug, Clone)]
pub enum RuleMatch {
    Match,
    Mismatch(String),
}

#[derive(Debug, Clone, Copy, PartialEq, Serialize, Deserialize)]
pub enum UnsafeAction {
    Log,
    Review,
    Reject,
}

impl UnsafeAction {
    fn merge(self, other: Self) -> Self {
        match self {
            UnsafeAction::Log => other,
            UnsafeAction::Review if other == UnsafeAction::Log => UnsafeAction::Review,
            UnsafeAction::Review => other,
            UnsafeAction::Reject => UnsafeAction::Reject,
        }
    }
}

#[derive(Debug, Clone, PartialEq, Serialize, Deserialize)]
pub enum VerificationResult {
    Safe,
    Unsafe {
        action: UnsafeAction,
        reason: String,
    },
}

impl VerificationResult {
    pub fn merge(&mut self, other: Self) {
        match (self, other) {
            (
<<<<<<< HEAD
                VerificationResult::Unsafe {
                    action: left_action,
                    reason: left_reason,
                },
                VerificationResult::Unsafe {
                    action: right_action,
                    reason: right_reason,
                },
=======
                VerificationResult::Unsafe { action: left_action, reason: left_reason },
                VerificationResult::Unsafe { action: right_action, reason: right_reason }
>>>>>>> e4e4beed
            ) => {
                *left_action = left_action.merge(right_action);
                if *left_action == right_action {
                    *left_reason = right_reason;
                }
            }
            (x @ VerificationResult::Safe, y) => *x = y,
<<<<<<< HEAD
            _ => (),
=======
            _ => (), 
>>>>>>> e4e4beed
        }
    }
}<|MERGE_RESOLUTION|>--- conflicted
+++ resolved
@@ -135,19 +135,8 @@
     pub fn merge(&mut self, other: Self) {
         match (self, other) {
             (
-<<<<<<< HEAD
-                VerificationResult::Unsafe {
-                    action: left_action,
-                    reason: left_reason,
-                },
-                VerificationResult::Unsafe {
-                    action: right_action,
-                    reason: right_reason,
-                },
-=======
                 VerificationResult::Unsafe { action: left_action, reason: left_reason },
                 VerificationResult::Unsafe { action: right_action, reason: right_reason }
->>>>>>> e4e4beed
             ) => {
                 *left_action = left_action.merge(right_action);
                 if *left_action == right_action {
@@ -155,11 +144,7 @@
                 }
             }
             (x @ VerificationResult::Safe, y) => *x = y,
-<<<<<<< HEAD
-            _ => (),
-=======
             _ => (), 
->>>>>>> e4e4beed
         }
     }
 }