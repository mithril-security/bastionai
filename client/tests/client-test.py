--- conflicted
+++ resolved
@@ -36,11 +36,7 @@
 lreg_model = LReg()
 lreg_dataset = LRegDataset()
 
-<<<<<<< HEAD
 with Connection("localhost", 50051) as client:
-=======
-with Connection("[::1]", 50051) as client:
->>>>>>> 36a3ee77
     model_ref = client.send_model(
         lreg_model, "1D Linear Regression Model", b"secret")
     print(f"Model ref: {model_ref}")
