--- conflicted
+++ resolved
@@ -44,13 +44,13 @@
     print(f"Dataset ref: {dataset_ref}")
 
     #model_list = client.get_available_models()
-    #for model in model_list.list:  # type: ignore
+    # for model in model_list.list:  # type: ignore
     #    print(f"{model.identifier}, {model.description}")
 
     print(f"Weight: {lreg_model.fc1.inner.expanded_weight}")
     print(f"Devices: {client.get_available_devices()}")
 
-    #print(list(client.fetch_dataset(dataset_ref)))
+    # print(list(client.fetch_dataset(dataset_ref)))
 
     client.train(TrainConfig(
         model=model_ref,
@@ -75,7 +75,6 @@
     client.fetch_model_weights(lreg_model, model_ref)
     print(f"Weight: {lreg_model.fc1.inner.expanded_weight}")
 
-<<<<<<< HEAD
     client.test(TestConfig(
         model=model_ref,
         dataset=dataset_ref,
@@ -83,10 +82,8 @@
         device="cpu",
         metric="l2",
     ))
-=======
-    #print("Model's accuracy: {}".format(client.test(TestConfig(
+    # print("Model's accuracy: {}".format(client.test(TestConfig(
     #    model=model_ref,
     #    dataset=dataset_ref,
     #    batch_size=2,
-    #))))
->>>>>>> 4ee763a5
+    # ))))