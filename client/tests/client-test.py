import torch
from bastionai.client import Connection
from bastionai.pb.remote_torch_pb2 import TestConfig, TrainConfig
from bastionai.psg.nn import Linear
from torch import Tensor
from torch.nn import Module
from bastionai.utils import TensorDataset

from bastionai.utils import create_training_config, create_test_config


class LReg(Module):
    def __init__(self) -> None:
        super().__init__()
        self.fc1 = Linear(1, 1, 2)

    def forward(self, x: Tensor) -> Tensor:
        return self.fc1(x)

lreg_model = LReg()

X = torch.tensor([[0.0], [1.0], [0.5], [0.2]])
Y = torch.tensor([[0.0], [2.0], [1.0], [0.4]])
lreg_dataset = TensorDataset([X], Y)

with Connection("localhost", 50051) as client:
    model_ref = client.send_model(
        lreg_model, "1D Linear Regression Model", b"secret")
    print(f"Model ref: {model_ref}")

    dataset_ref = client.send_dataset(
        lreg_dataset, "Dummy 1D Linear Regression Dataset (param is 2)", b'secret')
    print(f"Dataset ref: {dataset_ref}")

<<<<<<< HEAD
    #model_list = client.get_available_models()
    #for model in model_list.list:  # type: ignore
    #    print(f"{model.identifier}, {model.description}")

    print(f"Weight: {lreg_model.fc1.expanded_weight}")
=======
    print(f"Weight: {lreg_model.fc1.inner.expanded_weight}")
>>>>>>> 54f5e4fc
    print(f"Devices: {client.get_available_devices()}")

    print(f"Optimizers: {(client.get_available_optimizers())}")

    client.train(
        create_training_config(model_ref,
                               dataset_ref,
                               batch_size=2,
                               epochs=100,
                               learning_rate=0.1,
                               weight_decay=0.,
                               noise_multiplier=0.1,
                               max_grad_norm=1.,
                               extra_args={
                                   "momentum": 0.,
                                   "dampening": 0.,
                                   "nesterov": False
                               },
                               optimizer_type="SGD"))

    client.fetch_model_weights(lreg_model, model_ref)
    print(f"Weight: {lreg_model.fc1.expanded_weight}")

    client.test(create_test_config(model_ref, dataset_ref, 2))<|MERGE_RESOLUTION|>--- conflicted
+++ resolved
@@ -5,8 +5,6 @@
 from torch import Tensor
 from torch.nn import Module
 from bastionai.utils import TensorDataset
-
-from bastionai.utils import create_training_config, create_test_config
 
 
 class LReg(Module):
@@ -32,36 +30,39 @@
         lreg_dataset, "Dummy 1D Linear Regression Dataset (param is 2)", b'secret')
     print(f"Dataset ref: {dataset_ref}")
 
-<<<<<<< HEAD
-    #model_list = client.get_available_models()
-    #for model in model_list.list:  # type: ignore
-    #    print(f"{model.identifier}, {model.description}")
+    print(f"Weight: {lreg_model.fc1.expanded_weight}")
 
-    print(f"Weight: {lreg_model.fc1.expanded_weight}")
-=======
-    print(f"Weight: {lreg_model.fc1.inner.expanded_weight}")
->>>>>>> 54f5e4fc
     print(f"Devices: {client.get_available_devices()}")
 
     print(f"Optimizers: {(client.get_available_optimizers())}")
 
-    client.train(
-        create_training_config(model_ref,
-                               dataset_ref,
-                               batch_size=2,
-                               epochs=100,
-                               learning_rate=0.1,
-                               weight_decay=0.,
-                               noise_multiplier=0.1,
-                               max_grad_norm=1.,
-                               extra_args={
-                                   "momentum": 0.,
-                                   "dampening": 0.,
-                                   "nesterov": False
-                               },
-                               optimizer_type="SGD"))
+    client.train(TrainConfig(
+        model=model_ref,
+        dataset=dataset_ref,
+        batch_size=2,
+        epochs=100,
+        device="cpu",
+        metric="l2",
+        differential_privacy=TrainConfig.DpParameters(
+            max_grad_norm=1.,
+            noise_multiplier=0.1
+        ),
+        sgd=TrainConfig.SGD(
+            learning_rate=0.1,
+            weight_decay=0.,
+            momentum=0.,
+            dampening=0.,
+            nesterov=False
+        )
+    ))
 
     client.fetch_model_weights(lreg_model, model_ref)
     print(f"Weight: {lreg_model.fc1.expanded_weight}")
 
-    client.test(create_test_config(model_ref, dataset_ref, 2))+    client.test(TestConfig(
+        model=model_ref,
+        dataset=dataset_ref,
+        batch_size=2,
+        device="cpu",
+        metric="l2",
+    ))