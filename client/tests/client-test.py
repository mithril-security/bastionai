--- conflicted
+++ resolved
@@ -24,7 +24,6 @@
 Y = torch.tensor([[0.0], [2.0], [1.0], [0.4]])
 lreg_dataset = TensorDataset([X], Y)
 
-<<<<<<< HEAD
 with Connection("::1", 50051) as client:
     model_ref = client.send_model(
         lreg_model, "1D Linear Regression Model", b"secret")
@@ -72,41 +71,4 @@
         batch_size=2,
         device="cpu",
         metric="l2",
-    ))
-=======
-client = connect(addr='localhost', port=50053)
-
-model_ref = client.send_model(
-    lreg_model, "1D Linear Regression Model", b"secret")
-print(f"Model ref: {model_ref}")
-
-dataset_ref = client.send_dataset(
-    lreg_dataset, "Dummy 1D Linear Regression Dataset (param is 2)", b'secret')
-print(f"Dataset ref: {dataset_ref}")
-
-print(f"Weight: {lreg_model.fc1.inner.expanded_weight}")
-print(f"Devices: {client.get_available_devices()}")
-
-print(f"Optimizers: {(client.get_available_optimizers())}")
-
-client.train(
-    create_training_config(model_ref,
-                           dataset_ref,
-                           batch_size=2,
-                           epochs=100,
-                           learning_rate=0.1,
-                           weight_decay=0.,
-                           noise_multiplier=0.1,
-                           max_grad_norm=1.,
-                           extra_args={
-                               "momentum": 0.,
-                               "dampening": 0.,
-                               "nesterov": False
-                           },
-                           optimizer=Optimizers.SGD))
-
-client.fetch_model_weights(lreg_model, model_ref)
-print(f"Weight: {lreg_model.fc1.inner.expanded_weight}")
-
-client.test(create_test_config(model_ref, dataset_ref, 2))
->>>>>>> cb59ab16
+    ))