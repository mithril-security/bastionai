--- conflicted
+++ resolved
@@ -87,18 +87,15 @@
 )
 def test_simple_dataset_serialization(chunk_size, batch_size, simple_dataset):
     ds1 = simple_dataset
-<<<<<<< HEAD
-    chunks = serialize_dataset(ds1, "", "", b"", chunk_size=chunk_size, batch_size=batch_size)
-=======
     chunks = serialize_dataset(
         ds1,
+        name="",
         description="",
         secret=b"",
         chunk_size=chunk_size,
         batch_size=batch_size,
         client_info=empty_client_info,
     )
->>>>>>> 56e74f7a
     ds2 = dataset_from_chunks(chunks)
 
     assert len(ds1) == len(ds2)
@@ -116,17 +113,14 @@
 
 def test_real_dataset_serialization(sms_spam_collection):
     ds1 = sms_spam_collection
-<<<<<<< HEAD
-    chunks = serialize_dataset(ds1, "", "", b"", batch_size=10_000)
-=======
     chunks = serialize_dataset(
         ds1,
+        name="",
         description="",
         secret=b"",
         batch_size=10_000,
         client_info=empty_client_info,
     )
->>>>>>> 56e74f7a
     ds2 = dataset_from_chunks(chunks)
 
     assert all(
@@ -139,14 +133,9 @@
 
 def run_model_test(model: Module, chunk_size: int, test_input: List[Tensor]):
     model1 = model
-<<<<<<< HEAD
-    chunks = serialize_model(model1, "", "", b"", chunk_size)
-    models = list(unstream_artifacts(
-        (chunk.data for chunk in chunks), deserialization_fn=torch.jit.load
-    ))
-=======
     chunks = serialize_model(
         model1,
+        name="",
         description="",
         secret=b"",
         chunk_size=chunk_size,
@@ -157,7 +146,6 @@
             (chunk.data for chunk in chunks), deserialization_fn=torch.jit.load
         )
     )
->>>>>>> 56e74f7a
     assert len(models) == 1
     model2 = models[0]
 
@@ -194,15 +182,10 @@
 def test_simple_model_deserialization():
     model1 = DummyModule()
     model2 = DummyModule()
-<<<<<<< HEAD
-    
-    chunks = serialize_model(Params(model1), "", "", b"")
-=======
 
     chunks = serialize_model(
-        Params(model1), description="", secret=b"", client_info=empty_client_info
+        Params(model1), name="", description="", secret=b"", client_info=empty_client_info
     )
->>>>>>> 56e74f7a
     deserialize_weights_to_model(model2, chunks)
 
     assert module_eq(model1, model2, [torch.randn(1)])