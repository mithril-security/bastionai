import os
from setuptools import setup
from setuptools.command.build_py import build_py
import pkg_resources
import re


def read(path):
    return open(os.path.join(os.path.dirname(__file__), path)).read()


DIR = os.path.dirname(__file__) or os.getcwd()
PROTO_FILES = [
    "bastionlab.proto",
    "bastionlab_polars.proto",
    "bastionlab_torch.proto",
<<<<<<< HEAD
    "bastionlab_linfa.proto",
=======
    "bastionlab_conversion.proto",
>>>>>>> 34845f8a
]
PROTO_PATH = os.path.join(os.path.dirname(DIR), "protos")
LONG_DESCRIPTION = read("README.md")
PKG_NAME = "bastionlab"


def find_version():
    version_file = read(f"src/{PKG_NAME}/version.py")
    version_re = r"__version__ = \"(?P<version>.+)\""
    version = re.match(version_re, version_file).group("version")
    return version


def generate_stub():
    import grpc_tools.protoc

    proto_include = pkg_resources.resource_filename("grpc_tools", "_proto")

    for file in PROTO_FILES:
        print(PROTO_PATH, file)
        res = grpc_tools.protoc.main(
            [
                "grpc_tools.protoc",
                f"-I{proto_include}",
                f"--proto_path={PROTO_PATH}",
                f"--python_out=src/{PKG_NAME}/pb",
                f"--grpc_python_out=src/{PKG_NAME}/pb",
                f"{file}",
            ]
        )
        if res != 0:
            print(f"Proto file generation failed. Cannot continue. Error code: {res}")
            exit(1)


class BuildPackage(build_py):
    def run(self):
        generate_stub()
        super(BuildPackage, self).run()


setup(
    name=PKG_NAME,
    version=find_version(),
    description="Client for BastionLab Confidential Analytics.",
    long_description_content_type="text/markdown",
    keywords="confidential computing training client enclave amd-sev machine learning",
    cmdclass={"build_py": BuildPackage},
    long_description=LONG_DESCRIPTION,
    author="Kwabena Amponsem, Lucas Bourtoule",
    author_email="kwabena.amponsem@mithrilsecurity.io, luacs.bourtoule@nithrilsecurity.io",
    classifiers=["Programming Language :: Python :: 3"],
    install_requires=[
        "polars==0.14.24",
        "torch==1.13.1",
        "typing-extensions~=4.4",
        "grpcio==1.47.0",
        "grpcio-tools==1.47.0",
        "colorama~=0.4.6",
        "cryptography~=38.0",
        "seaborn~=0.12.0",
        "pyarrow~=10.0",
        "protobuf==3.20.2",
        "six~=1.16.0",
        "numpy~=1.21",
        "tqdm~=4.64",
    ],
)<|MERGE_RESOLUTION|>--- conflicted
+++ resolved
@@ -14,11 +14,8 @@
     "bastionlab.proto",
     "bastionlab_polars.proto",
     "bastionlab_torch.proto",
-<<<<<<< HEAD
     "bastionlab_linfa.proto",
-=======
     "bastionlab_conversion.proto",
->>>>>>> 34845f8a
 ]
 PROTO_PATH = os.path.join(os.path.dirname(DIR), "protos")
 LONG_DESCRIPTION = read("README.md")
