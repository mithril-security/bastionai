import os
from setuptools import find_packages, setup
import pkg_resources

PROTO_FILES = ["remote_torch.proto"]
PROTO_PATH = os.path.join(os.path.dirname(__file__), "../server/protos")

from pathlib import Path
this_directory = Path(__file__).parent
long_description = (this_directory / "README.md").read_text()


def generate_stub():
    import grpc_tools.protoc

    proto_include = pkg_resources.resource_filename("grpc_tools", "_proto")
    for file in PROTO_FILES:
        grpc_tools.protoc.main(
            [
                "grpc_tools.protoc",
                "-I{}".format(proto_include),
                "--proto_path={}".format(PROTO_PATH),
                "--python_out=bastionai/pb",
                "--grpc_python_out=bastionai/pb",
                "{}".format(file),
            ]
        )


class BuildPackage(build_py):
    def run(self):
        generate_stub()
        super(BuildPackage, self).run()


setup(
    name='bastionai',
    version="0.1.0",
    packages=find_packages(),
    description="Client SDK for BastionAI Confidential AI Training.",
<<<<<<< HEAD
    long_description_content_type="text/markdown",
    keywords="confidential computing training client enclave amd-sev machine learning",
    cmdclass={"build_py": BuildPackage},
    python_requires=">=3.6.8",
    install_requires=[
        "grpcio==1.47",
        "grpcio-tools==1.47",
        "typing-extensions==4.3.0",
    ],
    extras_require={
        "dev": [
            "setuptools",
            "wheel",
            "check-wheel-contents",
            "auditwheel",
            "grpcio-tools==1.47",
            "grpcio==1.47",
        ]
    },
    classifiers=["Programming Language :: Python :: 3"]
=======
    long_description=long_description,
    long_description_content_type='text/markdown',
    author='Kwabena Amponsem, Lucas Bourtoule',
    author_email='kwabena.amponsem@mithrilsecurity.io, luacs.bourtoule@nithrilsecurity.io',
    classifiers=["Programming Language :: Python :: 3"],
    install_requires=[
        "grpcio==1.47.0",
        "grpcio-tools==1.47.0",
        "protobuf==3.20.1",
        "six==1.16.0",
        "torch==1.12.0",
        "numpy==1.23.1",
        "typing-extensions==4.3.0",
        "tqdm==4.64.0"
    ]
>>>>>>> 1d942c98
)<|MERGE_RESOLUTION|>--- conflicted
+++ resolved
@@ -1,11 +1,12 @@
+from pathlib import Path
 import os
 from setuptools import find_packages, setup
+from setuptools.command.build_py import build_py
 import pkg_resources
 
 PROTO_FILES = ["remote_torch.proto"]
 PROTO_PATH = os.path.join(os.path.dirname(__file__), "../server/protos")
 
-from pathlib import Path
 this_directory = Path(__file__).parent
 long_description = (this_directory / "README.md").read_text()
 
@@ -38,30 +39,10 @@
     version="0.1.0",
     packages=find_packages(),
     description="Client SDK for BastionAI Confidential AI Training.",
-<<<<<<< HEAD
     long_description_content_type="text/markdown",
     keywords="confidential computing training client enclave amd-sev machine learning",
     cmdclass={"build_py": BuildPackage},
-    python_requires=">=3.6.8",
-    install_requires=[
-        "grpcio==1.47",
-        "grpcio-tools==1.47",
-        "typing-extensions==4.3.0",
-    ],
-    extras_require={
-        "dev": [
-            "setuptools",
-            "wheel",
-            "check-wheel-contents",
-            "auditwheel",
-            "grpcio-tools==1.47",
-            "grpcio==1.47",
-        ]
-    },
-    classifiers=["Programming Language :: Python :: 3"]
-=======
     long_description=long_description,
-    long_description_content_type='text/markdown',
     author='Kwabena Amponsem, Lucas Bourtoule',
     author_email='kwabena.amponsem@mithrilsecurity.io, luacs.bourtoule@nithrilsecurity.io',
     classifiers=["Programming Language :: Python :: 3"],
@@ -75,5 +56,4 @@
         "typing-extensions==4.3.0",
         "tqdm==4.64.0"
     ]
->>>>>>> 1d942c98
 )