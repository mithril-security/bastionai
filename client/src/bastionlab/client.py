from dataclasses import dataclass
import ssl
from threading import Thread
from time import sleep
from typing import Any, TYPE_CHECKING, Optional
from hashlib import sha256
import grpc
from .keys import SigningKey
from .pb.bastionlab_pb2 import Empty
from .pb.bastionlab_pb2 import ClientInfo
from .version import __version__ as app_version
from .pb.bastionlab_pb2_grpc import SessionServiceStub
import platform
import socket
import getpass
import time
import logging
import sys
<<<<<<< HEAD
from .config import CONFIG
=======
>>>>>>> 96edd3a6

if TYPE_CHECKING:
    from .torch import BastionLabTorch
    from .polars import BastionLabPolars
<<<<<<< HEAD
    from .linfa import BastionLabLinfa
    from .converter import BastionLabConverter
=======
    from .converter import BastionLabConverter
    from .tokenizers import BastionLabTokenizers
>>>>>>> 96edd3a6


class AuthPlugin(grpc.AuthMetadataPlugin):
    client: Optional["Client"] = None

    def __call__(self, _, callback):
        if self.client is not None and self.client._token is not None:
            callback((("accesstoken-bin", self.client._token),), None)
        else:
            callback((), None)


UNAME = platform.uname()
CLIENT_INFO = ClientInfo(
    uid=sha256((socket.gethostname() + "-" + getpass.getuser()).encode("utf-8"))
    .digest()
    .hex(),
    platform_name=UNAME.system,
    platform_arch=UNAME.machine,
    platform_version=UNAME.version,
    platform_release=UNAME.release,
    user_agent="bastionlab_python",
    user_agent_version=app_version,
    is_colab="google.colab" in sys.modules,
)


class Client:
    """
    The Client class provides access to the BastionLab machine learning platform through several attributes.

    Attributes:
    _bastionlab_torch is an object that provides access to the platform's torch functionality, which is a machine learning library based on PyTorch.
    _bastionlab_polars is an object that provides access to the platform's polars functionality, which is a library for data analysis and visualization.
    _channel is the underlying gRPC channel used to communicate with the server. gRPC is a high-performance RPC (remote procedure call) framework that is used for communication between services.
    """

    _bastionlab_torch: "BastionLabTorch" = (
        None  #: The BastionLabTorch object for accessing the torch functionality.
    )
    _bastionlab_polars: "BastionLabPolars" = (
        None  #: The BastionLabPolars object for accessing the polars functionality.
    )
<<<<<<< HEAD
    __bastionlab_linfa: "BastionLabLinfa" = (
        None  #: The BastionLabPolars object for accessing the polars functionality.
    )
    _bastionlab_converter: "BastionLabConverter" = None  #: The BastionLabConverter object for converting internal objects (DF->Dataset, Dataset->DF).
=======
    _bastionlab_converter: "BastionLabConverter" = None  #: The BastionLabConverter object for converting internal objects (DF->Dataset, Dataset->DF).

    _bastionlab_tokenizers: "BastionLabTokenizers" = (
        None  #: The BastionLabTokenizers object used for integrating tokenizers.
    )

>>>>>>> 96edd3a6
    _channel: grpc.Channel  #: The underlying gRPC channel used to communicate with the server.
    __session_expiry_time: float = 0.0  #: Time in seconds
    _token: Optional[bytes] = None
    signing_key: Optional[SigningKey]

    def __init__(
        self,
        channel: grpc.Channel,
        signing_key: SigningKey,
    ):
        """
        Initializes the client with a gRPC channel to the BastionLab server.

        Args:
            channel (grpc.Channel): A gRPC channel to the BastionLab server.
        """
        self._channel = channel
        CONFIG["torch_client"] = self.torch
        CONFIG["polars_client"] = self.polars
        CONFIG["linfa_client"] = self.linfa
        self.__session_stub = SessionServiceStub(channel)
        self.signing_key = signing_key

    def refresh_session_if_needed(self):
        current_time = time.time()

        if current_time > self.__session_expiry_time:
            self._token = None
            self.__create_session()

    def __create_session(self):
        logging.debug("Refreshing session.")

        metadata = ()
        if self.signing_key is not None:
            data: bytes = CLIENT_INFO.SerializeToString()
            challenge = self.__session_stub.GetChallenge(Empty()).value

            metadata += (("challenge-bin", challenge),)
            to_sign = b"create-session" + challenge + data

            pubkey_hex = self.signing_key.pubkey.hash.hex()
            signed = self.signing_key.sign(to_sign)
            metadata += ((f"signature-{pubkey_hex}-bin", signed),)

        res = self.__session_stub.CreateSession(CLIENT_INFO, metadata=metadata)

        # So, just to be sure, we refresh our token early (30s).
        adjusted_expiry_delay = max(res.expiry_time - 30_000, 0)

        self.__session_expiry_time = (
            time.time() + adjusted_expiry_delay / 1000  # convert to seconds
        )
        self._token = res.token

    @property
    def torch(self) -> "BastionLabTorch":
        """
        Returns the BastionLabTorch instance used by this client.
        """
        if self._bastionlab_torch is None:
            from bastionlab.torch import BastionLabTorch

            self._bastionlab_torch = BastionLabTorch(
                self._channel, self.converter, self
            )
        return self._bastionlab_torch

    @property
    def polars(self) -> "BastionLabPolars":
        """
        Returns the BastionLabPolars instance used by this client.
        """
        if self._bastionlab_polars is None:
            from bastionlab.polars import BastionLabPolars

<<<<<<< HEAD
            self._bastionlab_polars = BastionLabPolars(
                self._channel, self.converter, self
            )
=======
            self._bastionlab_polars = BastionLabPolars(self)
>>>>>>> 96edd3a6

        return self._bastionlab_polars

    @property
<<<<<<< HEAD
    def linfa(self):
        if self.__bastionlab_linfa is None:
            from bastionlab.linfa import BastionLabLinfa

            self._bastionlab_linfa = BastionLabLinfa(self, self.polars)
        return self._bastionlab_linfa

    @property
    def converter(self) -> "BastionLabConverter":
=======
    def _converter(self) -> "BastionLabConverter":
>>>>>>> 96edd3a6
        """
        Returns the BastionLabPolars instance used by this client.
        """
        if self._bastionlab_converter is None:
            from bastionlab.converter import BastionLabConverter

<<<<<<< HEAD
            self._bastionlab_converter = BastionLabConverter(self._channel)
        return self._bastionlab_converter

=======
            self._bastionlab_converter = BastionLabConverter(self)
        return self._bastionlab_converter

    @property
    def tokenizers(self) -> "BastionLabTokenizers":
        """
        Returns the BastionLabTokenizers instance used by this client.
        """
        if self._bastionlab_tokenizers is None:
            from bastionlab.tokenizers import BastionLabTokenizers

            self._bastionlab_tokenizers = BastionLabTokenizers(self)
        return self._bastionlab_tokenizers

>>>>>>> 96edd3a6

@dataclass
class Connection:
    """This class represents a connection to a remote server. It holds the necessary
    information to establish and manage the connection, such as the hostname, port,
    identity (signing key), and token (if applicable).

    Attributes:
        host (str): The hostname or IP address of the remote server.
        port (int, optional): The port to use for the connection. Defaults to 50056.
        identity (SigningKey, optional): The signing key to use for authentication.
            If not provided, the connection will not be authenticated.
        channel (Any): The underlying channel object used to send and receive messages.
            It does not need to be provided by the user.
        token (bytes, optional): The authentication token to use for the connection.
            If not provided, the connection will not be authenticated.
        server_name (str, optional): The name of the remote server. Defaults to "bastionlab-server".
    """

    host: str
    port: Optional[int] = 50056
    identity: Optional[SigningKey] = None
    channel: Any = None
    token: Optional[bytes] = None
    _client: Optional[Client] = None  # The gRPC client object used to send messages.
    server_name: Optional[str] = "bastionlab-server"

    @staticmethod
    def _verify_user(
        server_target, server_creds, options, signing_key: Optional[SigningKey] = None
    ):
        """Set up initial connection to BastionLab for verification
        if pubkey not known:
           Drop connection and fail fast authentication

        elif known:
           return token and add token to channel metadata

        Args:
            server_target {str} -- The hostname or IP address of the remote server.
            server_creds {grpc.ChannelCredentials} -- The credentials to use for the connection.
            options {Any} -- The options to use for the connection.

        Keyword Args:
            signing_key {Optional[SigningKey]} -- The signing key to use for authentication. (default: {None})

        Returns:
            bytes -- The authentication token to use for the connection.
        """
        channel = grpc.secure_channel(server_target, server_creds, options)

        session_stub = SessionServiceStub(channel)

        metadata = ()
        data: bytes = CLIENT_INFO.SerializeToString()

        if signing_key is not None:
            challenge = session_stub.GetChallenge(Empty()).value

            metadata += (("challenge-bin", challenge),)
            to_sign = b"create-session" + challenge + data

            pubkey_hex = signing_key.pubkey.hash.hex()
            signed = signing_key.sign(to_sign)
            metadata += ((f"signature-{(pubkey_hex)}-bin", signed),)

            token = session_stub.CreateSession(CLIENT_INFO, metadata=metadata).token

            return token
        else:
            session_stub.CreateSession(CLIENT_INFO)
            return None

    @property
    def client(self) -> Client:
        """
        Returns a `Client` instance that provides access to the BastionLab machine learning platform.
        """
        if self._client is not None:
            return self._client
        else:
            return self.__enter__()

    def close(self):
        """Closes the connection to the server.

        This method is equivalent to calling `__exit__` directly, but provides a more intuitive and readable way to close the connection.
        """
        if self._client is not None:
            self.__exit__(None, None, None)

    def __enter__(self) -> Client:
        """Establishes a secure channel to the server and returns a `Client` object that can be used to interact with the server.
        This method is called automatically when the `Connection` object is used in a `with` statement.
        Returns:
           A `Client` object that can be used to interact with the server.
        """
        server_target = f"{self.host}:{self.port}"
        server_cert = ssl.get_server_certificate((self.host, self.port))
        server_creds = grpc.ssl_channel_credentials(
            root_certificates=bytes(server_cert, encoding="utf8")
        )
        connection_options = (("grpc.ssl_target_name_override", self.server_name),)

        # Verify user by creating session
        self.token = Connection._verify_user(
            server_target, server_creds, connection_options, self.identity
        )

        auth_plugin = AuthPlugin()

        channel_cred = (
            server_creds
            if self.identity is None
            else server_creds
            if self.token is None
            else grpc.composite_channel_credentials(
                server_creds, grpc.metadata_call_credentials(auth_plugin)
            )
        )

        self.channel = grpc.secure_channel(
            server_target, channel_cred, connection_options
        )

        self._client = Client(
            self.channel,
            self.identity,
        )

        auth_plugin.client = self.client

        return self._client

    def __exit__(self, exc_type: Any, exc_value: Any, exc_traceback: Any) -> None:
        """Closes the connection to the server and cleans up any resources being used by the `Client` object.
        This method is called automatically when the `with` statement is exited.
        Args:
           exc_type: The type of the exception that caused the `with` statement to exit.
           exc_value: The value of the exception that caused the `with` statement to exit.
           exc_traceback: The traceback of the exception that caused the `with` statement to exit.
        """
        self._client = None
        self.channel.close()


__all__ = [
    "Client",
    "Connection",
]<|MERGE_RESOLUTION|>--- conflicted
+++ resolved
@@ -16,21 +16,13 @@
 import time
 import logging
 import sys
-<<<<<<< HEAD
-from .config import CONFIG
-=======
->>>>>>> 96edd3a6
 
 if TYPE_CHECKING:
     from .torch import BastionLabTorch
     from .polars import BastionLabPolars
-<<<<<<< HEAD
-    from .linfa import BastionLabLinfa
-    from .converter import BastionLabConverter
-=======
     from .converter import BastionLabConverter
     from .tokenizers import BastionLabTokenizers
->>>>>>> 96edd3a6
+    from .linfa import BastionLabLinfa
 
 
 class AuthPlugin(grpc.AuthMetadataPlugin):
@@ -63,8 +55,9 @@
     The Client class provides access to the BastionLab machine learning platform through several attributes.
 
     Attributes:
-    _bastionlab_torch is an object that provides access to the platform's torch functionality, which is a machine learning library based on PyTorch.
+    _bastionlab_torch is an object that provides access to the platform's torch functionality, which is a deep learning library based on PyTorch.
     _bastionlab_polars is an object that provides access to the platform's polars functionality, which is a library for data analysis and visualization.
+    _bastionlab_linfa is an object that provides access to the platform's linfa functionality, which is a machine learning library based on Linfa.
     _channel is the underlying gRPC channel used to communicate with the server. gRPC is a high-performance RPC (remote procedure call) framework that is used for communication between services.
     """
 
@@ -74,19 +67,16 @@
     _bastionlab_polars: "BastionLabPolars" = (
         None  #: The BastionLabPolars object for accessing the polars functionality.
     )
-<<<<<<< HEAD
-    __bastionlab_linfa: "BastionLabLinfa" = (
-        None  #: The BastionLabPolars object for accessing the polars functionality.
-    )
-    _bastionlab_converter: "BastionLabConverter" = None  #: The BastionLabConverter object for converting internal objects (DF->Dataset, Dataset->DF).
-=======
     _bastionlab_converter: "BastionLabConverter" = None  #: The BastionLabConverter object for converting internal objects (DF->Dataset, Dataset->DF).
 
     _bastionlab_tokenizers: "BastionLabTokenizers" = (
         None  #: The BastionLabTokenizers object used for integrating tokenizers.
     )
 
->>>>>>> 96edd3a6
+    _bastionlab_linfa: "BastionLabLinfa" = (
+        None  #: The BastionLabLinfa object used for integration ML Library Linfa
+    )
+
     _channel: grpc.Channel  #: The underlying gRPC channel used to communicate with the server.
     __session_expiry_time: float = 0.0  #: Time in seconds
     _token: Optional[bytes] = None
@@ -104,9 +94,6 @@
             channel (grpc.Channel): A gRPC channel to the BastionLab server.
         """
         self._channel = channel
-        CONFIG["torch_client"] = self.torch
-        CONFIG["polars_client"] = self.polars
-        CONFIG["linfa_client"] = self.linfa
         self.__session_stub = SessionServiceStub(channel)
         self.signing_key = signing_key
 
@@ -150,9 +137,7 @@
         if self._bastionlab_torch is None:
             from bastionlab.torch import BastionLabTorch
 
-            self._bastionlab_torch = BastionLabTorch(
-                self._channel, self.converter, self
-            )
+            self._bastionlab_torch = BastionLabTorch(self)
         return self._bastionlab_torch
 
     @property
@@ -163,41 +148,18 @@
         if self._bastionlab_polars is None:
             from bastionlab.polars import BastionLabPolars
 
-<<<<<<< HEAD
-            self._bastionlab_polars = BastionLabPolars(
-                self._channel, self.converter, self
-            )
-=======
             self._bastionlab_polars = BastionLabPolars(self)
->>>>>>> 96edd3a6
 
         return self._bastionlab_polars
 
     @property
-<<<<<<< HEAD
-    def linfa(self):
-        if self.__bastionlab_linfa is None:
-            from bastionlab.linfa import BastionLabLinfa
-
-            self._bastionlab_linfa = BastionLabLinfa(self, self.polars)
-        return self._bastionlab_linfa
-
-    @property
-    def converter(self) -> "BastionLabConverter":
-=======
     def _converter(self) -> "BastionLabConverter":
->>>>>>> 96edd3a6
         """
         Returns the BastionLabPolars instance used by this client.
         """
         if self._bastionlab_converter is None:
             from bastionlab.converter import BastionLabConverter
 
-<<<<<<< HEAD
-            self._bastionlab_converter = BastionLabConverter(self._channel)
-        return self._bastionlab_converter
-
-=======
             self._bastionlab_converter = BastionLabConverter(self)
         return self._bastionlab_converter
 
@@ -212,7 +174,17 @@
             self._bastionlab_tokenizers = BastionLabTokenizers(self)
         return self._bastionlab_tokenizers
 
->>>>>>> 96edd3a6
+    @property
+    def linfa(self) -> "BastionLabLinfa":
+        """
+        Returns the BastionLabLinfa instance used by this client.
+        """
+        if self._bastionlab_linfa is None:
+            from bastionlab.linfa import BastionLabLinfa
+
+            self._bastionlab_linfa = BastionLabLinfa(self)
+        return self._bastionlab_linfa
+
 
 @dataclass
 class Connection:
