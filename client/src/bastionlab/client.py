--- conflicted
+++ resolved
@@ -89,16 +89,10 @@
         return self._bastionlab_polars
 
 
-<<<<<<< HEAD
 class AuthPlugin(grpc.AuthMetadataPlugin):
     """
     A gRPC authentication metadata plugin that uses an access token for authentication.
     """
-
-=======
-class _AuthPlugin(grpc.AuthMetadataPlugin):
-    # A gRPC authentication metadata plugin that uses an access token for authentication.
->>>>>>> f8c25d11
     def __init__(self, token):
         # The access token to used for authentication.
         self._token = token
