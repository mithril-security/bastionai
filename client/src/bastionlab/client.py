--- conflicted
+++ resolved
@@ -139,7 +139,7 @@
         return self._bastionlab_polars
 
 
-<<<<<<< HEAD
+
 class AuthPlugin(grpc.AuthMetadataPlugin):
     """
     A gRPC authentication metadata plugin that uses an access token for authentication.
@@ -153,8 +153,6 @@
         callback((("accesstoken-bin", self._token),), None)
 
 
-=======
->>>>>>> 152a191a
 @dataclass
 class Connection:
     """This class represents a connection to a remote server. It holds the necessary
@@ -246,7 +244,6 @@
         if self._client is not None:
             self.__exit__(None, None, None)
 
-<<<<<<< HEAD
     def _heart_beat(self, stub):
         """Sends periodic "heartbeat" messages to the server to keep the connection alive.
         Args:
@@ -256,8 +253,6 @@
             stub.RefreshSession(Empty(), metadata=(("accesstoken-bin", self.token),))
             sleep(HEART_BEAT_TICK)
 
-=======
->>>>>>> 152a191a
     def __enter__(self) -> Client:
         """Establishes a secure channel to the server and returns a `Client` object that can be used to interact with the server.
         This method is called automatically when the `Connection` object is used in a `with` statement.
