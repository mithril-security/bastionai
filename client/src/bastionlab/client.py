--- conflicted
+++ resolved
@@ -42,17 +42,9 @@
 
     def __init__(
         self,
-<<<<<<< HEAD
         channel: grpc.Channel,
-        token: bytes,
     ):
         self.__channel = channel
-        self.__token = token
-=======
-        stub: BastionLabStub,
-    ):
-        self.stub = stub
->>>>>>> 3de67536
 
     @property
     def torch(self):
@@ -108,12 +100,8 @@
         metadata = ()
         data: bytes = CLIENT_INFO.SerializeToString()
 
-<<<<<<< HEAD
-        challenge = session_stub.GetChallenge(Empty()).value
-=======
         if signing_key is not None:
-            challenge = stub.GetChallenge(Empty()).value
->>>>>>> 3de67536
+            challenge = session_stub.GetChallenge(Empty()).value
 
             metadata += (("challenge-bin", challenge),)
             to_sign = b"create-session" + challenge + data
@@ -122,14 +110,12 @@
             signed = signing_key.sign(to_sign)
             metadata += ((f"signature-{(pubkey_hex)}-bin", signed),)
 
-<<<<<<< HEAD
-        return session_stub.CreateSession(CLIENT_INFO, metadata=metadata).token
-=======
-            return stub.CreateSession(CLIENT_INFO, metadata=metadata).token
+            token = session_stub.CreateSession(CLIENT_INFO, metadata=metadata).token
+
+            return token
         else:
-            stub.CreateSession(CLIENT_INFO)
+            session_stub.CreateSession(CLIENT_INFO)
             return None
->>>>>>> 3de67536
 
     @property
     def client(self) -> Client:
@@ -142,15 +128,9 @@
         if self._client is not None:
             self.__exit__(None, None, None)
 
-<<<<<<< HEAD
-    def _heart_beat(self, stub, token):
+    def _heart_beat(self, stub):
         while self._client is not None:
-            stub.RefreshSession(Empty(), metadata=(("accesstoken-bin", token),))
-=======
-    def _heart_beat(self, stub):
-        while True:
             stub.RefreshSession(Empty(), metadata=(("accesstoken-bin", self.token),))
->>>>>>> 3de67536
             sleep(HEART_BEAT_TICK)
 
     def __enter__(self) -> Client:
@@ -183,21 +163,8 @@
 
         self._client = Client(
             self.channel,
-            token,
         )
 
-<<<<<<< HEAD
-        self._daemon = Thread(
-            target=self._heart_beat,
-            args=(
-                stub,
-                token,
-            ),
-            daemon=True,
-            name="HeartBeat",
-        )
-        self._daemon.start()
-=======
         if self.token is not None:
             daemon = Thread(
                 target=self._heart_beat,
@@ -207,11 +174,6 @@
             )
             daemon.start()
 
-        self._client = Client(
-            stub,
-        )
->>>>>>> 3de67536
-
         return self._client
 
     def __exit__(self, exc_type: Any, exc_value: Any, exc_traceback: Any) -> None:
