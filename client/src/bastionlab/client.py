--- conflicted
+++ resolved
@@ -162,56 +162,6 @@
     _client: Optional[Client] = None  # The gRPC client object used to send messages.
     server_name: Optional[str] = "bastionlab-server"
 
-<<<<<<< HEAD
-=======
-    @staticmethod
-    def _verify_user(
-        server_target, server_creds, options, signing_key: Optional[SigningKey] = None
-    ):
-
-        """Set up initial connection to BastionLab for verification
-        if pubkey not known:
-           Drop connection and fail fast authentication
-
-        elif known:
-           return token and add token to channel metadata
-
-        Args:
-            server_target {str} -- The hostname or IP address of the remote server.
-            server_creds {grpc.ChannelCredentials} -- The credentials to use for the connection.
-            options {Any} -- The options to use for the connection.
-
-        Keyword Args:
-            signing_key {Optional[SigningKey]} -- The signing key to use for authentication. (default: {None})
-
-        Returns:
-            bytes -- The authentication token to use for the connection.
-        """
-        channel = grpc.secure_channel(server_target, server_creds, options)
-
-        session_stub = SessionServiceStub(channel)
-
-        metadata = ()
-        data: bytes = CLIENT_INFO.SerializeToString()
-
-        if signing_key is not None:
-            challenge = session_stub.GetChallenge(Empty()).value
-
-            metadata += (("challenge-bin", challenge),)
-            to_sign = b"create-session" + challenge + data
-
-            pubkey_hex = signing_key.pubkey.hash.hex()
-            signed = signing_key.sign(to_sign)
-            metadata += ((f"signature-{(pubkey_hex)}-bin", signed),)
-
-            token = session_stub.CreateSession(CLIENT_INFO, metadata=metadata).token
-
-            return token
-        else:
-            session_stub.CreateSession(CLIENT_INFO)
-            return None
-
->>>>>>> 822d26df
     @property
     def client(self) -> Client:
         """
