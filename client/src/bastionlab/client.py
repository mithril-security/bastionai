from dataclasses import dataclass
<<<<<<< HEAD
from typing import Any, Dict, List, TYPE_CHECKING, Optional
from hashlib import sha256
=======
from typing import Any, List, TYPE_CHECKING, Optional
>>>>>>> 9636e684
import grpc
from bastionlab.pb.bastionlab_pb2 import (
    ListDataFramesRequest,
    ReferenceRequest,
<<<<<<< HEAD
    ReferenceResponse,
    ClientInfo,
=======
>>>>>>> 9636e684
    Query,
)
from bastionlab.version import __version__ as app_version
from bastionlab.pb.bastionlab_pb2_grpc import BastionLabStub
import platform
import socket
import getpass
import polars as pl
from colorama import Fore

from bastionlab.utils import (
    deserialize_dataframe,
    serialize_dataframe,
    send_clientinfo,
)

if TYPE_CHECKING:
    from bastionlab.remote_polars import RemoteLazyFrame, FetchableLazyFrame


class Client:
    def __init__(self, stub: BastionLabStub):
        self.stub = stub
        uname = platform.uname()
        self.client_info = ClientInfo(
            uid=sha256((socket.gethostname() + "-" + getpass.getuser()).encode("utf-8"))
            .digest()
            .hex(),
            platform_name=uname.system,
            platform_arch=uname.machine,
            platform_version=uname.version,
            platform_release=uname.release,
            user_agent="bastionlab_python",
            user_agent_version=app_version,
        )

    def send_df(self, df: pl.DataFrame) -> "FetchableLazyFrame":
        from bastionlab.remote_polars import FetchableLazyFrame

        res = self.stub.SendDataFrame(serialize_dataframe(df))
        res_client_info = self.stub.SendDataFrame(send_clientinfo(self.client_info))
        return FetchableLazyFrame._from_reference(self, res)

    def _fetch_df(self, ref: List[str]) -> pl.DataFrame:
        joined_bytes = b""
<<<<<<< HEAD
        for b in self.stub.FetchDataFrame(ReferenceRequest(identifier=ref, client_info=self.client_info)):
=======
        blocked = False
        for b in self.stub.FetchDataFrame(ReferenceRequest(identifier=ref)):
            if blocked:
                blocked = False
                print(f"{Fore.GREEN}The query has been approved by the data owner.{Fore.WHITE}")
            if b.pending != "":
                print(b.pending)
                blocked = True
                print(f"""{Fore.YELLOW}Warning: non privacy-preserving queries necessitate data owner's approval.
Reason: {b.pending}
A notification has been sent to the data owner. The request will be pending until the data owners accepts or denies it or until timeout seconds elapse.{Fore.WHITE}""")
>>>>>>> 9636e684
            joined_bytes += b.data

        return deserialize_dataframe(joined_bytes)

    def _run_query(
        self,
        composite_plan: str,
    ) -> "FetchableLazyFrame":
        from bastionlab.remote_polars import FetchableLazyFrame

        res = self.stub.RunQuery(Query(composite_plan=composite_plan, client_info=self.client_info))
        return FetchableLazyFrame._from_reference(self, res)

    def list_dfs(self) -> List["FetchableLazyFrame"]:
        from bastionlab.remote_polars import FetchableLazyFrame

        res = self.stub.ListDataFrames(ListDataFramesRequest(client_info=self.client_info)).list
        return [FetchableLazyFrame._from_reference(self, ref) for ref in res]

    def get_df(self, identifier: str) -> "FetchableLazyFrame":
        from bastionlab.remote_polars import FetchableLazyFrame

        res = self.stub.GetDataFrameHeader(ReferenceRequest(identifier=identifier, client_info=self.client_info))
        return FetchableLazyFrame._from_reference(self, res)


@dataclass
class Connection:
    host: str
    port: int
    channel: Any = None
    _client: Optional[Client] = None

    @property
    def client(self) -> Client:
        if self._client is not None:
            return self._client
        else:
            return self.__enter__()

    def close(self):
        if self._client is not None:
            self.__exit__(None, None, None)

    def __enter__(self) -> Client:
        server_target = f"{self.host}:{self.port}"
        self.channel = grpc.insecure_channel(server_target)
        self._client = Client(BastionLabStub(self.channel))
        return self._client

    def __exit__(self, exc_type: Any, exc_value: Any, exc_traceback: Any) -> None:
        self._client = None
        self.channel.close()<|MERGE_RESOLUTION|>--- conflicted
+++ resolved
@@ -1,19 +1,12 @@
 from dataclasses import dataclass
-<<<<<<< HEAD
 from typing import Any, Dict, List, TYPE_CHECKING, Optional
 from hashlib import sha256
-=======
-from typing import Any, List, TYPE_CHECKING, Optional
->>>>>>> 9636e684
 import grpc
 from bastionlab.pb.bastionlab_pb2 import (
     ListDataFramesRequest,
     ReferenceRequest,
-<<<<<<< HEAD
     ReferenceResponse,
     ClientInfo,
-=======
->>>>>>> 9636e684
     Query,
 )
 from bastionlab.version import __version__ as app_version
@@ -59,11 +52,8 @@
 
     def _fetch_df(self, ref: List[str]) -> pl.DataFrame:
         joined_bytes = b""
-<<<<<<< HEAD
+        blocked = False
         for b in self.stub.FetchDataFrame(ReferenceRequest(identifier=ref, client_info=self.client_info)):
-=======
-        blocked = False
-        for b in self.stub.FetchDataFrame(ReferenceRequest(identifier=ref)):
             if blocked:
                 blocked = False
                 print(f"{Fore.GREEN}The query has been approved by the data owner.{Fore.WHITE}")
@@ -73,7 +63,6 @@
                 print(f"""{Fore.YELLOW}Warning: non privacy-preserving queries necessitate data owner's approval.
 Reason: {b.pending}
 A notification has been sent to the data owner. The request will be pending until the data owners accepts or denies it or until timeout seconds elapse.{Fore.WHITE}""")
->>>>>>> 9636e684
             joined_bytes += b.data
 
         return deserialize_dataframe(joined_bytes)
