from typing import Iterator, List
import torch
import polars as pl
<<<<<<< HEAD
from ..pb.bastionlab_polars_pb2 import (
    SendChunk,
    QueryBytes,
)
from ..pb.bastionlab_conversion_pb2 import ConvReference
from ..pb.bastionlab_torch_pb2 import Reference
=======
import io
import json
from ..pb.bastionlab_polars_pb2 import SendChunk, FetchChunk
>>>>>>> 96edd3a6
from .policy import Policy
from serde.json import to_json


CHUNK_SIZE = 32 * 1024

# TODO PERF: Do a PR on polars/pypolars to add the streaming IPC (apache flight) format to the python interface
# right now, there is only the file format which requires random access
# which means, we have to do a full copy to a buffer and we cannot parse it as we go


def serialize_dataframe(
    df: pl.DataFrame, policy: Policy, sanitized_columns: List[str]
) -> Iterator[SendChunk]:
    """Converts Polars `DataFrame` to BastionLab `SendChunk` protobuf message.
    This currently uses the Apache IPC format.
    Args:
        df : polars.internals.dataframe.frame.DataFrame
            Polars DataFrame
        policy : Policy
            BastionLab Remote DataFrame policy. This specifies which operations can be performed on
            DataFrames and they specified the data owner.
        sanitized_columns : List[str]
            This field contains the sensitive columns in the DataFrame that will be removed when a Data Scientist
            wishes to fetch a query performed on the DataFrame.
    Returns:
        Iterator[SendChunk]
    """
    buf = io.BytesIO()

    df.write_ipc(buf)

    buf.seek(0)
    max = len(buf.getvalue())
    first = True
    while buf.tell() < max:
        data = buf.read(CHUNK_SIZE)

        if first:
            chunk = SendChunk(
                data=data,
                policy=to_json(policy),
                sanitized_columns=sanitized_columns,
            )
            first = False
        else:
<<<<<<< HEAD
            yield SendChunk(data=data, policy="", metadata="")


def serialize_query(composite_plan: str) -> Iterator[QueryBytes]:
    plan = composite_plan.encode("utf8")
    for data in create_byte_chunk(plan):
        yield QueryBytes(data=data)


def deserialize_dataframe(joined_chunks: bytes) -> pl.DataFrame:
    """Converts `bytes` sent from BastionLab `server` to DataFrame.
=======
            chunk = SendChunk(data=data)
>>>>>>> 96edd3a6

        yield chunk


def deserialize_dataframe(chunks: Iterator[bytes]) -> pl.DataFrame:
    """Converts chunks of `bytes` sent from BastionLab server to DataFrame.
    This currently uses the Apache IPC format.
    Args:
        chunks : Iterator[bytes]
            Iterator of bytes sent from the server.
    Returns:
        polars.internals.dataframe.frame.DataFrame
    """
    buf = io.BytesIO()

    for el in chunks:
        buf.write(el)

    buf.seek(0)
    df = pl.read_ipc(buf)

    return df


class ApplyBins(torch.nn.Module):
    """BastionLab internal class used to serialize user-defined functions (UDF) in TorchScript.
    It uses `torch.nn.Module` and stores the `bin_size`, which is the aggregation count of the query.
    """

    def __init__(self, bin_size: int) -> None:
        super().__init__()
        #: The aggregation size of the query.
        self.bin_size = torch.Tensor([bin_size])

    def forward(self, x):
        bins = self.bin_size * torch.ones_like(x)
        return round(x // bins) * bins


<<<<<<< HEAD
def to_torch_ref(ref: ConvReference) -> Reference:
    return Reference(
        identifier=ref.identifier,
        name=ref.name,
        description=ref.description,
        meta=ref.meta,
    )
=======
class Palettes:
    dict = {
        "standard": [
            "#1f77b4",
            "#ff7f0e",
            "#2ca02c",
            "#d62728",
            "#9467bd",
            "#8c564b",
            "#e377c2",
            "#7f7f7f",
            "#bcbd22",
            "#17becf",
        ],
        "light": ["#add8e6", "#ffb6c1", "#cbc3e3", "#ff8520", "#7ded7f", "#92f7e4"],
        "mithril": ["#f0ba2d", "#0b2440", "#030e1a", "#ffffff", "#F74C00"],
        "ocean": ["#006A94", "#2999BC", "#3EBDC8", "#69D1CB", "#83DEF1", "#01BFFF"],
    }


class ApplyAbs(torch.nn.Module):
    """BastionLab internal class used to serialize user-defined functions (UDF) in TorchScript.
    It uses `torch.nn.Module` and applies abs() to the input value.
    """

    def __init__(self) -> None:
        super().__init__()

    def forward(self, x):
        return torch.abs(x)
>>>>>>> 96edd3a6
<|MERGE_RESOLUTION|>--- conflicted
+++ resolved
@@ -1,18 +1,9 @@
 from typing import Iterator, List
 import torch
 import polars as pl
-<<<<<<< HEAD
-from ..pb.bastionlab_polars_pb2 import (
-    SendChunk,
-    QueryBytes,
-)
-from ..pb.bastionlab_conversion_pb2 import ConvReference
-from ..pb.bastionlab_torch_pb2 import Reference
-=======
 import io
 import json
 from ..pb.bastionlab_polars_pb2 import SendChunk, FetchChunk
->>>>>>> 96edd3a6
 from .policy import Policy
 from serde.json import to_json
 
@@ -59,21 +50,7 @@
             )
             first = False
         else:
-<<<<<<< HEAD
-            yield SendChunk(data=data, policy="", metadata="")
-
-
-def serialize_query(composite_plan: str) -> Iterator[QueryBytes]:
-    plan = composite_plan.encode("utf8")
-    for data in create_byte_chunk(plan):
-        yield QueryBytes(data=data)
-
-
-def deserialize_dataframe(joined_chunks: bytes) -> pl.DataFrame:
-    """Converts `bytes` sent from BastionLab `server` to DataFrame.
-=======
             chunk = SendChunk(data=data)
->>>>>>> 96edd3a6
 
         yield chunk
 
@@ -113,15 +90,6 @@
         return round(x // bins) * bins
 
 
-<<<<<<< HEAD
-def to_torch_ref(ref: ConvReference) -> Reference:
-    return Reference(
-        identifier=ref.identifier,
-        name=ref.name,
-        description=ref.description,
-        meta=ref.meta,
-    )
-=======
 class Palettes:
     dict = {
         "standard": [
@@ -151,5 +119,4 @@
         super().__init__()
 
     def forward(self, x):
-        return torch.abs(x)
->>>>>>> 96edd3a6
+        return torch.abs(x)