from typing import Iterator, Tuple, List
import torch
import polars as pl
import io
from ..pb.bastionlab_polars_pb2 import SendChunk, FetchChunk
from .policy import Policy

CHUNK_SIZE = 32 * 1024

# TODO PERF: Do a PR on polars/pypolars to add the streaming IPC (apache flight) format to the python interface
# right now, there is only the file format which requires random access
# which means, we have to do a full copy to a buffer and we cannot parse it as we go


def serialize_dataframe(
    df: pl.DataFrame, policy: Policy, sanitized_columns: List[str]
) -> Iterator[SendChunk]:
    """Converts Polars `DataFrame` to BastionLab `SendChunk` protobuf message.
    This currently uses the Apache IPC format.
    Args:
        df : polars.internals.dataframe.frame.DataFrame
            Polars DataFrame
        policy : Policy
            BastionLab Remote DataFrame policy. This specifies which operations can be performed on
            DataFrames and they specified the data owner.
        sanitized_columns : List[str]
            This field contains the sensitive columns in the DataFrame that will be removed when a Data Scientist
            wishes to fetch a query performed on the DataFrame.
    Returns:
        Iterator[SendChunk]
    """
    buf = io.BytesIO()

    df.write_ipc(buf)

    buf.seek(0)
    max = len(buf.getvalue())
    first = True
    while buf.tell() < max:
        data = buf.read(CHUNK_SIZE)

        if first:
            chunk = SendChunk(
                data=data,
                policy=policy.serialize(),
                sanitized_columns=sanitized_columns,
            )
            first = False
        else:
            chunk = SendChunk(data=data)

        yield chunk


def deserialize_dataframe(chunks: Iterator[bytes]) -> pl.DataFrame:
    """Converts chunks of `bytes` sent from BastionLab server to DataFrame.
    This currently uses the Apache IPC format.
    Args:
        chunks : Iterator[bytes]
            Iterator of bytes sent from the server.
    Returns:
        polars.internals.dataframe.frame.DataFrame
    """
    buf = io.BytesIO()

    for el in chunks:
        buf.write(el)

    buf.seek(0)
    df = pl.read_ipc(buf)

    return df


class ApplyBins(torch.nn.Module):
    """BastionLab internal class used to serialize user-defined functions (UDF) in TorchScript.
    It uses `torch.nn.Module` and stores the `bin_size`, which is the aggregation count of the query.
    """

    def __init__(self, bin_size: int) -> None:
        super().__init__()
        #: The aggregation size of the query.
        self.bin_size = torch.Tensor([bin_size])

    def forward(self, x):
        bins = self.bin_size * torch.ones_like(x)
        return round(x // bins) * bins


<<<<<<< HEAD
class Palettes:
    dict = {
        "standard": [
            "#1f77b4",
            "#ff7f0e",
            "#2ca02c",
            "#d62728",
            "#9467bd",
            "#8c564b",
            "#e377c2",
            "#7f7f7f",
            "#bcbd22",
            "#17becf",
        ],
        "light": ["#add8e6", "#ffb6c1", "#cbc3e3", "#ff8520", "#7ded7f", "#92f7e4"],
        "mithril": ["#f0ba2d", "#0b2440", "#030e1a", "#ffffff", "#F74C00"],
        "ocean": ["#006A94", "#2999BC", "#3EBDC8", "#69D1CB", "#83DEF1", "#01BFFF"],
    }
=======
class ApplyAbs(torch.nn.Module):
    """BastionLab internal class used to serialize user-defined functions (UDF) in TorchScript.
    It uses `torch.nn.Module` and applies abs() to the input value.
    """

    def __init__(self) -> None:
        super().__init__()

    def forward(self, x):
        return torch.abs(x)
>>>>>>> 6f71c2df
<|MERGE_RESOLUTION|>--- conflicted
+++ resolved
@@ -87,7 +87,6 @@
         return round(x // bins) * bins
 
 
-<<<<<<< HEAD
 class Palettes:
     dict = {
         "standard": [
@@ -106,7 +105,8 @@
         "mithril": ["#f0ba2d", "#0b2440", "#030e1a", "#ffffff", "#F74C00"],
         "ocean": ["#006A94", "#2999BC", "#3EBDC8", "#69D1CB", "#83DEF1", "#01BFFF"],
     }
-=======
+
+
 class ApplyAbs(torch.nn.Module):
     """BastionLab internal class used to serialize user-defined functions (UDF) in TorchScript.
     It uses `torch.nn.Module` and applies abs() to the input value.
@@ -116,5 +116,4 @@
         super().__init__()
 
     def forward(self, x):
-        return torch.abs(x)
->>>>>>> 6f71c2df
+        return torch.abs(x)