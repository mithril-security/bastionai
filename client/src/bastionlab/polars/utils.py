from typing import Iterator, Tuple, List
import torch
import polars as pl
import io
import json
from ..pb.bastionlab_polars_pb2 import SendChunk, FetchChunk
from .policy import Policy
<<<<<<< HEAD
from ..errors import RequestRejected
import statistics

=======
from serde.json import to_json
>>>>>>> 746176f0

CHUNK_SIZE = 32 * 1024

# TODO PERF: Do a PR on polars/pypolars to add the streaming IPC (apache flight) format to the python interface
# right now, there is only the file format which requires random access
# which means, we have to do a full copy to a buffer and we cannot parse it as we go


def serialize_dataframe(
    df: pl.DataFrame, policy: Policy, sanitized_columns: List[str]
) -> Iterator[SendChunk]:
    """Converts Polars `DataFrame` to BastionLab `SendChunk` protobuf message.
    This currently uses the Apache IPC format.
    Args:
        df : polars.internals.dataframe.frame.DataFrame
            Polars DataFrame
        policy : Policy
            BastionLab Remote DataFrame policy. This specifies which operations can be performed on
            DataFrames and they specified the data owner.
        sanitized_columns : List[str]
            This field contains the sensitive columns in the DataFrame that will be removed when a Data Scientist
            wishes to fetch a query performed on the DataFrame.
    Returns:
        Iterator[SendChunk]
    """
    buf = io.BytesIO()

    df.write_ipc(buf)

    buf.seek(0)
    max = len(buf.getvalue())
    first = True
    while buf.tell() < max:
        data = buf.read(CHUNK_SIZE)

        if first:
            chunk = SendChunk(
                data=data,
                policy=to_json(policy),
                sanitized_columns=sanitized_columns,
            )
            first = False
        else:
            chunk = SendChunk(data=data)

        yield chunk


def deserialize_dataframe(chunks: Iterator[bytes]) -> pl.DataFrame:
    """Converts chunks of `bytes` sent from BastionLab server to DataFrame.
    This currently uses the Apache IPC format.
    Args:
        chunks : Iterator[bytes]
            Iterator of bytes sent from the server.
    Returns:
        polars.internals.dataframe.frame.DataFrame
    """
    buf = io.BytesIO()

    for el in chunks:
        buf.write(el)

    buf.seek(0)
    df = pl.read_ipc(buf)

    return df


class ApplyBins(torch.nn.Module):
    """BastionLab internal class used to serialize user-defined functions (UDF) in TorchScript.
    It uses `torch.nn.Module` and stores the `bin_size`, which is the aggregation count of the query.
    """

    def __init__(self, bin_size: int) -> None:
        super().__init__()
        #: The aggregation size of the query.
        self.bin_size = torch.Tensor([bin_size])

    def forward(self, x):
        bins = self.bin_size * torch.ones_like(x)
        return round(x // bins) * bins


class Palettes:
    dict = {
        "standard": [
            "#1f77b4",
            "#ff7f0e",
            "#2ca02c",
            "#d62728",
            "#9467bd",
            "#8c564b",
            "#e377c2",
            "#7f7f7f",
            "#bcbd22",
            "#17becf",
        ],
        "light": ["#add8e6", "#ffb6c1", "#cbc3e3", "#ff8520", "#7ded7f", "#92f7e4"],
        "mithril": ["#f0ba2d", "#0b2440", "#030e1a", "#ffffff", "#F74C00"],
        "ocean": ["#006A94", "#2999BC", "#3EBDC8", "#69D1CB", "#83DEF1", "#01BFFF"],
    }


class ApplyAbs(torch.nn.Module):
    """BastionLab internal class used to serialize user-defined functions (UDF) in TorchScript.
    It uses `torch.nn.Module` and applies abs() to the input value.
    """

    def __init__(self) -> None:
        super().__init__()

    def forward(self, x):
        return torch.abs(x)

class VisTools:
    def _get_estimator_dict(
        agg: str
        ):
        return  {
            "mean": pl.col(agg).mean(),
            "count": pl.col(agg).count(),
            "max": pl.col(agg).max(),
            "min": pl.col(agg).min(),
            "std": pl.col(agg).std(),
            "sum": pl.col(agg).sum(),
            "median": pl.col(agg).median(),
        }
    def _get_unique_values(
            self,
            col: str,
        ):
            tmp = (
                    self.groupby(pl.col(col))
                    .agg(pl.count())
                    .sort(pl.col(col))
                    .collect()
                    .fetch()
                )
            RequestRejected.check_valid_df(tmp)
            return tmp.to_pandas()[col].tolist()


    def _bar_get_x_position(points, index, total, width):
        even = total % 2 == 0
        half = total / 2
        if (index + 1) == statistics.median(list(range(1, total + 1))):
            print("mid")
            print(points)
            return points
        if index <= half and not even:
            print("less 1")
            print(points)
            return points - width / total
        elif index < half and even:
            print("less 2")
            print(points)
            return points - width / total
        print("big")
        print(points)
        return points + width / total

    def _get_all_cols(
        rdf,
        x: str,
        y: str,
        hue: str = None,
    ):
        if x == None and y == None:
            raise ValueError("Please provide a x or y column name")
        if x != None and y != None:
            selects = [x, y] if x != y else [x]
        else:
            selects = [x] if x != None else [y]
        if hue:
            selects.append(hue)
        for col in selects:
            if not col in rdf.columns:
                raise ValueError("Column ", col, " not found in dataframe")
        return selects<|MERGE_RESOLUTION|>--- conflicted
+++ resolved
@@ -5,13 +5,9 @@
 import json
 from ..pb.bastionlab_polars_pb2 import SendChunk, FetchChunk
 from .policy import Policy
-<<<<<<< HEAD
 from ..errors import RequestRejected
-import statistics
+from serde.json import to_json
 
-=======
-from serde.json import to_json
->>>>>>> 746176f0
 
 CHUNK_SIZE = 32 * 1024
 
