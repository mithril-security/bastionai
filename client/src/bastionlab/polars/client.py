<<<<<<< HEAD
from typing import List, TYPE_CHECKING, Optional, Callable, Union
=======
from typing import List, TYPE_CHECKING, Optional, Iterator
>>>>>>> 96edd3a6
import grpc
import io
from grpc import StatusCode
import polars as pl
from colorama import Fore
<<<<<<< HEAD
from ..pb.bastionlab_polars_pb2 import ReferenceRequest, Empty, SplitRequest
=======
from ..pb.bastionlab_polars_pb2 import ReferenceRequest, Empty, Query
>>>>>>> 96edd3a6
from ..pb.bastionlab_polars_pb2_grpc import PolarsServiceStub
from ..pb.bastionlab_pb2 import Reference
from ..errors import GRPCException
<<<<<<< HEAD
from .utils import deserialize_dataframe, serialize_dataframe, serialize_query
=======
from .utils import deserialize_dataframe, serialize_dataframe
>>>>>>> 96edd3a6
from .policy import Policy, DEFAULT_POLICY


if TYPE_CHECKING:
<<<<<<< HEAD
    from .remote_polars import FetchableLazyFrame
=======
    from .remote_polars import FetchableLazyFrame, RemoteArray
>>>>>>> 96edd3a6
    from ..converter import BastionLabConverter
    from ..client import Client


class BastionLabPolars:
    """Main BastionLabPolars API class.

    This class contains all the endpoints allowed on the BastionLab server for Polars.
    It is instantiated by the `bastionlab.Client` class and is accessible through the `bastionlab.Client.polars` property.

    Args:
        stub : bastionlab.pb.bastionlab_polars_pb2_grpc.PolarsServiceStub
            The gRPC service for BastionLab Polars. This define all the API calls for BastionLab Polars.
    """

<<<<<<< HEAD
    def __init__(
        self, channel: grpc.Channel, conv: "BastionLabConverter", client: "Client"
    ):
        self.stub = PolarsServiceStub(channel)
        self._conv = conv
=======
    def __init__(self, client: "Client"):
        self.stub = PolarsServiceStub(client._channel)
>>>>>>> 96edd3a6
        self.client = client

    def send_df(
        self,
        df: pl.DataFrame,
        policy: Policy = DEFAULT_POLICY,
        sanitized_columns: List[str] = [],
    ) -> "FetchableLazyFrame":
        """
        This method is used to send `polars.internals.dataframe.frame.DataFrame` to the BastionLab server.

        It readily accepts `polars.internals.dataframe.frame.DataFrame` and also specifies the DataFrame policy and a list of
        sensitive columns.

        Args:
            df : polars.internals.dataframe.frame.DataFrame
                Polars DataFrame
            policy : bastionlab.polars.policy.Policy
                BastionLab Remote DataFrame policy. This specifies which operations can be performed on
                DataFrames and they specified the data owner.
            sanitized_columns : List[str]
                This field contains (sensitive) columns in the DataFrame that are to be removed when a Data Scientist
                wishes to fetch a query performed on the DataFrame.

        Returns:

        bastionlab.polars.remote_polars.FetchableLazyFrame

        """
        from .remote_polars import FetchableLazyFrame

        self.client.refresh_session_if_needed()

        res = GRPCException.map_error(
            lambda: self.stub.SendDataFrame(
                serialize_dataframe(df, policy, sanitized_columns)
            )
        )
        return FetchableLazyFrame._from_reference(self, res)

    def _fetch_df(self, ref: str) -> Optional[pl.DataFrame]:
        """
        Fetches the specified `pl.DataFrame` from the BastionLab server
        with the provided reference identifier.

        Args:
            ref : str
                A unique identifier for the Remote DataFrame.

        Returns:
            Optional[pl.DataFrame]
        """

        def make_chunks_iter() -> Iterator[bytes]:
            blocked = False

            for b in self.stub.FetchDataFrame(ReferenceRequest(identifier=ref)):
                if blocked:
                    blocked = False
                    print(
                        f"{Fore.GREEN}The query has been accepted by the data owner.{Fore.WHITE}"
                    )

                if b.pending != "":
                    blocked = True
                    print(
                        f"""{Fore.YELLOW}Warning: non privacy-preserving queries necessitate data owner's approval.
Reason: {b.pending}

A notification has been sent to the data owner. The request will be pending until the data owner accepts or denies it or until timeout seconds elapse.{Fore.WHITE}"""
                    )

                if b.warning != "":
                    print(
                        f"""{Fore.YELLOW}Warning: non privacy-preserving query.
Reason: {b.warning}

This incident will be reported to the data owner.{Fore.WHITE}"""
                    )

                yield b.data

        self.client.refresh_session_if_needed()

        try:
            df = GRPCException.map_error(
                lambda: deserialize_dataframe(make_chunks_iter())
            )
            return df
        except GRPCException as e:
            if e.code == StatusCode.PERMISSION_DENIED:
                print(
                    f"{Fore.RED}The query has been rejected by the data owner.{Fore.WHITE}"
                )
                return None
            else:
                raise e

    def _run_query(
        self,
        composite_plan: str,
    ) -> "FetchableLazyFrame":
        """
        Executes a Composite Plan on the BastionLab server.
        A composite plan is BastionLab's internal instruction set.

        Args:
            composite_plan : str
                Serialized instructions to be executed on BastionLab server.

        Returns:
            bastionlab.polars.remote_polars.FetchableLazyFrame
        """

        from .remote_polars import FetchableLazyFrame

        self.client.refresh_session_if_needed()

        res = GRPCException.map_error(
            lambda: self.stub.RunQuery(serialize_query(composite_plan))
        )
        return FetchableLazyFrame._from_reference(self, res)

    def list_dfs(self) -> List["FetchableLazyFrame"]:
        """
        Enlists all the DataFrames available on the BastionLab server.

        Returns:
            List[bastionlab.polars.remote_polars.FetchableLazyFrame]

        """
        from .remote_polars import FetchableLazyFrame

        self.client.refresh_session_if_needed()

        res = GRPCException.map_error(lambda: self.stub.ListDataFrames(Empty()).list)
        return [FetchableLazyFrame._from_reference(self, ref) for ref in res]

    def get_df(self, identifier: str) -> "FetchableLazyFrame":
        """
        Returns a `bastionlab.polars.remote_polars.FetchableLazyFrame` from an BastionLab DataFrame identifier.

        Args:
            identifier : str
                A unique identifier for the Remote DataFrame.

        Returns:
            bastionlab.polars.remote_polars.FetchableLazyFrame
        """
        from .remote_polars import FetchableLazyFrame

        self.client.refresh_session_if_needed()

        res = GRPCException.map_error(
            lambda: self.stub.GetDataFrameHeader(
                ReferenceRequest(identifier=identifier)
            )
        )
        return FetchableLazyFrame._from_reference(self, res)

    def _persist_df(self, identifier: str):
        """
        Saves a Dataframe on the server from a BastionLab DataFrame identifier.

        Args
        ----
        identifier : str
            A unique identifier for the Remote DataFrame.

        Returns
        -------
        Nothing
        """
        self.client.refresh_session_if_needed()

        res = GRPCException.map_error(
            lambda: self.stub.PersistDataFrame(ReferenceRequest(identifier=identifier))
        )

    def _delete_df(self, identifier: str):
        """
        Deletes a Dataframe on the server from a BastionLab DataFrame identifier.

        Args
        ----
        identifier : str
            A unique identifier for the Remote DataFrame.

        Returns
        -------
        Nothing
        """
        self.client.refresh_session_if_needed()

        res = GRPCException.map_error(
            lambda: self.stub.DeleteDataFrame(ReferenceRequest(identifier=identifier))
        )

    def RemoteArray(
        self, identifier: Optional[str] = None, reference: Optional[Reference] = None
    ) -> "RemoteArray":
        if not identifier and not reference:
            raise Exception("Please pass an identifier [str, RemoteArray]")
        if reference:
            if reference:
                identifier = reference.identifier

        return RemoteArray(self, identifier)<|MERGE_RESOLUTION|>--- conflicted
+++ resolved
@@ -1,35 +1,19 @@
-<<<<<<< HEAD
-from typing import List, TYPE_CHECKING, Optional, Callable, Union
-=======
 from typing import List, TYPE_CHECKING, Optional, Iterator
->>>>>>> 96edd3a6
 import grpc
 import io
 from grpc import StatusCode
 import polars as pl
 from colorama import Fore
-<<<<<<< HEAD
-from ..pb.bastionlab_polars_pb2 import ReferenceRequest, Empty, SplitRequest
-=======
 from ..pb.bastionlab_polars_pb2 import ReferenceRequest, Empty, Query
->>>>>>> 96edd3a6
 from ..pb.bastionlab_polars_pb2_grpc import PolarsServiceStub
 from ..pb.bastionlab_pb2 import Reference
 from ..errors import GRPCException
-<<<<<<< HEAD
-from .utils import deserialize_dataframe, serialize_dataframe, serialize_query
-=======
 from .utils import deserialize_dataframe, serialize_dataframe
->>>>>>> 96edd3a6
 from .policy import Policy, DEFAULT_POLICY
 
 
 if TYPE_CHECKING:
-<<<<<<< HEAD
-    from .remote_polars import FetchableLazyFrame
-=======
     from .remote_polars import FetchableLazyFrame, RemoteArray
->>>>>>> 96edd3a6
     from ..converter import BastionLabConverter
     from ..client import Client
 
@@ -45,16 +29,8 @@
             The gRPC service for BastionLab Polars. This define all the API calls for BastionLab Polars.
     """
 
-<<<<<<< HEAD
-    def __init__(
-        self, channel: grpc.Channel, conv: "BastionLabConverter", client: "Client"
-    ):
-        self.stub = PolarsServiceStub(channel)
-        self._conv = conv
-=======
     def __init__(self, client: "Client"):
         self.stub = PolarsServiceStub(client._channel)
->>>>>>> 96edd3a6
         self.client = client
 
     def send_df(
@@ -174,7 +150,7 @@
         self.client.refresh_session_if_needed()
 
         res = GRPCException.map_error(
-            lambda: self.stub.RunQuery(serialize_query(composite_plan))
+            lambda: self.stub.RunQuery(Query(composite_plan=composite_plan))
         )
         return FetchableLazyFrame._from_reference(self, res)
 
