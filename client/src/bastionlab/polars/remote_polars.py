from __future__ import annotations
from dataclasses import dataclass, field
from typing import Callable, Generic, List, Optional, TypeVar, Sequence, Union, Dict
import seaborn as sns
import polars as pl
from polars.internals.sql.context import SQLContext
from torch.jit import ScriptFunction
import base64
import json
import torch
from ..pb.bastionlab_conversion_pb2 import ToTensor
from ..pb.bastionlab_polars_pb2 import ReferenceResponse, SplitRequest, ReferenceRequest
from .client import BastionLabPolars
from .utils import ApplyBins
import matplotlib.pyplot as plt
<<<<<<< HEAD
from typing import TYPE_CHECKING
=======
from ..errors import RequestRejected
>>>>>>> 78425f1e

LDF = TypeVar("LDF", bound="pl.LazyFrame")

if TYPE_CHECKING:
    from ..torch.remote_torch import RemoteTensor


def delegate(
    target_cls: Callable,
    target_attr: str,
    f_names: List[str],
    wrap: bool = False,
    wrap_fn: Optional[Callable] = None,
) -> Callable[[Callable], Callable]:
    def inner(cls: Callable) -> Callable:
        delegates = {f_name: getattr(target_cls, f_name) for f_name in f_names}

        def delegated_fn(f_name: str) -> Callable:
            def f(_self, *args, **kwargs):
                res = (delegates[f_name])(getattr(_self, target_attr), *args, **kwargs)
                if wrap:
                    if wrap_fn is not None:
                        return wrap_fn(_self, res)
                    else:
                        wrapped_res = _self.clone()
                        setattr(wrapped_res, target_attr, res)
                        return wrapped_res
                else:
                    return res

            return f

        for f_name in f_names:
            setattr(cls, f_name, delegated_fn(f_name))

        return cls

    return inner


def delegate_properties(*names: str, target: str) -> Callable[[Callable], Callable]:
    def inner(cls: Callable) -> Callable:
        def prop(name):
            def f(_self):
                return getattr(getattr(_self, target), name)

            return property(f)

        for name in names:
            setattr(cls, name, prop(name))

        return cls

    return inner


class CompositePlanSegment:
    """
    Composite plan segment class which handles segment plans that have not been implemented
    """

    def serialize(self) -> str:
        """
        will raise NotImplementedError

        raises:
            NotImplementedError
        """
        raise NotImplementedError()


@dataclass
class EntryPointPlanSegment(CompositePlanSegment):
    """
    Composite plan segment class responsible for new entry points
    """

    _inner: str

    def serialize(self) -> str:
        """
        returns serialized string of this plan segment

        Returns:
            str: serialized string of this plan segment
        """
        return f'{{"EntryPointPlanSegment":"{self._inner}"}}'


@dataclass
class PolarsPlanSegment(CompositePlanSegment):
    """
    Composite plan segment class responsible for Polars queries
    """

    _inner: LDF

    def serialize(self) -> str:
        """
        returns serialized string of this plan segment

        Returns:
            str: serialized string of this plan segment
        """

        # HACK: when getting using the schema attribute, polars returns
        #  the proper error messages (polars.NotFoundError etc) when it is invalid.
        #  This is not the case for write_json(), which returns a confusing error
        #  message. So, we get the schema beforehand :)
        self._inner.schema

        json_str = self._inner.write_json()
        return f'{{"PolarsPlanSegment":{json_str}}}'


@dataclass
class UdfPlanSegment(CompositePlanSegment):
    """
    Composite plan segment class responsible for user defined functions
    """

    _inner: ScriptFunction
    _columns: List[str]

    def serialize(self) -> str:
        """
        returns serialized string of this plan segment

        Returns:
            str: serialized string of this plan segment
        """
        columns = ",".join([f'"{c}"' for c in self._columns])
        b64str = base64.b64encode(self._inner.save_to_buffer()).decode("ascii")
        return f'{{"UdfPlanSegment":{{"columns":[{columns}],"udf":"{b64str}"}}}}'


@dataclass
class StackPlanSegment(CompositePlanSegment):
    """
    Composite plan segment class responsible for vstack function
    """

    def serialize(self) -> str:
        return '"StackPlanSegment"'


@dataclass
class StringTransformerPlanSegment(CompositePlanSegment):
    """
    Accepts a UDF for row-wise DataFrame transformation.
    """

    model: str
    _columns: List[str]

    def serialize(self) -> str:
        """
        returns serialized string of this plan segment

        Returns:
            str: serialized string of this plan segment
        """
        columns = ",".join([f'"{c}"' for c in self._columns])
        model = base64.b64encode(self.model.encode("utf8")).decode("utf8")
        return f'{{"StringTransformerPlanSegment":{{"columns":[{columns}],"model":"{model}"}}}}'


@dataclass
class UdfTransformerPlanSegment(CompositePlanSegment):
    """
    Accepts a UDF for row-wise DataFrame transformation.
    """

    _name: str
    _columns: List[str]

    def serialize(self) -> str:
        pass


@dataclass
class Metadata:
    """
    A class containing metadata related to your dataframe
    """

    _polars_client: BastionLabPolars
    _prev_segments: List[CompositePlanSegment] = field(default_factory=list)


# TODO
# collect
# cleared
# Map
# Joins
@delegate_properties("dtypes", "schema", target="_inner")
@delegate(
    target_cls=pl.LazyFrame,
    target_attr="_inner",
    f_names=[
        "__bool__",
        "__contains__",
        "__copy__",
        "__deepcopy__",
        "__getitem__",
    ],
)
@delegate(
    target_cls=pl.LazyFrame,
    target_attr="_inner",
    f_names=[
        "sort",
        "cache",
        "filter",
        "select",
        "with_columns",
        "with_context",
        "with_column",
        "drop",
        "rename",
        "reverse",
        "shift",
        "shift_and_fill",
        "slice",
        "limit",
        "head",
        "tail",
        "last",
        "first",
        "with_row_count",
        "take_every",
        "fill_null",
        "fill_nan",
        "std",
        "var",
        "max",
        "min",
        "sum",
        "mean",
        "median",
        "quantile",
        "explode",
        "unique",
        "drop_nulls",
        "melt",
        "interpolate",
        "unnest",
    ],
    wrap=True,
)
@delegate(
    target_cls=pl.LazyFrame,
    target_attr="_inner",
    f_names=[
        "groupby",
        "groupby_rolling",
        "groupby_dynamic",
    ],
    wrap=True,
    wrap_fn=lambda rlf, res: RemoteLazyGroupBy(res, rlf._meta),
)
@dataclass
class RemoteLazyFrame:
    """
    A class to represent a RemoteLazyFrame.

    Delegate attributes:
        dtypes: Get dtypes of columns in LazyFrame.
        schema (dict[column name, DataType]): Get dataframe's schema

    Delegate methods:
    As well as the methods that will be later described, we also support the following Polars methods which are defined in detail
    in Polar's documentation:

    "sort", "cache", "filter", "select", "with_columns", "with_context", "with_column", "drop", "rename", "reverse",
    "shift", "shift_and_fill", "slice", "limit", "head", "tail", "last", "first", "with_row_count", "take_every", "fill_null",
    "fill_nan", "std", "var", "max", "min", "sum", "mean", "median", "quantile", "explode", "unique", "drop_nulls", "melt",
    "interpolate", "unnest",
    """

    _inner: pl.LazyFrame
    _meta: Metadata

    def __str__(self: LDF) -> str:
        return f"RemoteLazyFrame"

    def __repr__(self: LDF) -> str:
        return str(self)

    def clone(self: LDF) -> LDF:
        """clones RemoteLazyFrame
        Returns:
            RemoteLazyFrame: clone of current RemoteLazyFrame
        """
        return RemoteLazyFrame(self._inner.clone(), self._meta)

    @property
    def composite_plan(self: LDF) -> str:
        """Gets composite_plan
        Returns:
            Composite_plan as str
        """
        segments = ",".join(
            [
                seg.serialize()
                for seg in [*self._meta._prev_segments, PolarsPlanSegment(self._inner)]
            ]
        )
        return f"[{segments}]"

    def collect(self: LDF) -> LDF:
        """runs any pending queries/actions on RemoteLazyFrame that have not yet been performed.
        Returns:
            FetchableLazyFrame: FetchableLazyFrame of datarame after any queries have been performed
        """
        return self._meta._polars_client._run_query(self.composite_plan)

    def to_array(self: LDF) -> "RemoteArray":
        return RemoteArray(self)

    @staticmethod
    def sql(query: str, *rdfs: LDF) -> LDF:
        """Parses given SQL query and interpolates {} placeholders with given RemoteLazyFrames.
        Args:
            query (str): the SQL query
            rdfs (RemoteLazyFrame): DataFrames used in the SQL query
        Returns:
            RemoteLazyFrame: The resulting RemoteLazyFrame
        """
        if len(rdfs) == 0:
            raise Exception("The SQL query must at least use one RemoteLazyFrame")
        if any(
            [
                rdf._meta._polars_client is not rdfs[0]._meta._polars_client
                for rdf in rdfs
            ]
        ):
            raise Exception(
                "Cannot use remote data frames from two different servers in an SQL query"
            )

        unique_rdfs = []
        rdfs_refs = []
        for rdf in rdfs:
            try:
                rdfs_refs.append(unique_rdfs.index(rdf))
            except ValueError:
                rdfs_refs.append(len(unique_rdfs))
                unique_rdfs.append(rdf)

        query = query.format(*(f"__{i}" for i in rdfs_refs))

        ctx = SQLContext()
        for i, rdf in enumerate(unique_rdfs):
            ctx.register(f"__{i}", rdf._inner)
        res = ctx.execute(query)

        return RemoteLazyFrame(
            res,
            Metadata(
                rdfs[0]._meta._polars_client,
                [
                    seg
                    for segs in reversed(unique_rdfs)
                    for seg in segs._meta._prev_segments
                ],
            ),
        )

    def apply_udf(self: LDF, columns: List[str], udf: Callable) -> LDF:
        """Applied user-defined function to selected columns of RemoteLazyFrame and returns result
        Args:
            columns (List[str]): List of columns that user-defined function should be applied to
            udf (Callable): user-defined function to be applied to columns, must be a compatible input for torch.jit.script() function.
        Returns:
            RemoteLazyFrame: An updated RemoteLazyFrame after udf applied
        """
        ts_udf = torch.jit.script(udf)
        df = pl.DataFrame(
            [pl.Series(k, dtype=v) for k, v in self._inner.schema.items()]
        )
        return RemoteLazyFrame(
            df.lazy(),
            Metadata(
                self._meta._polars_client,
                [
                    *self._meta._prev_segments,
                    PolarsPlanSegment(self._inner),
                    UdfPlanSegment(ts_udf, columns),
                ],
            ),
        )

    def vstack(self: LDF, df2: LDF) -> LDF:
        """appends df2 to df1 provided columns have the same name/type
        Args:
            df2 (RemoteLazyFrame): The RemoteLazyFrame you wish to append to your current RemoteLazyFrame.
        Returns:
            RemoteLazyFrame: The combined RemoteLazyFrame as result of vstack
        """
        df = pl.DataFrame(
            [pl.Series(k, dtype=v) for k, v in self._inner.schema.items()]
        )
        return RemoteLazyFrame(
            df.lazy(),
            Metadata(
                self._meta._polars_client,
                [
                    *df2._meta._prev_segments,
                    PolarsPlanSegment(df2._inner),
                    *self._meta._prev_segments,
                    PolarsPlanSegment(self._inner),
                    StackPlanSegment(),
                ],
            ),
        )

    def convert(self, columns: List[str], model: str) -> LDF:
        df = pl.DataFrame(
            [pl.Series(k, dtype=v) for k, v in self._inner.schema.items()]
        )
        return RemoteLazyFrame(
            df.lazy(),
            Metadata(
                self._meta._polars_client,
                [
                    *self._meta._prev_segments,
                    StringTransformerPlanSegment(model, columns),
                ],
            ),
        )

    @property
    def column_names(self) -> List[str]:
        """Gets the column names of the RemoteDataFrame

        Returns:
            List[str]: List of column names in the RemoteDataFrame
        """
        return self._inner.columns

    def join(
        self: LDF,
        other: LDF,
        left_on: Union[str, pl.Expr, Sequence[Union[str, pl.Expr]], None] = None,
        right_on: Union[str, pl.Expr, Sequence[Union[str, pl.Expr]], None] = None,
        on: Union[str, pl.Expr, Sequence[Union[str, pl.Expr]], None] = None,
        how: pl.internals.type_aliases.JoinStrategy = "inner",
        suffix: str = "_right",
        allow_parallel: bool = True,
        force_parallel: bool = False,
    ) -> LDF:
        """Joins columns of another DataFrame.
        Args:
            other (RemoteLazyFrame): The other RemoteLazyFrame you want to join your current dataframe with.
            left_on (Union[str, pl.Expr, Sequence[Union[str, pl.Expr]], None] = None): Name(s) of the left join column(s).
            right_on (Union[str, pl.Expr, Sequence[Union[str, pl.Expr]], None] = None): Name(s) of the right join column(s).
            on (Union[str, pl.Expr, Sequence[Union[str, pl.Expr]], None] = None): Name(s) of the join columns in both DataFrames.
            how (pl.internals.type_aliases.JoinStrategy = "inner"): Join strategy {'inner', 'left', 'outer', 'semi', 'anti', 'cross'}
            suffix (str = "_right"): Suffix to append to columns with a duplicate name.
            allow_parallel (bool = True): Boolean value for allowing the physical plan to evaluate the computation of both RemoteLazyFrames up to the join in parallel.
            force_parallel (bool = False): Boolean value for forcing parallel the physical plan to evaluate the computation of both RemoteLazyFrames up to the join in parallel.
        Raises:
            Exception: Where remote dataframes are from two different servers.
        Returns:
            RemoteLazyFrame: An updated RemoteLazyFrame after join performed
        """
        if self._meta._polars_client is not other._meta._polars_client:
            raise Exception("Cannot join remote data frames from two different servers")
        res = self._inner.join(
            other._inner,
            left_on,
            right_on,
            on,
            how,
            suffix,
            allow_parallel,
            force_parallel,
        )
        return RemoteLazyFrame(
            res,
            Metadata(
                self._meta._polars_client,
                [*other._meta._prev_segments, *self._meta._prev_segments],
            ),
        )

    def join_asof(
        self: LDF,
        other: LDF,
        left_on: Union[str, None] = None,
        right_on: Union[str, None] = None,
        on: Union[str, None] = None,
        by_left: Union[str, Sequence[str], None] = None,
        by_right: Union[str, Sequence[str], None] = None,
        by: Union[str, Sequence[str], None] = None,
        strategy: pl.internals.type_aliases.AsofJoinStrategy = "backward",
        suffix: str = "_right",
        tolerance: Union[str, int, float, None] = None,
        allow_parallel: bool = True,
        force_parallel: bool = False,
    ) -> LDF:
        """Performs an asof join, which is similar to a left-join but matches on nearest key rather than equal keys.

        Args:
            other (RemoteLazyFrame): The other RemoteLazyFrame you want to join your current dataframe with.
            left_on (Union[str, None] = None): Name(s) of the left join column(s).
            right_on (Union[str, None] = None): Name(s) of the right join column(s).
            on (Union[str, None] = None): Name(s) of the join columns in both DataFrames.
            by_left (Union[str, Sequence[str], None] = None): Join on these columns before doing asof join
            by_right (Union[str, Sequence[str], None] = None): Join on these columns before doing asof join
            by (Union[str, Sequence[str], None] = None): Join on these columns before doing asof join
            strategy (pl.internals.type_aliases.AsofJoinStrategy = "backward"): Join strategy: {'backward', 'forward'}.
            suffix (str  = "_right"): Suffix to append to columns with a duplicate name.
            tolerance (Union[str, int, float, None] = None): Numeric tolerance. By setting this the join will only be done if the near keys are within this distance.
            suffix (str): Suffix to append to columns with a duplicate name.
            allow_parallel (bool = True): Boolean value for allowing the physical plan to evaluate the computation of both RemoteLazyFrames up to the join in parallel.
            force_parallel (bool = False): Boolean value for forcing parallel the physical plan to evaluate the computation of both RemoteLazyFrames up to the join in parallel.
        Raises:
            Exception: Where remote dataframes are from two different servers.
        Returns:
            RemoteLazyFrame: An updated RemoteLazyFrame after join performed
        """
        if self._meta._polars_client is not other._meta._polars_client:
            raise Exception("Cannot join remote data frames from two different servers")
        res = self._inner.join_asof(
            other._inner,
            left_on,
            right_on,
            on,
            by_left,
            by_right,
            by,
            strategy,
            suffix,
            tolerance,
            allow_parallel,
            force_parallel,
        )
        return RemoteLazyFrame(
            res,
            Metadata(
                self._meta._polars_client,
                [*other._meta._prev_segments, *self._meta._prev_segments],
            ),
        )

    def pieplot(
        self: LDF,
        parts: str,
        title: str = None,
        labels: Union[str, list[str]] = None,
        ax: List[str] = None,
        fig_kwargs: dict = None,
        pie_labels: bool = True,
        key: bool = True,
        key_loc: str = "center left",
        key_title: str = None,
        key_bbox=(1, 0, 0.5, 1),
    ) -> None:
        """Draws a pie chart based on values within single column.
        pieplot collects necessary data only and calculates percentage values before calling matplotlib pyplot's pie function to create a pie chart.
        Args:
            parts (str): The name of the column containing bar chart segment values.
            title (str = None): Title to be displayed with the bar chart.
            labels (Union[str, list[str]] = None) = The labels of segments in pie charts. Either a list of string labels following the same order as the values
            in your `parts` column or the name of a column containing the labels.
            ax (List(str)): Here you can send your own matplotlib axis if required. Note- if you do this, the fig_kwargs arguments will not be used.
            fig_kwargs (dict = None): A dictionary argument where you can add any kwargs you wish to be forwarded onto matplotlib.pyplot.subplots()
            when creating the figure that the pie chart will be displayed on.
            pie_labels (bool = True): You can modify this boolean value if you do not with to label the segments of your pie chart.
            key (bool = True): This key value specifies whether you want a color map key placed to the side of your pie chart.
            key_loc (str = "center left"): A string argument where you can modify the location of your segment color key on your pie chart to be forward to matplotlib's legend function.
            key_title (str = None): A string argument where you can specify a title for this segment color key to be forward to matplotlib's legend function.
            key_bbox (tuple = 1, 0, 0.5, 1): bbox_to_anchor argument to be forward to matplotlib's legend function.
        Raises:
            ValueError: Incorrect column name given as parts or labels argument.
            various exceptions: Note that exceptions may be raised from matplotlib pyplot's pie or subplots functions, for example if fig_kwargs keywords are not valid.
        """

        if parts not in self.column_names:
            raise ValueError("Parts column not found in dataframe")
        if type(labels) == str and labels not in self.column_names:
            raise ValueError("Labels column not found in dataframe")

        # get list of values in parts column
        parts_tmp = self.select(pl.col(parts)).collect().fetch().to_numpy()
        parts_list = [x[0] for x in parts_tmp]

        # get total for calculating percentages
        total = sum(parts_list)

        # get percentages
        pie_data = list(map(lambda x: x * 100 / total, parts_list))

        # get labels list
        if type(labels) == str:
            labels_tmp = self.select(pl.col(labels)).collect().fetch().to_numpy()
            labels_list = [x[0] for x in labels_tmp]
        else:
            labels_list = labels

        # add these to figkwargs and go
        if ax == None:
            if fig_kwargs == None:
                fig, ax = plt.subplots(figsize=(7, 4), subplot_kw=dict(aspect="equal"))
            else:
                if "figsize" not in self.kwargs:
                    fig_kwargs["figsize"] = (7, 4)
                fig, ax = plt.subplots(**fig_kwargs)
            if pie_labels == True:
                wedges, autotexts = plt.pie(pie_data, labels=labels_list)
            else:
                wedges, autotexts = plt.pie(pie_data)

        elif pie_labels == True:
            wedges, autotexts = ax.pie(pie_data, labels=labels_list)
        else:
            wedges, autotexts = ax.pie(pie_data)

        if key == True:
            ax.legend(
                wedges,
                labels_list,
                title=key_title,
                loc=key_loc,
                bbox_to_anchor=key_bbox,
            )
        ax.set_title(title)

    def barplot(
        self: LDF,
        x: str = None,
        y: str = None,
        estimator: str = "mean",
        hue: str = None,
        **kwargs,
    ):
        """Draws a barchart
        barplot filters data down to necessary columns only and then calls Seaborn's barplot function.
        Args:
            x (str) = None: The name of column to be used for x axes.
            y (str) = None: The name of column to be used for y axes.
            estimator (str) = "mean": string represenation of estimator to be used in aggregated query. Options are: "mean", "median", "count", "max", "min", "std" and "sum"
            hue (str) = None: The name of column to be used for colour encoding.
            **kwargs: Other keyword arguments that will be passed to Seaborn's barplot function.
        Raises:
            ValueError: Incorrect column name given, no x or y values provided, estimator function not recognised
            RequestRejected: Could not continue in function as data owner rejected a required access request
            various exceptions: Note that exceptions may be raised from Seaborn when the barplot function is called,
            for example, where kwargs keywords are not expected. See Seaborn documentation for further details.
        """
        # if there is a hue argument add them to cols and no duplicates
        if x == None and y == None:
            raise ValueError("Please provide a x or y column name")

        allowed_fns = ["mean", "count", "max", "min", "std", "sum", "median"]

        if estimator not in allowed_fns:
            raise ValueError("Column ", col, " not found in dataframe")
        if x != None and y != None:
            selects = [x, y] if x != y else [x]
        else:
            selects = [x] if x != None else [y]
        groups = [x]
        if hue != None:
            kwargs["hue"] = hue
            if hue != x:
                groups.append(hue)
            if hue != x and hue != y:
                selects.append(hue)

        for col in selects:
            if not col in self.column_names:
                raise ValueError("Column ", col, " not found in dataframe")

        agg = y if y != None else x
        agg_dict = {
            "mean": pl.col(agg).mean(),
            "count": pl.col(agg).count(),
            "max": pl.col(agg).max(),
            "min": pl.col(agg).min(),
            "std": pl.col(agg).std(),
            "sum": pl.col(agg).sum(),
            "median": pl.col(agg).median(),
        }
        if x == None or y == None:
            c = x if x != None else y
            tmp = (
                self.filter(pl.col(c) != None)
                .select(agg_dict[estimator])
                .collect()
                .fetch()
            )
            RequestRejected.check_valid_df(tmp)
            df = tmp.to_pandas()
        else:
            agg_fn = pl.col(y).mean()
            tmp = (
                self.filter(pl.col(x) != None)
                .select(pl.col(y) for y in selects)
                .groupby(pl.col(y) for y in groups)
                .agg(agg_dict[estimator])
                .sort(pl.col(x))
                .collect()
                .fetch()
            )
            RequestRejected.check_valid_df(tmp)
            df = tmp.to_pandas()
        # run query
        if x == None:
            sns.barplot(data=df, y=y, **kwargs)
        elif y == None:
            sns.barplot(data=df, x=x, **kwargs)
        else:
            sns.barplot(data=df, x=x, y=y, **kwargs)

    def histplot(
        self: LDF, x: str = "count", y: str = "count", bins: int = 10, **kwargs
    ):
        """Histplot plots a univariate histogram, where one x or y axes is provided or a bivariate histogram, where both x and y axes values are supplied.

        Histplot filters down a RemoteLazyFrame to necessary columns only, groups x axes into bins
        and performs aggregated queries before calling either Seaborn's barplot (for univaritate histograms) or heatmap function (for bivariate histograms),
        which helps us to limit data retrieved from the server to a minimum.
        Args:
            x (str): The name of column to be used for x axes. Default value is "count", which trigger pl.count() to be used on this axes.
            y (str): The name of column to be used for y axes. Default value is "count", which trigger pl.count() to be used on this axes.
            bins (int): An integer bin value which x axes will be grouped by. Default value is 10.
            **kwargs: Other keyword arguments that will be passed to Seaborn's barplot function, in the case of one column being supplied, or heatmap function, where both x and y columns are supplied.

        Raises:
            ValueError: Incorrect column name given
            RequestRejected: Could not continue in function as data owner rejected a required access request
            various exceptions: Note that exceptions may be raised from Seaborn when the barplot or heatmap function is called,
            for example, where kwargs keywords are not expected. See Seaborn documentation for further details.
        """

        col_x = x if x != None else "count"
        col_y = y if y != None else "count"

        if col_x == "count" and col_y == "count":
            print("Please provide an 'x' or 'y' value")
            return

        model = ApplyBins(bins)

        # if we have only X or Y
        if col_x == "count" or col_y == "count":
            q_x = pl.col(col_x) if col_x != "count" else pl.col(col_y)
            q_y = pl.count()

            if not col_x in self.column_names and not col_y in self.column_names:
                raise ValueError("Please supply a valid column for x or y axes")

            tmp = (
                self.filter(q_x != None)
                .select(q_x)
                .apply_udf([col_x if col_x != "count" else col_y], model)
                .groupby(q_x)
                .agg(q_y)
                .sort(q_x)
                .collect()
                .fetch()
            )
            RequestRejected.check_valid_df(tmp)
            df = tmp.to_pandas()

            # horizontal barplot where x axis is count
            if "color" not in kwargs:
                kwargs["color"] = "lightblue"
            if "edgecolor" not in kwargs:
                kwargs["edgecolor"] = "black"
            if "width" not in kwargs:
                kwargs["width"] = 1

            if col_x == "count" and not "orient" in kwargs:
                sns.barplot(
                    data=df,
                    x=df[col_x],
                    y=df[col_y],
                    orient="h",
                    **kwargs,
                )
            else:
                sns.barplot(data=df, x=df[col_x], y=df[col_y], **kwargs)

        # If we have X and Y
        else:
            for col in [col_x, col_y]:
                if not col in self.column_names:
                    raise ValueError("Column name not found in dataframe")
            tmp = (
                self.filter(pl.col(col_x) != None)
                .filter(pl.col(col_y) != None)
                .select([pl.col(col_y), pl.col(col_x)])
                .apply_udf([col_x], model)
                .groupby([pl.col(col_x), pl.col(col_y)])
                .agg(pl.count())
                .sort(pl.col(col_x))
                .collect()
                .fetch()
            )
            RequestRejected.check_valid_df(tmp)
            df = tmp.to_pandas()
            my_cmap = sns.color_palette("Blues", as_cmap=True)
            pivot = df.pivot(index=col_y, columns=col_x, values="count")
            if "cmap" not in kwargs:
                kwargs["cmap"] = my_cmap
            ax = sns.heatmap(pivot, **kwargs)
            ax.invert_yaxis()

    def lineplot(
        self: LDF,
        x: str,
        y: str,
        hue: str = None,
        size: str = None,
        style: str = None,
        units: str = None,
        **kwargs,
    ):
        """Draws a lineplot based on x and y values.

        Lineplot filters data down to necessary columns only and then calls Seaborn's lineplot function with this scaled down dataframe.

        Lineplot accepts any additional options supported by Seaborn's lineplot as kwargs, which can be viewed in Seaborn's documentation.

        Args:
            x (str): The name of column to be used for x axes.
            y (str): The name of column to be used for y axes.
            hue (str = None): The name of the column to be used as a grouping variable that will produce lines with different colors.
            size (str = None): The name of the column to be used as a grouping variable that will produce lines with different widths.
            style (str = None): The name of the column to be used as a grouping variable that will produce lines with different dashes and/or markers.
            units (str = None): The name of the column to be used as a grouping variable identifying sampling units.
            **kwargs: Other keyword arguments that will be passed to Seaborn's lineplot function.
        Raises:
            ValueError: Incorrect column name given
            RequestRejected: Could not continue in function as data owner rejected a required access request
            various exceptions: Note that exceptions may be raised from Seaborn when the lineplot function is called,
            for example, where kwargs keywords are not expected. See Seaborn documentation for further details.
        """
        selects = [x, y] if x != y else [x]

        for op in [hue, size, style, units]:
            if op not in selects and op != None:
                selects.append(op)

        if hue != None:
            kwargs["hue"] = hue
        if size != None:
            kwargs["size"] = size
        if style != None:
            kwargs["style"] = style
        if units != None:
            kwargs["units"] = units

        for col in selects:
            if not col in self.column_names:
                raise ValueError("Column ", col, " not found in dataframe")

        # get df with necessary columns
        tmp = self.select([pl.col(x) for x in selects]).collect().fetch()
        RequestRejected.check_valid_df(tmp)
        df = tmp.to_pandas()
        sns.lineplot(data=df, x=x, y=y, **kwargs)

    def scatterplot(self: LDF, x: str, y: str, **kwargs):
        """Draws a scatter plot
        Scatterplot filters data down to necessary columns only and then calls Seaborn's scatterplot function.
        Args:
            x (str): The name of column to be used for x axes.
            y (str): The name of column to be used for y axes.
            **kwargs: Other keyword arguments that will be passed to Seaborn's scatterplot function.
        Raises:
            ValueError: Incorrect column name given
            RequestRejected: Could not continue in function as data owner rejected a required access request
            various exceptions: Note that exceptions may be raised from Seaborn when the scatterplot function is called,
            for example, where kwargs keywords are not expected. See Seaborn documentation for further details.
        """
        # if there is a hue or style argument add them to cols
        cols = [x, y]
        if "hue" in kwargs:
            if not kwargs["hue"] in cols:
                cols.append(kwargs["hue"])
        if "style" in kwargs:
            if not kwargs["style"] in cols:
                cols.append(kwargs["style"])

        for col in cols:
            if not col in self.column_names:
                raise ValueError("Column ", col, " not found in dataframe")

        # get df with necessary columns
        tmp = self.select([pl.col(x) for x in cols]).collect().fetch()
        RequestRejected.check_valid_df(tmp)
        df = tmp.to_pandas()
        # run query
        sns.scatterplot(data=df, x=x, y=y, **kwargs)

    def barplot(
        self: LDF,
        x: str = None,
        y: str = None,
        estimator: str = "mean",
        hue: str = None,
        **kwargs,
    ):
        """Draws a barchart
        barplot filters data down to necessary columns only and then calls Seaborn's barplot function.
        Args:
            x (str) = None: The name of column to be used for x axes.
            y (str) = None: The name of column to be used for y axes.
            estimator (str) = "mean": string represenation of estimator to be used in aggregated query. Options are: "mean", "median", "count", "max", "min", "std" and "sum"
            hue (str) = None: The name of column to be used for colour encoding.
            **kwargs: Other keyword arguments that will be passed to Seaborn's barplot function.
        Raises:
            ValueError: Incorrect column name given, no x or y values provided, estimator function not recognised
            RequestRejected: Could not continue in function as data owner rejected a required access request
            various exceptions: Note that exceptions may be raised from Seaborn when the barplot function is called,
            for example, where kwargs keywords are not expected. See Seaborn documentation for further details.
        """
        # if there is a hue argument add them to cols and no duplicates
        if x == None and y == None:
            raise ValueError("Please provide a x or y column name")

        allowed_fns = ["mean", "count", "max", "min", "std", "sum", "median"]

        if estimator not in allowed_fns:
            raise ValueError("Column ", col, " not found in dataframe")
        if x != None and y != None:
            selects = [x, y] if x != y else [x]
        else:
            selects = [x] if x != None else [y]
        groups = [x]
        if hue != None:
            kwargs["hue"] = hue
            if hue != x:
                groups.append(hue)
            if hue != x and hue != y:
                selects.append(hue)

        for col in selects:
            if not col in self.column_names:
                raise ValueError("Column ", col, " not found in dataframe")

        agg = y if y != None else x
        agg_dict = {
            "mean": pl.col(agg).mean(),
            "count": pl.col(agg).count(),
            "max": pl.col(agg).max(),
            "min": pl.col(agg).min(),
            "std": pl.col(agg).std(),
            "sum": pl.col(agg).sum(),
            "median": pl.col(agg).median(),
        }
        if x == None or y == None:
            c = x if x != None else y
            tmp = (
                self.filter(pl.col(c) != None)
                .select(agg_dict[estimator])
                .collect()
                .fetch()
            )
            RequestRejected.check_valid_df(tmp)
            df = tmp.to_pandas()
        else:
            agg_fn = pl.col(y).mean()
            tmp = (
                self.filter(pl.col(x) != None)
                .select(pl.col(y) for y in selects)
                .groupby(pl.col(y) for y in groups)
                .agg(agg_dict[estimator])
                .sort(pl.col(x))
                .collect()
                .fetch()
            )
            RequestRejected.check_valid_df(tmp)
            df = tmp.to_pandas()
        # run query
        if x == None:
            sns.barplot(data=df, y=y, **kwargs)
        elif y == None:
            sns.barplot(data=df, x=x, **kwargs)
        else:
            sns.barplot(data=df, x=x, y=y, **kwargs)

    def facet(
        self: LDF, col: Optional[str] = None, row: Optional[str] = None, **kwargs
    ) -> any:
        """Creates a multi-plot grid for plotting conditional relationships.
        Args:
            col (Optional[str] = None): column value for grid
            row (Optional[str] = None): row value for grid
            **kwargs: Any additional keywords to be sent to Facet class to be applied to matplotlib pyplot's subplot function

        Returns:
            Facet instance created based on arguments given

        Raises:
            ValueError: Incorrect col/row argument provided
        """
        for x in [col, row]:
            if x != None:
                if not x in self.column_names:
                    raise ValueError("Column ", x, " not found in dataframe")
        return Facet(inner_rdf=self, col=col, row=row, kwargs=kwargs)


@dataclass
class FetchableLazyFrame(RemoteLazyFrame):
    """
    A class to represent a FetchableLazyFrame, which can then be accessed as a Polar's dataframe via the fetch() method.
    """

    _identifier: str

    @property
    def identifier(self) -> str:
        """
        Gets identifier

        Return:
            returns identifier
        """
        return self._identifier

    @staticmethod
    def _from_reference(client: BastionLabPolars, ref: ReferenceResponse) -> LDF:
        header = json.loads(ref.header)["inner"]

        def get_dtype(v):
            if isinstance(v, str):
                return getattr(pl, v)()
            else:
                k, v = list(v.items())[0]
                v = get_dtype(v)
                return getattr(pl, k)(v)

        def get_series(name, dtype):
            if isinstance(dtype, str):
                return pl.Series(name, dtype=get_dtype(dtype))
            else:
                return pl.Series(name, values=[[]], dtype=get_dtype(dtype))

        df = pl.DataFrame([get_series(k, v) for k, v in header.items()])
        return FetchableLazyFrame(
            _identifier=ref.identifier,
            _inner=df.lazy(),
            _meta=Metadata(client, [EntryPointPlanSegment(ref.identifier)]),
        )

    def __str__(self) -> str:
        return f"FetchableLazyFrame(identifier={self._identifier})"

    def __repr__(self) -> str:
        return str(self)

    def fetch(self) -> pl.DataFrame:
        """Fetches your FetchableLazyFrame and returns it as a Polars DataFrame
        Returns:
            Polars.DataFrame: returns a Polars DataFrame instance of your FetchableLazyFrame
        """
        return self._meta._polars_client._fetch_df(self._identifier)

    def save(self):
        return self._meta._polars_client._persist_df(self._identifier)

    def delete(self):
        return self._meta._polars_client._delete_df(self._identifier)


@dataclass
class Facet:
    inner_rdf: RemoteLazyFrame
    col: Optional[str] = None
    row: Optional[str] = None
    kwargs: dict = None

    def __str__(self: LDF) -> str:
        return f"FacetGrid"

    def scatterplot(
        self: LDF,
        *args: list[str],
        **kwargs,
    ) -> None:
        """Draws a scatter plot for each subset in row/column facet grid.
        Scatterplot filters data down to necessary columns only before calling Seaborn's scatterplot function on rows of dataset
        where values match with each combination of row/grid values.

        Args:
            x (str): The name of column to be used for x axes.
            y (str): The name of column to be used for y axes.
            *args: (list[str]): Arguments to be passed to Seaborn's scatterplot function.
            **kwargs: Other keyword arguments that will be passed to Seaborn's scatterplot function.

        Raises:
            ValueError: Incorrect column name given
            various exceptions: Note that exceptions may be raised from internal Seaborn (scatterplot) or Matplotlib.pyplot functions (subplots, set_title),
            for example, if kwargs keywords are not expected. See Seaborn/Matplotlib documentation for further details.
        """
        self.__map(sns.scatterplot, *args, **kwargs)

    def lineplot(
        self: LDF,
        x: str,
        y: str,
        **kwargs,
    ) -> None:
        """Draws a lineplot based on x and y values for each subset in row/column facet grid.
         Lineplot filters data down to necessary columns only and then calls Seaborn's lineplot function on rows of dataset
        where values match with each combination of row/grid values.

        Args:
            x (str): The name of column to be used for x axes.
            y (str): The name of column to be used for y axes.
            **kwargs: Other keyword arguments that will be passed to Seaborn's lineplot function.
        Raises:
            ValueError: Incorrect column name given
            various exceptions: Note that exceptions may be raised from Seaborn when the lineplot function is called,
            for example, where kwargs keywords are not expected. See Seaborn documentation for further details.
        """
        self.__map(sns.lineplot, x=x, y=y, **kwargs)

    def histplot(
        self: LDF,
        x: str = None,
        y: str = None,
        bins: int = 10,
        **kwargs,
    ) -> None:
        """Draws a histplot for each subset in row/column facet grid.

        Facet's histplot iterates over each possible combination of row/column values in the dataset, filters the dataset to rows where the values match this
        combination of row/column values and applies histplot to this dataset.

        Args:
            x (str) = None: The name of column to be used for x axes.
            y (str) = None: The name of column to be used for y axes.
            bins (int) = 10: An integer bin value which x axes will be grouped by.
            **kwargs: Other keyword arguments that will be passed to Seaborn's barplot function, in the case of one column being supplied, or heatmap function, where both x and y columns are supplied.
        Raises:
            ValueError: Incorrect column name given
            various exceptions: Note that exceptions may be raised from internal Seaborn (scatterplot) or Matplotlib.pyplot functions (subplots, set_title),
            for example, if kwargs keywords are not expected. See Seaborn/Matplotlib documentation for further details.
        """
        kwargs["bins"] = bins
        self.__bastion_map("histplot", x=x, y=y, **kwargs)

    def barplot(
        self: LDF,
        x: str = None,
        y: str = None,
        hue: str = None,
        estimator: str = "mean",
        **kwargs,
    ) -> None:
        """Draws a bar chart for each subset in row/column facet grid.

         barplot filters data down to necessary columns only and then calls Seaborn's barplot function.
        Args:
            x (str) = None: The name of column to be used for x axes.
            y (str) = None: The name of column to be used for y axes.
            estimator (str) = "mean": string represenation of estimator to be used in aggregated query. Options are: "mean", "median", "count", "max", "min", "std" and "sum"
            hue (str) = None: The name of column to be used for colour encoding.
            **kwargs: Other keyword arguments that will be passed to Seaborn's barplot function.
        Raises:
            ValueError: Incorrect column name given, no x or y values provided, estimator function not recognised
            RequestRejected: Could not continue in function as data owner rejected a required access request
            various exceptions: Note that exceptions may be raised from Seaborn when the barplot function is called,
            for example, where kwargs keywords are not expected. See Seaborn documentation for further details.

        """
        kwargs["estimator"] = estimator
        kwargs["hue"] = hue
        self.__bastion_map("barplot", x=x, y=y, **kwargs)

    def __bastion_map(self, fn: str, x: str = None, y: str = None, **kwargs):
        # create list of all columns needed for query
        hue = kwargs["hue"] if "hue" in kwargs else None
        selects = []
        for to_add in [x, y, self.col, self.row, hue]:
            if to_add != None:
                selects.append(to_add)

        for col in selects:
            if col not in self.inner_rdf.column_names:
                raise ValueError("Column ", col, " not found in dataframe")

        # get unique row and col values
        cols = []
        rows = []
        if self.col != None:
            tmp = (
                self.inner_rdf.select(pl.col(self.col))
                .unique()
                .sort(pl.col(self.col))
                .collect()
                .fetch()
            )
            RequestRejected.check_valid_df(tmp)
            cols = tmp.to_pandas()[self.col].tolist()
        if self.row != None:
            tmp = (
                self.inner_rdf.select(pl.col(self.row))
                .unique()
                .sort(pl.col(self.row))
                .collect()
                .fetch()
            )
            RequestRejected.check_valid_df(tmp)
            rows = tmp.to_pandas()[self.row].tolist()

        if fn == "histplot":
            bins = kwargs["bins"] if "bins" in kwargs else 10
            del kwargs["bins"]
        if fn == "barplot":
            del kwargs["hue"]
            estimator = kwargs["estimator"] if "estimator" in kwargs else None
            del kwargs["estimator"]

        # mapping
        r_len = len(rows) if len(rows) != 0 else 1
        c_len = len(cols) if len(cols) != 0 else 1
        if self.kwargs == None:
            fig, axes = plt.subplots(r_len, c_len, figsize=((5 * c_len), (5 * r_len)))
        else:
            if "figsize" not in self.kwargs:
                self.kwargs["figsize"] = ((5 * c_len), (5 * r_len))
            fig, axes = plt.subplots(r_len, c_len, **self.kwargs)
        cols_len = len(cols)
        rows_len = len(rows)
        if (cols_len != 0) and (rows_len != 0):
            for col_count in range(cols_len):
                for row_count in range(rows_len):
                    df = self.inner_rdf.clone().filter(
                        (pl.col(self.col) == cols[col_count])
                        & (pl.col(self.row) == rows[row_count])
                    )
                    t1 = (
                        self.row
                        + ": "
                        + str(rows[row_count])
                        + " | "
                        + self.col
                        + ": "
                        + str(cols[col_count])
                    )
                    if fn == "histplot":
                        df.select([pl.col(x) for x in selects]).histplot(
                            x, y, bins, ax=axes[row_count, col_count], **kwargs
                        )
                    else:
                        df.select([pl.col(x) for x in selects]).barplot(
                            x,
                            y,
                            hue=hue,
                            estimator=estimator,
                            ax=axes[row_count, col_count],
                            **kwargs,
                        )
                    axes[row_count, col_count].set_title(t1)

        else:
            col_check = True if cols_len != 0 else False
            max_len = cols_len if col_check else rows_len
            my_list = cols if col_check else rows
            t = self.col if col_check else self.row
            for count in range(max_len):
                df = self.inner_rdf.clone().filter((pl.col(t) == my_list[count]))
                t1 = t + ": " + str(my_list[count])
                if fn == "histplot":
                    df.select([pl.col(x) for x in selects]).histplot(
                        x, y, bins, ax=axes[count], **kwargs
                    )
                else:
                    df.select([pl.col(x) for x in selects]).barplot(
                        x, y, hue=hue, estimator=estimator, ax=axes[count], **kwargs
                    )
                axes[count].set_title(t1)

    def __map(self: LDF, func, **kwargs) -> None:
        # create list of all columns needed for query
        selects = [self.col, self.row]
        if "x" in kwargs and not kwargs["x"] in selects:
            selects.append(kwargs["x"])
        if "y" in kwargs and not kwargs["y"] in selects:
            selects.append(kwargs["y"])

        for col in selects:
            if col not in self.inner_rdf.column_names:
                raise ValueError("Column ", col, " not found in dataframe")

        # get unique row and col values
        cols = []
        rows = []
        if self.col != None:
            tmp = (
                self.inner_rdf.select(pl.col(self.col))
                .unique()
                .sort(pl.col(self.col))
                .collect()
                .fetch()
            )
            RequestRejected.check_valid_df(tmp)
            cols = tmp.to_pandas()[self.col].tolist()

        if self.row != None:
            tmp = (
                self.inner_rdf.select(pl.col(self.row))
                .unique()
                .sort(pl.col(self.row))
                .collect()
                .fetch()
            )
            RequestRejected.check_valid_df(tmp)
            rows = tmp.to_pandas()[self.row].tolist()

        # mapping
        r_len = len(rows) if len(rows) > 0 else 1
        c_len = len(cols) if len(cols) > 0 else 1
        if self.kwargs == None:
            fig, axes = plt.subplots(r_len, c_len, figsize=((5 * c_len), (5 * r_len)))
        else:
            if "figsize" not in self.kwargs:
                self.kwargs["figsize"] = ((5 * c_len), (5 * r_len))
            fig, axes = plt.subplots(r_len, c_len, **self.kwargs)
        cols_len = len(cols)
        rows_len = len(rows)
        if (cols_len != 0) & (rows_len != 0):
            for col_count in range(cols_len):
                for row_count in range(rows_len):
                    df = self.inner_rdf.clone().filter(
                        (pl.col(self.col) == cols[col_count])
                        & (pl.col(self.row) == rows[row_count])
                    )
                    t1 = (
                        self.row
                        + ": "
                        + str(rows[row_count])
                        + " | "
                        + self.col
                        + ": "
                        + str(cols[col_count])
                    )
                    tmp = df.select([pl.col(x) for x in selects]).collect().fetch()
                    RequestRejected.check_valid_df(tmp)
                    sea_df = tmp.to_pandas()
                    func(data=sea_df, ax=axes[row_count, col_count], **kwargs)
                    axes[row_count, col_count].set_title(t1)
        else:
            col_check = True if cols_len != 0 else False
            max_len = cols_len if col_check else rows_len
            my_list = cols if col_check else rows
            t = self.col if col_check else self.row
            for count in range(max_len):
                df = self.inner_rdf.clone().filter((pl.col(t) == my_list[count]))
                t1 = t + ": " + str(my_list[count])
                tmp = df.select([pl.col(x) for x in selects]).collect().fetch()
                RequestRejected.check_valid_df(tmp)
                sea_df = tmp.to_pandas()
                func(data=sea_df, ax=axes[row_count, col_count], **kwargs)
                axes[count].set_title(t1)


# TODO: implement apply method
@delegate(
    target_cls=pl.internals.lazyframe.groupby.LazyGroupBy,
    target_attr="_inner",
    f_names=["agg", "head", "tail"],
    wrap=True,
    wrap_fn=lambda rlg, res: RemoteLazyFrame(res, rlg._meta),
)
@dataclass
class RemoteLazyGroupBy(Generic[LDF]):
    _inner: pl.internals.lazyframe.groupby.LazyGroupBy[LDF]
    _meta: Metadata


def train_test_split(
    *arrays: List["RemoteArray"],
    train_size: Optional[float] = None,
    test_size: Optional[float] = 0.25,
    shuffle: Optional[bool] = False,
    random_state: Optional[int] = None,
) -> List["RemoteArray"]:
    """
    Split RemoteDataFrames into train and test subsets.

    Args:
        train_size (Optional[float] = None):
            It should be between 0.0 and 1.0 and represent the proportion of the dataset to include in the train split.
            If None, the value is automatically set to the complement of the test size.
        test_size (Optional[float] =0.25):
            It should be between 0.0 and 1.0 and represent the proportion of the dataset to include in the test split.
            If None, the value is set to the complement of the train size.
            If train_size is also None, it will be set to 0.25.
        shuffle (Optional[bool] = False):
            Whether or not to shuffle the data before splitting.
        random_state (Optional[int] = -1):
            Controls the shuffling applied to the data before applying the split.
            Pass an int for reproducible output across multiple function calls.
    """

    from .remote_polars import FetchableLazyFrame

    if len(arrays) == 0:
        raise ValueError("At least one RemoteDataFrame required as input")

    _train_rdf: RemoteArray = arrays[0]

    train_size = 1 - test_size if train_size is None else train_size
    test_size = 1 - train_size if test_size is None else test_size

    arrays: List[ReferenceRequest] = [
        ReferenceRequest(identifier=rdf.identifier) for rdf in arrays
    ]

    res = _train_rdf._meta._polars_client.stub.Split(
        SplitRequest(
            arrays=arrays,
            train_size=train_size,
            test_size=test_size,
            shuffle=shuffle,
            random_state=random_state,
        )
    )
    res = [
        FetchableLazyFrame._from_reference(
            _train_rdf._meta._polars_client, ref
        ).to_array()
        for ref in res.list
    ]
    return res


class RemoteArray(RemoteLazyFrame):
    def __init__(self, rdf: "RemoteLazyFrame") -> None:
        def _verify_schema(rdf: "RemoteLazyFrame"):
            if pl.Utf8 in list(rdf.schema.values()):
                raise TypeError("Utf8 column cannot be converted into RemoteArray")
            return rdf.collect()

        rdf = _verify_schema(rdf)
        self._inner = rdf._inner
        self._meta: Metadata = rdf._meta
        self.identifier = rdf.identifier

    def to_tensor(self) -> "RemoteTensor":
        from ..torch.remote_torch import RemoteTensor

        res = self._meta._polars_client.client.converter._stub.ConvToTensor(
            ToTensor(identifier=self.identifier)
        )
        return RemoteTensor._from_reference(res, self._meta._polars_client.client)

    def __str__(self) -> str:
        return f"RemoteArray(identifier={self.identifier}"<|MERGE_RESOLUTION|>--- conflicted
+++ resolved
@@ -13,11 +13,9 @@
 from .client import BastionLabPolars
 from .utils import ApplyBins
 import matplotlib.pyplot as plt
-<<<<<<< HEAD
 from typing import TYPE_CHECKING
-=======
 from ..errors import RequestRejected
->>>>>>> 78425f1e
+
 
 LDF = TypeVar("LDF", bound="pl.LazyFrame")
 
