from __future__ import annotations
from dataclasses import dataclass, field
from typing import Callable, Generic, List, Optional, TypeVar, Sequence, Union
import seaborn as sns
import polars as pl
from torch.jit import ScriptFunction
import base64
import json
import torch
from ..pb.bastionlab_conversion_pb2 import ToDataset
from ..pb.bastionlab_polars_pb2 import ReferenceResponse, SplitRequest, ReferenceRequest
from .client import BastionLabPolars
from .utils import ApplyBins, to_torch_ref
import matplotlib.pyplot as plt
from typing import TYPE_CHECKING

LDF = TypeVar("LDF", bound="pl.LazyFrame")

if TYPE_CHECKING:
    from ..torch.learner import RemoteDataset


def delegate(
    target_cls: Callable,
    target_attr: str,
    f_names: List[str],
    wrap: bool = False,
    wrap_fn: Optional[Callable] = None,
) -> Callable[[Callable], Callable]:
    def inner(cls: Callable) -> Callable:
        delegates = {f_name: getattr(target_cls, f_name) for f_name in f_names}

        def delegated_fn(f_name: str) -> Callable:
            def f(_self, *args, **kwargs):
                res = (delegates[f_name])(getattr(_self, target_attr), *args, **kwargs)
                if wrap:
                    if wrap_fn is not None:
                        return wrap_fn(_self, res)
                    else:
                        wrapped_res = _self.clone()
                        setattr(wrapped_res, target_attr, res)
                        return wrapped_res
                else:
                    return res

            return f

        for f_name in f_names:
            setattr(cls, f_name, delegated_fn(f_name))

        return cls

    return inner


def delegate_properties(*names: str) -> Callable[[Callable], Callable]:
    def inner(cls: Callable) -> Callable:
        def prop(name):
            def f(_self):
                return getattr(_self._inner, name)

            return property(f)

        for name in names:
            setattr(cls, name, prop(name))

        return cls

    return inner


class CompositePlanSegment:
    """
    Composite plan segment class which handles segment plans that have not been implemented
    """

    def serialize(self) -> str:
        """
        will raise NotImplementedError

        raises:
            NotImplementedError
        """
        raise NotImplementedError()


@dataclass
class EntryPointPlanSegment(CompositePlanSegment):
    """
    Composite plan segment class responsible for new entry points
    """

    _inner: str

    def serialize(self) -> str:
        """
        returns serialized string of this plan segment

        Returns:
            str: serialized string of this plan segment
        """
        return f'{{"EntryPointPlanSegment":"{self._inner}"}}'


@dataclass
class PolarsPlanSegment(CompositePlanSegment):
    """
    Composite plan segment class responsible for Polars queries
    """

    _inner: LDF

    def serialize(self) -> str:
        """
        returns serialized string of this plan segment

        Returns:
            str: serialized string of this plan segment
        """
        return f'{{"PolarsPlanSegment":{self._inner.write_json()}}}'


@dataclass
class UdfPlanSegment(CompositePlanSegment):
    """
    Composite plan segment class responsible for user defined functions
    """

    _inner: ScriptFunction
    _columns: List[str]

    def serialize(self) -> str:
        """
        returns serialized string of this plan segment

        Returns:
            str: serialized string of this plan segment
        """
        columns = ",".join([f'"{c}"' for c in self._columns])
        b64str = base64.b64encode(self._inner.save_to_buffer()).decode("ascii")
        return f'{{"UdfPlanSegment":{{"columns":[{columns}],"udf":"{b64str}"}}}}'


@dataclass
class StackPlanSegment(CompositePlanSegment):
    """
    Composite plan segment class responsible for vstack function
    """

    def serialize(self) -> str:
        return '"StackPlanSegment"'


@dataclass
class StringTransformerPlanSegment(CompositePlanSegment):
    """
    Accepts a UDF for row-wise DataFrame transformation.
    """

    model: str
    _columns: List[str]

    def serialize(self) -> str:
        """
        returns serialized string of this plan segment

        Returns:
            str: serialized string of this plan segment
        """
        columns = ",".join([f'"{c}"' for c in self._columns])
        model = base64.b64encode(self.model.encode("utf8")).decode("utf8")
        return f'{{"StringTransformerPlanSegment":{{"columns":[{columns}],"model":"{model}"}}}}'


@dataclass
class UdfTransformerPlanSegment(CompositePlanSegment):
    """
    Accepts a UDF for row-wise DataFrame transformation.
    """

    _name: str
    _columns: List[str]

    def serialize(self) -> str:
        pass


@dataclass
class Metadata:
    """
    A class containing metadata related to your dataframe
    """

    _client: BastionLabPolars
    _prev_segments: List[CompositePlanSegment] = field(default_factory=list)


# TODO
# collect
# cleared
# Map
# Joins
@delegate_properties(
    "columns",
    "dtypes",
    "schema",
)
@delegate(
    target_cls=pl.LazyFrame,
    target_attr="_inner",
    f_names=[
        "__bool__",
        "__contains__",
        "__copy__",
        "__deepcopy__",
        "__getitem__",
    ],
)
@delegate(
    target_cls=pl.LazyFrame,
    target_attr="_inner",
    f_names=[
        "sort",
        "cache",
        "filter",
        "select",
        "with_columns",
        "with_context",
        "with_column",
        "drop",
        "rename",
        "reverse",
        "shift",
        "shift_and_fill",
        "slice",
        "limit",
        "head",
        "tail",
        "last",
        "first",
        "with_row_count",
        "take_every",
        "fill_null",
        "fill_nan",
        "std",
        "var",
        "max",
        "min",
        "sum",
        "mean",
        "median",
        "quantile",
        "explode",
        "unique",
        "drop_nulls",
        "melt",
        "interpolate",
        "unnest",
    ],
    wrap=True,
)
@delegate(
    target_cls=pl.LazyFrame,
    target_attr="_inner",
    f_names=[
        "groupby",
        "groupby_rolling",
        "groupby_dynamic",
    ],
    wrap=True,
    wrap_fn=lambda rlf, res: RemoteLazyGroupBy(res, rlf._meta),
)
@dataclass
class RemoteLazyFrame:
    """
    A class to represent a RemoteLazyFrame.

    Delegate attributes:
        columns (str): Get column names.
        dtypes: Get dtypes of columns in LazyFrame.
        schema (dict[column name, DataType]): Get dataframe's schema

    Delegate methods:
    As well as the methods that will be later described, we also support the following Polars methods which are defined in detail
    in Polar's documentation:

    "sort", "cache", "filter", "select", "with_columns", "with_context", "with_column", "drop", "rename", "reverse",
    "shift", "shift_and_fill", "slice", "limit", "head", "tail", "last", "first", "with_row_count", "take_every", "fill_null",
    "fill_nan", "std", "var", "max", "min", "sum", "mean", "median", "quantile", "explode", "unique", "drop_nulls", "melt",
    "interpolate", "unnest",
    """

    _inner: pl.LazyFrame
    _meta: Metadata

    def __str__(self: LDF) -> str:
        return f"RemoteLazyFrame"

    def __repr__(self: LDF) -> str:
        return str(self)

    def clone(self: LDF) -> LDF:
        """clones RemoteLazyFrame
        Returns:
            RemoteLazyFrame: clone of current RemoteLazyFrame
        """
        return RemoteLazyFrame(self._inner.clone(), self._meta)

    @property
    def composite_plan(self: LDF) -> str:
        """Gets composite_plan
        Returns:
            Composite_plan as str
        """
        segments = ",".join(
            [
                seg.serialize()
                for seg in [*self._meta._prev_segments, PolarsPlanSegment(self._inner)]
            ]
        )
        return f"[{segments}]"

    def collect(self: LDF) -> LDF:
        """runs any pending queries/actions on RemoteLazyFrame that have not yet been performed.
        Returns:
            FetchableLazyFrame: FetchableLazyFrame of datarame after any queries have been performed
        """
        return self._meta._client._run_query(self.composite_plan)

    def apply_udf(self: LDF, columns: List[str], udf: Callable) -> LDF:
        """Applied user-defined function to selected columns of RemoteLazyFrame and returns result
        Args:
            columns (List[str]): List of columns that user-defined function should be applied to
            udf (Callable): user-defined function to be applied to columns, must be a compatible input for torch.jit.script() function.
        Returns:
            RemoteLazyFrame: An updated RemoteLazyFrame after udf applied
        """
        ts_udf = torch.jit.script(udf)
        df = pl.DataFrame(
            [pl.Series(k, dtype=v) for k, v in self._inner.schema.items()]
        )
        return RemoteLazyFrame(
            df.lazy(),
            Metadata(
                self._meta._client,
                [
                    *self._meta._prev_segments,
                    PolarsPlanSegment(self._inner),
                    UdfPlanSegment(ts_udf, columns),
                ],
            ),
        )

    def vstack(self: LDF, df2: LDF) -> LDF:
        """appends df2 to df1 provided columns have the same name/type
        Args:
            df2 (RemoteLazyFrame): The RemoteLazyFrame you wish to append to your current RemoteLazyFrame.
        Returns:
            RemoteLazyFrame: The combined RemoteLazyFrame as result of vstack
        """
        df = pl.DataFrame(
            [pl.Series(k, dtype=v) for k, v in self._inner.schema.items()]
        )
        return RemoteLazyFrame(
            df.lazy(),
            Metadata(
                self._meta._client,
                [
                    *df2._meta._prev_segments,
                    PolarsPlanSegment(df2._inner),
                    *self._meta._prev_segments,
                    PolarsPlanSegment(self._inner),
                    StackPlanSegment(),
                ],
            ),
        )

    def convert(self, columns: List[str], model: str) -> LDF:
        df = pl.DataFrame(
            [pl.Series(k, dtype=v) for k, v in self._inner.schema.items()]
        )
        return RemoteLazyFrame(
            df.lazy(),
            Metadata(
                self._meta._client,
                [
                    *self._meta._prev_segments,
                    StringTransformerPlanSegment(model, columns),
                ],
            ),
        )

    def join(
        self: LDF,
        other: LDF,
        left_on: Union[str, pl.Expr, Sequence[Union[str, pl.Expr]], None] = None,
        right_on: Union[str, pl.Expr, Sequence[Union[str, pl.Expr]], None] = None,
        on: Union[str, pl.Expr, Sequence[Union[str, pl.Expr]], None] = None,
        how: pl.internals.type_aliases.JoinStrategy = "inner",
        suffix: str = "_right",
        allow_parallel: bool = True,
        force_parallel: bool = False,
    ) -> LDF:
        """Joins columns of another DataFrame.
        Args:
            other (RemoteLazyFrame): The other RemoteLazyFrame you want to join your current dataframe with.
            left_on (Union[str, pl.Expr, Sequence[Union[str, pl.Expr]], None] = None): Name(s) of the left join column(s).
            right_on (Union[str, pl.Expr, Sequence[Union[str, pl.Expr]], None] = None): Name(s) of the right join column(s).
            on (Union[str, pl.Expr, Sequence[Union[str, pl.Expr]], None] = None): Name(s) of the join columns in both DataFrames.
            how (pl.internals.type_aliases.JoinStrategy = "inner"): Join strategy {'inner', 'left', 'outer', 'semi', 'anti', 'cross'}
            suffix (str = "_right"): Suffix to append to columns with a duplicate name.
            allow_parallel (bool = True): Boolean value for allowing the physical plan to evaluate the computation of both RemoteLazyFrames up to the join in parallel.
            force_parallel (bool = False): Boolean value for forcing parallel the physical plan to evaluate the computation of both RemoteLazyFrames up to the join in parallel.
        Raises:
            Exception: Where remote dataframes are from two different servers.
        Returns:
            RemoteLazyFrame: An updated RemoteLazyFrame after join performed
        """
        if self._meta._client is not other._meta._client:
            raise Exception("Cannot join remote data frames from two different servers")
        res = self._inner.join(
            other._inner,
            left_on,
            right_on,
            on,
            how,
            suffix,
            allow_parallel,
            force_parallel,
        )
        return RemoteLazyFrame(
            res,
            Metadata(
                self._meta._client,
                [*other._meta._prev_segments, *self._meta._prev_segments],
            ),
        )

    def join_asof(
        self: LDF,
        other: LDF,
        left_on: Union[str, None] = None,
        right_on: Union[str, None] = None,
        on: Union[str, None] = None,
        by_left: Union[str, Sequence[str], None] = None,
        by_right: Union[str, Sequence[str], None] = None,
        by: Union[str, Sequence[str], None] = None,
        strategy: pl.internals.type_aliases.AsofJoinStrategy = "backward",
        suffix: str = "_right",
        tolerance: Union[str, int, float, None] = None,
        allow_parallel: bool = True,
        force_parallel: bool = False,
    ) -> LDF:
        """Performs an asof join, which is similar to a left-join but matches on nearest key rather than equal keys.

        Args:
            other (RemoteLazyFrame): The other RemoteLazyFrame you want to join your current dataframe with.
            left_on (Union[str, None] = None): Name(s) of the left join column(s).
            right_on (Union[str, None] = None): Name(s) of the right join column(s).
            on (Union[str, None] = None): Name(s) of the join columns in both DataFrames.
            by_left (Union[str, Sequence[str], None] = None): Join on these columns before doing asof join
            by_right (Union[str, Sequence[str], None] = None): Join on these columns before doing asof join
            by (Union[str, Sequence[str], None] = None): Join on these columns before doing asof join
            strategy (pl.internals.type_aliases.AsofJoinStrategy = "backward"): Join strategy: {'backward', 'forward'}.
            suffix (str  = "_right"): Suffix to append to columns with a duplicate name.
            tolerance (Union[str, int, float, None] = None): Numeric tolerance. By setting this the join will only be done if the near keys are within this distance.
            suffix (str): Suffix to append to columns with a duplicate name.
            allow_parallel (bool = True): Boolean value for allowing the physical plan to evaluate the computation of both RemoteLazyFrames up to the join in parallel.
            force_parallel (bool = False): Boolean value for forcing parallel the physical plan to evaluate the computation of both RemoteLazyFrames up to the join in parallel.
        Raises:
            Exception: Where remote dataframes are from two different servers.
        Returns:
            RemoteLazyFrame: An updated RemoteLazyFrame after join performed
        """
        if self._meta._client is not other._meta._client:
            raise Exception("Cannot join remote data frames from two different servers")
        res = self._inner.join_asof(
            other._inner,
            left_on,
            right_on,
            on,
            by_left,
            by_right,
            by,
            strategy,
            suffix,
            tolerance,
            allow_parallel,
            force_parallel,
        )
        return RemoteLazyFrame(
            res,
            Metadata(
                self._meta._client,
                [*other._meta._prev_segments, *self._meta._prev_segments],
            ),
        )

    def pieplot(
        self: LDF,
        parts: str,
        title: str = None,
        labels: Union[str, list[str]] = None,
        ax: List[str] = None,
        fig_kwargs: dict = None,
        pie_labels: bool = True,
        key: bool = True,
        key_loc: str = "center left",
        key_title: str = None,
        key_bbox=(1, 0, 0.5, 1),
    ) -> None:
        """Draws a pie chart based on values within single column.
        pieplot collects necessary data only and calculates percentage values before calling matplotlib pyplot's pie function to create a pie chart.
        Args:
            parts (str): The name of the column containing bar chart segment values.
            title (str = None): Title to be displayed with the bar chart.
            labels (Union[str, list[str]] = None) = The labels of segments in pie charts. Either a list of string labels following the same order as the values
            in your `parts` column or the name of a column containing the labels.
            ax (List(str)): Here you can send your own matplotlib axis if required. Note- if you do this, the fig_kwargs arguments will not be used.
            fig_kwargs (dict = None): A dictionary argument where you can add any kwargs you wish to be forwarded onto matplotlib.pyplot.subplots()
            when creating the figure that the pie chart will be displayed on.
            pie_labels (bool = True): You can modify this boolean value if you do not with to label the segments of your pie chart.
            key (bool = True): This key value specifies whether you want a color map key placed to the side of your pie chart.
            key_loc (str = "center left"): A string argument where you can modify the location of your segment color key on your pie chart to be forward to matplotlib's legend function.
            key_title (str = None): A string argument where you can specify a title for this segment color key to be forward to matplotlib's legend function.
            key_bbox (tuple = 1, 0, 0.5, 1): bbox_to_anchor argument to be forward to matplotlib's legend function.
        Raises:
            ValueError: Incorrect column name given as parts or labels argument.
            various exceptions: Note that exceptions may be raised from matplotlib pyplot's pie or subplots functions, for example if fig_kwargs keywords are not valid.
        """

        if parts not in self.columns:
            raise ValueError("Parts column not found in dataframe")
        if type(labels) == str and labels not in self.columns:
            raise ValueError("Labels column not found in dataframe")

        # get list of values in parts column
        parts_tmp = self.select(pl.col(parts)).collect().fetch().to_numpy()
        parts_list = [x[0] for x in parts_tmp]

        # get total for calculating percentages
        total = sum(parts_list)

        # get percentages
        pie_data = list(map(lambda x: x * 100 / total, parts_list))

        # get labels list
        if type(labels) == str:
            labels_tmp = self.select(pl.col(labels)).collect().fetch().to_numpy()
            labels_list = [x[0] for x in labels_tmp]
        else:
            labels_list = labels

        # add these to figkwargs and go
        if ax == None:
            if fig_kwargs == None:
                fig, ax = plt.subplots(figsize=(7, 4), subplot_kw=dict(aspect="equal"))
            else:
                if "figsize" not in self.kwargs:
                    fig_kwargs["figsize"] = (7, 4)
                fig, ax = plt.subplots(**fig_kwargs)
            if pie_labels == True:
                wedges, autotexts = plt.pie(pie_data, labels=labels_list)
            else:
                wedges, autotexts = plt.pie(pie_data)

        elif pie_labels == True:
            wedges, autotexts = ax.pie(pie_data, labels=labels_list)
        else:
            wedges, autotexts = ax.pie(pie_data)

        if key == True:
            ax.legend(
                wedges,
                labels_list,
                title=key_title,
                loc=key_loc,
                bbox_to_anchor=key_bbox,
            )
        ax.set_title(title)

    def barplot(
        self: LDF,
        x: str = None,
        y: str = None,
        estimator: str = "mean",
        hue: str = None,
        **kwargs,
    ):
        """Draws a barchart
        barplot filters data down to necessary columns only and then calls Seaborn's barplot function.
        Args:
            x (str) = None: The name of column to be used for x axes.
            y (str) = None: The name of column to be used for y axes.
            estimator (str) = "mean": string represenation of estimator to be used in aggregated query. Options are: "mean", "median", "count", "max", "min", "std" and "sum"
            hue (str) = None: The name of column to be used for colour encoding.
            **kwargs: Other keyword arguments that will be passed to Seaborn's barplot function.
        Raises:
            ValueError: Incorrect column name given, no x or y values provided, estimator function not recognised
            various exceptions: Note that exceptions may be raised from Seaborn when the barplot function is called,
            for example, where kwargs keywords are not expected. See Seaborn documentation for further details.
        """
        # if there is a hue argument add them to cols and no duplicates
        if x == None and y == None:
            raise ValueError("Please provide a x or y column name")

        allowed_fns = ["mean", "count", "max", "min", "std", "sum", "median"]

        if estimator not in allowed_fns:
            raise ValueError("Column ", col, " not found in dataframe")
        if x != None and y != None:
            selects = [x, y] if x != y else [x]
        else:
            selects = [x] if x != None else [y]
        groups = [x]
        if hue != None:
            kwargs["hue"] = hue
            if hue != x:
                groups.append(hue)
            if hue != x and hue != y:
                selects.append(hue)

        for col in selects:
            if not col in self.columns:
                raise ValueError("Column ", col, " not found in dataframe")

        agg = y if y != None else x
        agg_dict = {
            "mean": pl.col(agg).mean(),
            "count": pl.col(agg).count(),
            "max": pl.col(agg).max(),
            "min": pl.col(agg).min(),
            "std": pl.col(agg).std(),
            "sum": pl.col(agg).sum(),
            "median": pl.col(agg).median(),
        }
        if x == None or y == None:
            c = x if x != None else y
            df = (
                self.filter(pl.col(c) != None)
                .select(agg_dict[estimator])
                .collect()
                .fetch()
                .to_pandas()
            )
        else:
            agg_fn = pl.col(y).mean()
            df = (
                self.filter(pl.col(x) != None)
                .select(pl.col(y) for y in selects)
                .groupby(pl.col(y) for y in groups)
                .agg(agg_dict[estimator])
                .sort(pl.col(x))
                .collect()
                .fetch()
                .to_pandas()
            )
        # run query
        if x == None:
            sns.barplot(data=df, y=y, **kwargs)
        elif y == None:
            sns.barplot(data=df, x=x, **kwargs)
        else:
            sns.barplot(data=df, x=x, y=y, **kwargs)

    def histplot(
        self: LDF, x: str = "count", y: str = "count", bins: int = 10, **kwargs
    ):
        """Histplot plots a univariate histogram, where one x or y axes is provided or a bivariate histogram, where both x and y axes values are supplied.

        Histplot filters down a RemoteLazyFrame to necessary columns only, groups x axes into bins
        and performs aggregated queries before calling either Seaborn's barplot (for univaritate histograms) or heatmap function (for bivariate histograms),
        which helps us to limit data retrieved from the server to a minimum.
        Args:
            x (str): The name of column to be used for x axes. Default value is "count", which trigger pl.count() to be used on this axes.
            y (str): The name of column to be used for y axes. Default value is "count", which trigger pl.count() to be used on this axes.
            bins (int): An integer bin value which x axes will be grouped by. Default value is 10.
            **kwargs: Other keyword arguments that will be passed to Seaborn's barplot function, in the case of one column being supplied, or heatmap function, where both x and y columns are supplied.

        Raises:
            ValueError: Incorrect column name given
            various exceptions: Note that exceptions may be raised from Seaborn when the barplot or heatmap function is called,
            for example, where kwargs keywords are not expected. See Seaborn documentation for further details.
        """

        col_x = x if x != None else "count"
        col_y = y if y != None else "count"

        if col_x == "count" and col_y == "count":
            print("Please provide an 'x' or 'y' value")
            return

        model = ApplyBins(bins)

        # if we have only X or Y
        if col_x == "count" or col_y == "count":
            q_x = pl.col(col_x) if col_x != "count" else pl.col(col_y)
            q_y = pl.count()

            if not col_x in self.columns and not col_y in self.columns:
                raise ValueError("Please supply a valid column for x or y axes")

            df = (
                self.filter(q_x != None)
                .select(q_x)
                .apply_udf([col_x if col_x != "count" else col_y], model)
                .groupby(q_x)
                .agg(q_y)
                .sort(q_x)
                .collect()
                .fetch()
                .to_pandas()
            )

            # horizontal barplot where x axis is count
            if "color" not in kwargs:
                kwargs["color"] = "lightblue"
            if "edgecolor" not in kwargs:
                kwargs["edgecolor"] = "black"
            if "width" not in kwargs:
                kwargs["width"] = 1

            if col_x == "count" and not "orient" in kwargs:
                sns.barplot(
                    data=df,
                    x=df[col_x],
                    y=df[col_y],
                    orient="h",
                    **kwargs,
                )
            else:
                sns.barplot(data=df, x=df[col_x], y=df[col_y], **kwargs)

        # If we have X and Y
        else:
            for col in [col_x, col_y]:
                if not col in self.columns:
                    raise ValueError("Column name not found in dataframe")
            df = (
                self.filter(pl.col(col_x) != None)
                .filter(pl.col(col_y) != None)
                .select([pl.col(col_y), pl.col(col_x)])
                .apply_udf([col_x], model)
                .groupby([pl.col(col_x), pl.col(col_y)])
                .agg(pl.count())
                .sort(pl.col(col_x))
                .collect()
                .fetch()
                .to_pandas()
            )
            my_cmap = sns.color_palette("Blues", as_cmap=True)
            pivot = df.pivot(index=col_y, columns=col_x, values="count")
            if "cmap" not in kwargs:
                kwargs["cmap"] = my_cmap
            ax = sns.heatmap(pivot, **kwargs)
            ax.invert_yaxis()

    def lineplot(
        self: LDF,
        x: str,
        y: str,
        hue: str = None,
        size: str = None,
        style: str = None,
        units: str = None,
        **kwargs,
    ):
        """Draws a lineplot based on x and y values.

        Lineplot filters data down to necessary columns only and then calls Seaborn's lineplot function with this scaled down dataframe.

        Lineplot accepts any additional options supported by Seaborn's lineplot as kwargs, which can be viewed in Seaborn's documentation.

        Args:
            x (str): The name of column to be used for x axes.
            y (str): The name of column to be used for y axes.
            hue (str = None): The name of the column to be used as a grouping variable that will produce lines with different colors.
            size (str = None): The name of the column to be used as a grouping variable that will produce lines with different widths.
            style (str = None): The name of the column to be used as a grouping variable that will produce lines with different dashes and/or markers.
            units (str = None): The name of the column to be used as a grouping variable identifying sampling units.
            **kwargs: Other keyword arguments that will be passed to Seaborn's lineplot function.
        Raises:
            ValueError: Incorrect column name given
            various exceptions: Note that exceptions may be raised from Seaborn when the lineplot function is called,
            for example, where kwargs keywords are not expected. See Seaborn documentation for further details.
        """
        selects = [x, y] if x != y else [x]

        for op in [hue, size, style, units]:
            if op not in selects and op != None:
                selects.append(op)

        if hue != None:
            kwargs["hue"] = hue
        if size != None:
            kwargs["size"] = size
        if style != None:
            kwargs["style"] = style
        if units != None:
            kwargs["units"] = units

        for col in selects:
            if not col in self.columns:
                raise ValueError("Column ", col, " not found in dataframe")

        # get df with necessary columns
        df = self.select([pl.col(x) for x in selects]).collect().fetch().to_pandas()
        sns.lineplot(data=df, x=x, y=y, **kwargs)

    def scatterplot(self: LDF, x: str, y: str, **kwargs):
        """Draws a scatter plot
        Scatterplot filters data down to necessary columns only and then calls Seaborn's scatterplot function.
        Args:
            x (str): The name of column to be used for x axes.
            y (str): The name of column to be used for y axes.
            **kwargs: Other keyword arguments that will be passed to Seaborn's scatterplot function.
        Raises:
            ValueError: Incorrect column name given
            various exceptions: Note that exceptions may be raised from Seaborn when the scatterplot function is called,
            for example, where kwargs keywords are not expected. See Seaborn documentation for further details.
        """
        # if there is a hue or style argument add them to cols
        cols = [x, y]
        if "hue" in kwargs:
            if not kwargs["hue"] in cols:
                cols.append(kwargs["hue"])
        if "style" in kwargs:
            if not kwargs["style"] in cols:
                cols.append(kwargs["style"])

        for col in cols:
            if not col in self.columns:
                raise ValueError("Column ", col, " not found in dataframe")

        # get df with necessary columns
        df = self.select([pl.col(x) for x in cols]).collect().fetch().to_pandas()
        # run query
        sns.scatterplot(data=df, x=x, y=y, **kwargs)

    def barplot(
        self: LDF,
        x: str = None,
        y: str = None,
        estimator: str = "mean",
        hue: str = None,
        **kwargs,
    ):
        """Draws a barchart
        barplot filters data down to necessary columns only and then calls Seaborn's barplot function.
        Args:
            x (str) = None: The name of column to be used for x axes.
            y (str) = None: The name of column to be used for y axes.
            estimator (str) = "mean": string represenation of estimator to be used in aggregated query. Options are: "mean", "median", "count", "max", "min", "std" and "sum"
            hue (str) = None: The name of column to be used for colour encoding.
            **kwargs: Other keyword arguments that will be passed to Seaborn's barplot function.
        Raises:
            ValueError: Incorrect column name given, no x or y values provided, estimator function not recognised
            various exceptions: Note that exceptions may be raised from Seaborn when the barplot function is called,
            for example, where kwargs keywords are not expected. See Seaborn documentation for further details.
        """
        # if there is a hue argument add them to cols and no duplicates
        if x == None and y == None:
            raise ValueError("Please provide a x or y column name")

        allowed_fns = ["mean", "count", "max", "min", "std", "sum", "median"]

        if estimator not in allowed_fns:
            raise ValueError("Column ", col, " not found in dataframe")
        if x != None and y != None:
            selects = [x, y] if x != y else [x]
        else:
            selects = [x] if x != None else [y]
        groups = [x]
        if hue != None:
            kwargs["hue"] = hue
            if hue != x:
                groups.append(hue)
            if hue != x and hue != y:
                selects.append(hue)

        for col in selects:
            if not col in self.columns:
                raise ValueError("Column ", col, " not found in dataframe")

        agg = y if y != None else x
        agg_dict = {
            "mean": pl.col(agg).mean(),
            "count": pl.col(agg).count(),
            "max": pl.col(agg).max(),
            "min": pl.col(agg).min(),
            "std": pl.col(agg).std(),
            "sum": pl.col(agg).sum(),
            "median": pl.col(agg).median(),
        }
        if x == None or y == None:
            c = x if x != None else y
            df = (
                self.filter(pl.col(c) != None)
                .select(agg_dict[estimator])
                .collect()
                .fetch()
                .to_pandas()
            )
        else:
            agg_fn = pl.col(y).mean()
            df = (
                self.filter(pl.col(x) != None)
                .select(pl.col(y) for y in selects)
                .groupby(pl.col(y) for y in groups)
                .agg(agg_dict[estimator])
                .sort(pl.col(x))
                .collect()
                .fetch()
                .to_pandas()
            )
        # run query
        if x == None:
            sns.barplot(data=df, y=y, **kwargs)
        elif y == None:
            sns.barplot(data=df, x=x, **kwargs)
        else:
            sns.barplot(data=df, x=x, y=y, **kwargs)

    def facet(
        self: LDF, col: Optional[str] = None, row: Optional[str] = None, **kwargs
    ) -> any:
        """Creates a multi-plot grid for plotting conditional relationships.
        Args:
            col (Optional[str] = None): column value for grid
            row (Optional[str] = None): row value for grid
            **kwargs: Any additional keywords to be sent to Facet class to be applied to matplotlib pyplot's subplot function

        Returns:
            Facet instance created based on arguments given

        Raises:
            ValueError: Incorrect col/row argument provided
        """
        for x in [col, row]:
            if x != None:
                if not x in self.columns:
                    raise ValueError("Column ", x, " not found in dataframe")
        return Facet(inner_rdf=self, col=col, row=row, kwargs=kwargs)


@dataclass
class FetchableLazyFrame(RemoteLazyFrame):
    """
    A class to represent a FetchableLazyFrame, which can then be accessed as a Polar's dataframe via the fetch() method.
    """

    _identifier: str

    @property
    def identifier(self) -> str:
        """
        Gets identifier

        Return:
            returns identifier
        """
        return self._identifier

    @staticmethod
    def _from_reference(client: BastionLabPolars, ref: ReferenceResponse) -> LDF:
        header = json.loads(ref.header)["inner"]

        def get_dtype(v):
            if isinstance(v, str):
                return getattr(pl, v)()
            else:
                k, v = list(v.items())[0]
                v = get_dtype(v)
                return getattr(pl, k)(v)

        df = pl.DataFrame([pl.Series(k, dtype=get_dtype(v)) for k, v in header.items()])
        return FetchableLazyFrame(
            _identifier=ref.identifier,
            _inner=df.lazy(),
            _meta=Metadata(client, [EntryPointPlanSegment(ref.identifier)]),
        )

    def __str__(self) -> str:
        return f"FetchableLazyFrame(identifier={self._identifier})"

    def __repr__(self) -> str:
        return str(self)

    def fetch(self) -> pl.DataFrame:
        """Fetches your FetchableLazyFrame and returns it as a Polars DataFrame
        Returns:
            Polars.DataFrame: returns a Polars DataFrame instance of your FetchableLazyFrame
        """
        return self._meta._client._fetch_df(self._identifier)

<<<<<<< HEAD
    def to_dataset(
        self,
        inputs: Optional[Union[str, List[str]]] = None,
        labels: Optional[str] = None,
    ) -> "RemoteDataset":
        """Converts BastionLab `FetchableLazy` to a `RemoteDataset`.

        Args:
            inputs (List[str]):
                The list of input columns names to used as `DataFrame` columns.
            labels (str):
                The column name of the labels column in the resulting `DataFrame`
            inputs_conv_fn (Optional[Callable] = None):
                Function to convert inputs to `torch.Tensor` dtypes.
            labels_conv_fn (Optional[Callable] = None):
                Function to convert labels to `torch.Tensor` dtypes.

        Returns:
            RemoteDataset
        """
        from ..torch.learner import RemoteDataset
        from ..config import CONFIG

        if not isinstance(inputs, list):
            inputs = [inputs]

        ref = self._meta._client._conv._stub.ConvToDataset(
            ToDataset(
                inputs=inputs,
                labels=labels,
                identifier=self.identifier,
            )
        )
        return RemoteDataset(
            client=CONFIG["torch_client"], train_dataset=to_torch_ref(ref)
        )
=======
    def save(self):
        return self._meta._client.persist_df(self._identifier)
>>>>>>> 9c6bd6a3


@dataclass
class Facet:
    inner_rdf: RemoteLazyFrame
    col: Optional[str] = None
    row: Optional[str] = None
    kwargs: dict = None

    def __str__(self: LDF) -> str:
        return f"FacetGrid"

    def scatterplot(
        self: LDF,
        *args: list[str],
        **kwargs,
    ) -> None:
        """Draws a scatter plot for each subset in row/column facet grid.
        Scatterplot filters data down to necessary columns only before calling Seaborn's scatterplot function on rows of dataset
        where values match with each combination of row/grid values.

        Args:
            x (str): The name of column to be used for x axes.
            y (str): The name of column to be used for y axes.
            *args: (list[str]): Arguments to be passed to Seaborn's scatterplot function.
            **kwargs: Other keyword arguments that will be passed to Seaborn's scatterplot function.

        Raises:
            ValueError: Incorrect column name given
            various exceptions: Note that exceptions may be raised from internal Seaborn (scatterplot) or Matplotlib.pyplot functions (subplots, set_title),
            for example, if kwargs keywords are not expected. See Seaborn/Matplotlib documentation for further details.
        """
        self.__map(sns.scatterplot, *args, **kwargs)

    def lineplot(
        self: LDF,
        x: str,
        y: str,
        **kwargs,
    ) -> None:
        """Draws a lineplot based on x and y values for each subset in row/column facet grid.
         Lineplot filters data down to necessary columns only and then calls Seaborn's lineplot function on rows of dataset
        where values match with each combination of row/grid values.

        Args:
            x (str): The name of column to be used for x axes.
            y (str): The name of column to be used for y axes.
            **kwargs: Other keyword arguments that will be passed to Seaborn's lineplot function.
        Raises:
            ValueError: Incorrect column name given
            various exceptions: Note that exceptions may be raised from Seaborn when the lineplot function is called,
            for example, where kwargs keywords are not expected. See Seaborn documentation for further details.
        """
        self.__map(sns.lineplot, x=x, y=y, **kwargs)

    def histplot(
        self: LDF,
        x: str = None,
        y: str = None,
        bins: int = 10,
        **kwargs,
    ) -> None:
        """Draws a histplot for each subset in row/column facet grid.

        Facet's histplot iterates over each possible combination of row/column values in the dataset, filters the dataset to rows where the values match this
        combination of row/column values and applies histplot to this dataset.

        Args:
            x (str) = None: The name of column to be used for x axes.
            y (str) = None: The name of column to be used for y axes.
            bins (int) = 10: An integer bin value which x axes will be grouped by.
            **kwargs: Other keyword arguments that will be passed to Seaborn's barplot function, in the case of one column being supplied, or heatmap function, where both x and y columns are supplied.
        Raises:
            ValueError: Incorrect column name given
            various exceptions: Note that exceptions may be raised from internal Seaborn (scatterplot) or Matplotlib.pyplot functions (subplots, set_title),
            for example, if kwargs keywords are not expected. See Seaborn/Matplotlib documentation for further details.
        """
        kwargs["bins"] = bins
        self.__bastion_map("histplot", x=x, y=y, **kwargs)

    def barplot(
        self: LDF,
        x: str = None,
        y: str = None,
        hue: str = None,
        estimator: str = "mean",
        **kwargs,
    ) -> None:
        """Draws a bar chart for each subset in row/column facet grid.

         barplot filters data down to necessary columns only and then calls Seaborn's barplot function.
        Args:
            x (str) = None: The name of column to be used for x axes.
            y (str) = None: The name of column to be used for y axes.
            estimator (str) = "mean": string represenation of estimator to be used in aggregated query. Options are: "mean", "median", "count", "max", "min", "std" and "sum"
            hue (str) = None: The name of column to be used for colour encoding.
            **kwargs: Other keyword arguments that will be passed to Seaborn's barplot function.
        Raises:
            ValueError: Incorrect column name given, no x or y values provided, estimator function not recognised
            various exceptions: Note that exceptions may be raised from Seaborn when the barplot function is called,
            for example, where kwargs keywords are not expected. See Seaborn documentation for further details.

        """
        kwargs["estimator"] = estimator
        kwargs["hue"] = hue
        self.__bastion_map("barplot", x=x, y=y, **kwargs)

    def __bastion_map(self, fn: str, x: str = None, y: str = None, **kwargs):
        # create list of all columns needed for query
        hue = kwargs["hue"] if "hue" in kwargs else None
        selects = []
        for to_add in [x, y, self.col, self.row, hue]:
            if to_add != None:
                selects.append(to_add)

        for col in selects:
            if col not in self.inner_rdf.columns:
                raise ValueError("Column ", col, " not found in dataframe")

        # get unique row and col values
        cols = []
        rows = []
        if self.col != None:
            cols = (
                self.inner_rdf.select(pl.col(self.col))
                .unique()
                .sort(pl.col(self.col))
                .collect()
                .fetch()
                .to_pandas()[self.col]
                .tolist()
            )
        if self.row != None:
            rows = (
                self.inner_rdf.select(pl.col(self.row))
                .unique()
                .sort(pl.col(self.row))
                .collect()
                .fetch()
                .to_pandas()[self.row]
                .tolist()
            )

        if fn == "histplot":
            bins = kwargs["bins"] if "bins" in kwargs else 10
            del kwargs["bins"]
        if fn == "barplot":
            del kwargs["hue"]
            estimator = kwargs["estimator"] if "estimator" in kwargs else None
            del kwargs["estimator"]

        # mapping
        r_len = len(rows) if len(rows) != 0 else 1
        c_len = len(cols) if len(cols) != 0 else 1
        if self.kwargs == None:
            fig, axes = plt.subplots(r_len, c_len, figsize=((5 * c_len), (5 * r_len)))
        else:
            if "figsize" not in self.kwargs:
                self.kwargs["figsize"] = ((5 * c_len), (5 * r_len))
            fig, axes = plt.subplots(r_len, c_len, **self.kwargs)
        cols_len = len(cols)
        rows_len = len(rows)
        if (cols_len != 0) and (rows_len != 0):
            for col_count in range(cols_len):
                for row_count in range(rows_len):
                    df = self.inner_rdf.clone().filter(
                        (pl.col(self.col) == cols[col_count])
                        & (pl.col(self.row) == rows[row_count])
                    )
                    t1 = (
                        self.row
                        + ": "
                        + str(rows[row_count])
                        + " | "
                        + self.col
                        + ": "
                        + str(cols[col_count])
                    )
                    if fn == "histplot":
                        df.select([pl.col(x) for x in selects]).histplot(
                            x, y, bins, ax=axes[row_count, col_count], **kwargs
                        )
                    else:
                        df.select([pl.col(x) for x in selects]).barplot(
                            x,
                            y,
                            hue=hue,
                            estimator=estimator,
                            ax=axes[row_count, col_count],
                            **kwargs,
                        )
                    axes[row_count, col_count].set_title(t1)

        else:
            col_check = True if cols_len != 0 else False
            max_len = cols_len if col_check else rows_len
            my_list = cols if col_check else rows
            t = self.col if col_check else self.row
            for count in range(max_len):
                df = self.inner_rdf.clone().filter((pl.col(t) == my_list[count]))
                t1 = t + ": " + str(my_list[count])
                if fn == "histplot":
                    df.select([pl.col(x) for x in selects]).histplot(
                        x, y, bins, ax=axes[count], **kwargs
                    )
                else:
                    df.select([pl.col(x) for x in selects]).barplot(
                        x, y, hue=hue, estimator=estimator, ax=axes[count], **kwargs
                    )
                axes[count].set_title(t1)

    def __map(self: LDF, func, **kwargs) -> None:
        # create list of all columns needed for query
        selects = [self.col, self.row]
        if "x" in kwargs and not kwargs["x"] in selects:
            selects.append(kwargs["x"])
        if "y" in kwargs and not kwargs["y"] in selects:
            selects.append(kwargs["y"])

        for col in selects:
            if col not in self.inner_rdf.columns:
                raise ValueError("Column ", col, " not found in dataframe")

        # get unique row and col values
        cols = []
        rows = []
        if self.col != None:
            cols = (
                self.inner_rdf.select(pl.col(self.col))
                .unique()
                .sort(pl.col(self.col))
                .collect()
                .fetch()
                .to_pandas()[self.col]
                .tolist()
            )

        if self.row != None:
            rows = (
                self.inner_rdf.select(pl.col(self.row))
                .unique()
                .sort(pl.col(self.row))
                .collect()
                .fetch()
                .to_pandas()[self.row]
                .tolist()
            )

        # mapping
        r_len = len(rows) if len(rows) > 0 else 1
        c_len = len(cols) if len(cols) > 0 else 1
        if self.kwargs == None:
            fig, axes = plt.subplots(r_len, c_len, figsize=((5 * c_len), (5 * r_len)))
        else:
            if "figsize" not in self.kwargs:
                self.kwargs["figsize"] = ((5 * c_len), (5 * r_len))
            fig, axes = plt.subplots(r_len, c_len, **self.kwargs)
        cols_len = len(cols)
        rows_len = len(rows)
        if (cols_len != 0) & (rows_len != 0):
            for col_count in range(cols_len):
                for row_count in range(rows_len):
                    df = self.inner_rdf.clone().filter(
                        (pl.col(self.col) == cols[col_count])
                        & (pl.col(self.row) == rows[row_count])
                    )
                    t1 = (
                        self.row
                        + ": "
                        + str(rows[row_count])
                        + " | "
                        + self.col
                        + ": "
                        + str(cols[col_count])
                    )
                    sea_df = (
                        df.select([pl.col(x) for x in selects])
                        .collect()
                        .fetch()
                        .to_pandas()
                    )
                    func(data=sea_df, ax=axes[row_count, col_count], **kwargs)
                    axes[row_count, col_count].set_title(t1)
        else:
            col_check = True if cols_len != 0 else False
            max_len = cols_len if col_check else rows_len
            my_list = cols if col_check else rows
            t = self.col if col_check else self.row
            for count in range(max_len):
                df = self.inner_rdf.clone().filter((pl.col(t) == my_list[count]))
                t1 = t + ": " + str(my_list[count])
                sea_df = (
                    df.select([pl.col(x) for x in selects])
                    .collect()
                    .fetch()
                    .to_pandas()
                )
                func(data=sea_df, ax=axes[row_count, col_count], **kwargs)
                axes[count].set_title(t1)


# TODO: implement apply method
@delegate(
    target_cls=pl.internals.lazyframe.groupby.LazyGroupBy,
    target_attr="_inner",
    f_names=["agg", "head", "tail"],
    wrap=True,
    wrap_fn=lambda rlg, res: RemoteLazyFrame(res, rlg._meta),
)
@dataclass
class RemoteLazyGroupBy(Generic[LDF]):
    _inner: pl.internals.lazyframe.groupby.LazyGroupBy[LDF]
    _meta: Metadata


def train_test_split(
    *rdfs,
    train_size: Optional[float] = None,
    test_size: Optional[float] = 0.25,
    shuffle: Optional[bool] = False,
    random_state: Optional[int] = -1,
) -> List["FetchableLazyFrame"]:
    """
    Split RemoteDataFrames into train and test subsets.

    Args:
        train_size (Optional[float] = None):
            It should be between 0.0 and 1.0 and represent the proportion of the dataset to include in the train split.
            If None, the value is automatically set to the complement of the test size.
        test_size (Optional[float] =0.25):
            It should be between 0.0 and 1.0 and represent the proportion of the dataset to include in the test split.
            If None, the value is set to the complement of the train size.
            If train_size is also None, it will be set to 0.25.
        shuffle (Optional[bool] = False):
            Whether or not to shuffle the data before splitting.
        random_state (Optional[int] = -1):
            Controls the shuffling applied to the data before applying the split.
            Pass an int for reproducible output across multiple function calls.
    """

    # Shuffling is disabled by default because Polars DataFrames don't support shuffling.
    # We plan on supporting shuffling by defering it to the conversion stage (i.e., when it's
    # being converted to a dataset (Tensors))

    from .remote_polars import FetchableLazyFrame

    if len(rdfs) == 0:
        raise ValueError("At least one RemoteDataFrame required as input")

    _train_rdf = rdfs[0]

    train_size = 1 - test_size if train_size is None else train_size
    test_size = 1 - train_size if test_size is None else test_size

    rdfs = [ReferenceRequest(identifier=rdf.identifier) for rdf in rdfs]

    res = _train_rdf._meta._client.stub.Split(
        SplitRequest(
            rdfs=rdfs,
            train_size=train_size,
            test_size=test_size,
            shuffle=shuffle,
            random_state=random_state,
        )
    )
    res = [
        FetchableLazyFrame._from_reference(_train_rdf._meta._client, ref)
        for ref in res.list
    ]
    return res<|MERGE_RESOLUTION|>--- conflicted
+++ resolved
@@ -993,7 +993,6 @@
         """
         return self._meta._client._fetch_df(self._identifier)
 
-<<<<<<< HEAD
     def to_dataset(
         self,
         inputs: Optional[Union[str, List[str]]] = None,
@@ -1030,10 +1029,9 @@
         return RemoteDataset(
             client=CONFIG["torch_client"], train_dataset=to_torch_ref(ref)
         )
-=======
+
     def save(self):
         return self._meta._client.persist_df(self._identifier)
->>>>>>> 9c6bd6a3
 
 
 @dataclass
