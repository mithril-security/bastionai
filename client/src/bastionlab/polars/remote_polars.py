from __future__ import annotations
from dataclasses import dataclass, field
from typing import Callable, Generic, List, Optional, TypeVar, Sequence, Union, Dict
import seaborn as sns
import polars as pl
from polars.internals.sql.context import SQLContext
from torch.jit import ScriptFunction
import base64
import json
import torch
from ..pb.bastionlab_conversion_pb2 import ToTensor
from ..pb.bastionlab_polars_pb2 import ReferenceResponse, SplitRequest, ReferenceRequest
from .client import BastionLabPolars
from .utils import ApplyBins, to_torch_ref
import matplotlib.pyplot as plt
from typing import TYPE_CHECKING

LDF = TypeVar("LDF", bound="pl.LazyFrame")

if TYPE_CHECKING:
    from ..torch.remote_torch import RemoteTensor


def delegate(
    target_cls: Callable,
    target_attr: str,
    f_names: List[str],
    wrap: bool = False,
    wrap_fn: Optional[Callable] = None,
) -> Callable[[Callable], Callable]:
    def inner(cls: Callable) -> Callable:
        delegates = {f_name: getattr(target_cls, f_name) for f_name in f_names}

        def delegated_fn(f_name: str) -> Callable:
            def f(_self, *args, **kwargs):
                res = (delegates[f_name])(getattr(_self, target_attr), *args, **kwargs)
                if wrap:
                    if wrap_fn is not None:
                        return wrap_fn(_self, res)
                    else:
                        wrapped_res = _self.clone()
                        setattr(wrapped_res, target_attr, res)
                        return wrapped_res
                else:
                    return res

            return f

        for f_name in f_names:
            setattr(cls, f_name, delegated_fn(f_name))

        return cls

    return inner


def delegate_properties(*names: str, target: str) -> Callable[[Callable], Callable]:
    def inner(cls: Callable) -> Callable:
        def prop(name):
            def f(_self):
                return getattr(getattr(_self, target), name)

            return property(f)

        for name in names:
            setattr(cls, name, prop(name))

        return cls

    return inner


class CompositePlanSegment:
    """
    Composite plan segment class which handles segment plans that have not been implemented
    """

    def serialize(self) -> str:
        """
        will raise NotImplementedError

        raises:
            NotImplementedError
        """
        raise NotImplementedError()


@dataclass
class EntryPointPlanSegment(CompositePlanSegment):
    """
    Composite plan segment class responsible for new entry points
    """

    _inner: str

    def serialize(self) -> str:
        """
        returns serialized string of this plan segment

        Returns:
            str: serialized string of this plan segment
        """
        return f'{{"EntryPointPlanSegment":"{self._inner}"}}'


@dataclass
class PolarsPlanSegment(CompositePlanSegment):
    """
    Composite plan segment class responsible for Polars queries
    """

    _inner: LDF

    def serialize(self) -> str:
        """
        returns serialized string of this plan segment

        Returns:
            str: serialized string of this plan segment
        """
        return f'{{"PolarsPlanSegment":{self._inner.write_json()}}}'


@dataclass
class UdfPlanSegment(CompositePlanSegment):
    """
    Composite plan segment class responsible for user defined functions
    """

    _inner: ScriptFunction
    _columns: List[str]

    def serialize(self) -> str:
        """
        returns serialized string of this plan segment

        Returns:
            str: serialized string of this plan segment
        """
        columns = ",".join([f'"{c}"' for c in self._columns])
        b64str = base64.b64encode(self._inner.save_to_buffer()).decode("ascii")
        return f'{{"UdfPlanSegment":{{"columns":[{columns}],"udf":"{b64str}"}}}}'


@dataclass
class StackPlanSegment(CompositePlanSegment):
    """
    Composite plan segment class responsible for vstack function
    """

    def serialize(self) -> str:
        return '"StackPlanSegment"'


@dataclass
class StringTransformerPlanSegment(CompositePlanSegment):
    """
    Accepts a UDF for row-wise DataFrame transformation.
    """

    model: str
    _columns: List[str]

    def serialize(self) -> str:
        """
        returns serialized string of this plan segment

        Returns:
            str: serialized string of this plan segment
        """
        columns = ",".join([f'"{c}"' for c in self._columns])
        model = base64.b64encode(self.model.encode("utf8")).decode("utf8")
        return f'{{"StringTransformerPlanSegment":{{"columns":[{columns}],"model":"{model}"}}}}'


@dataclass
class UdfTransformerPlanSegment(CompositePlanSegment):
    """
    Accepts a UDF for row-wise DataFrame transformation.
    """

    _name: str
    _columns: List[str]

    def serialize(self) -> str:
        pass


@dataclass
class Metadata:
    """
    A class containing metadata related to your dataframe
    """

    _client: BastionLabPolars
    _prev_segments: List[CompositePlanSegment] = field(default_factory=list)


# TODO
# collect
# cleared
# Map
# Joins
@delegate_properties("dtypes", "schema", target="_inner")
@delegate(
    target_cls=pl.LazyFrame,
    target_attr="_inner",
    f_names=[
        "__bool__",
        "__contains__",
        "__copy__",
        "__deepcopy__",
        "__getitem__",
    ],
)
@delegate(
    target_cls=pl.LazyFrame,
    target_attr="_inner",
    f_names=[
        "sort",
        "cache",
        "filter",
        "select",
        "with_columns",
        "with_context",
        "with_column",
        "drop",
        "rename",
        "reverse",
        "shift",
        "shift_and_fill",
        "slice",
        "limit",
        "head",
        "tail",
        "last",
        "first",
        "with_row_count",
        "take_every",
        "fill_null",
        "fill_nan",
        "std",
        "var",
        "max",
        "min",
        "sum",
        "mean",
        "median",
        "quantile",
        "explode",
        "unique",
        "drop_nulls",
        "melt",
        "interpolate",
        "unnest",
    ],
    wrap=True,
)
@delegate(
    target_cls=pl.LazyFrame,
    target_attr="_inner",
    f_names=[
        "groupby",
        "groupby_rolling",
        "groupby_dynamic",
    ],
    wrap=True,
    wrap_fn=lambda rlf, res: RemoteLazyGroupBy(res, rlf._meta),
)
@dataclass
class RemoteLazyFrame:
    """
    A class to represent a RemoteLazyFrame.

    Delegate attributes:
        dtypes: Get dtypes of columns in LazyFrame.
        schema (dict[column name, DataType]): Get dataframe's schema

    Delegate methods:
    As well as the methods that will be later described, we also support the following Polars methods which are defined in detail
    in Polar's documentation:

    "sort", "cache", "filter", "select", "with_columns", "with_context", "with_column", "drop", "rename", "reverse",
    "shift", "shift_and_fill", "slice", "limit", "head", "tail", "last", "first", "with_row_count", "take_every", "fill_null",
    "fill_nan", "std", "var", "max", "min", "sum", "mean", "median", "quantile", "explode", "unique", "drop_nulls", "melt",
    "interpolate", "unnest",
    """

    _inner: pl.LazyFrame
    _meta: Metadata

    def __str__(self: LDF) -> str:
        return f"RemoteLazyFrame"

    def __repr__(self: LDF) -> str:
        return str(self)

    def clone(self: LDF) -> LDF:
        """clones RemoteLazyFrame
        Returns:
            RemoteLazyFrame: clone of current RemoteLazyFrame
        """
        return RemoteLazyFrame(self._inner.clone(), self._meta)

    @property
    def composite_plan(self: LDF) -> str:
        """Gets composite_plan
        Returns:
            Composite_plan as str
        """
        segments = ",".join(
            [
                seg.serialize()
                for seg in [*self._meta._prev_segments, PolarsPlanSegment(self._inner)]
            ]
        )
        return f"[{segments}]"

    def collect(self: LDF) -> LDF:
        """runs any pending queries/actions on RemoteLazyFrame that have not yet been performed.
        Returns:
            FetchableLazyFrame: FetchableLazyFrame of datarame after any queries have been performed
        """
        return self._meta._client._run_query(self.composite_plan)

<<<<<<< HEAD
    def column(self: LDF, column: str) -> RemoteSeries:

        return RemoteSeries(self.select(column).collect())

    def columns(self: LDF, column_names: List[str]) -> List[RemoteSeries]:
        return RemoteSeries(self.select(column_names).collect())
=======
    def to_array(self: LDF) -> "RemoteArray":
        return RemoteArray(self)
>>>>>>> 72c778bf

    def to_array(self: LDF) -> "RemoteArray":
        cols = self.column_names
        return RemoteArray(self.select(cols).collect())

    @staticmethod
    def sql(query: str, *rdfs: LDF) -> LDF:
        """Parses given SQL query and interpolates {} placeholders with given RemoteLazyFrames.
        Args:
            query (str): the SQL query
            rdfs (RemoteLazyFrame): DataFrames used in the SQL query
        Returns:
            RemoteLazyFrame: The resulting RemoteLazyFrame
        """
        if len(rdfs) == 0:
            raise Exception("The SQL query must at least use one RemoteLazyFrame")
        if any([rdf._meta._client is not rdfs[0]._meta._client for rdf in rdfs]):
            raise Exception(
                "Cannot use remote data frames from two different servers in an SQL query"
            )

        unique_rdfs = []
        rdfs_refs = []
        for rdf in rdfs:
            try:
                rdfs_refs.append(unique_rdfs.index(rdf))
            except ValueError:
                rdfs_refs.append(len(unique_rdfs))
                unique_rdfs.append(rdf)

        query = query.format(*(f"__{i}" for i in rdfs_refs))

        ctx = SQLContext()
        for i, rdf in enumerate(unique_rdfs):
            ctx.register(f"__{i}", rdf._inner)
        res = ctx.execute(query)

        return RemoteLazyFrame(
            res,
            Metadata(
                rdfs[0]._meta._client,
                [
                    seg
                    for segs in reversed(unique_rdfs)
                    for seg in segs._meta._prev_segments
                ],
            ),
        )

    def apply_udf(self: LDF, columns: List[str], udf: Callable) -> LDF:
        """Applied user-defined function to selected columns of RemoteLazyFrame and returns result
        Args:
            columns (List[str]): List of columns that user-defined function should be applied to
            udf (Callable): user-defined function to be applied to columns, must be a compatible input for torch.jit.script() function.
        Returns:
            RemoteLazyFrame: An updated RemoteLazyFrame after udf applied
        """
        ts_udf = torch.jit.script(udf)
        df = pl.DataFrame(
            [pl.Series(k, dtype=v) for k, v in self._inner.schema.items()]
        )
        return RemoteLazyFrame(
            df.lazy(),
            Metadata(
                self._meta._client,
                [
                    *self._meta._prev_segments,
                    PolarsPlanSegment(self._inner),
                    UdfPlanSegment(ts_udf, columns),
                ],
            ),
        )

    def vstack(self: LDF, df2: LDF) -> LDF:
        """appends df2 to df1 provided columns have the same name/type
        Args:
            df2 (RemoteLazyFrame): The RemoteLazyFrame you wish to append to your current RemoteLazyFrame.
        Returns:
            RemoteLazyFrame: The combined RemoteLazyFrame as result of vstack
        """
        df = pl.DataFrame(
            [pl.Series(k, dtype=v) for k, v in self._inner.schema.items()]
        )
        return RemoteLazyFrame(
            df.lazy(),
            Metadata(
                self._meta._client,
                [
                    *df2._meta._prev_segments,
                    PolarsPlanSegment(df2._inner),
                    *self._meta._prev_segments,
                    PolarsPlanSegment(self._inner),
                    StackPlanSegment(),
                ],
            ),
        )

    def _convert(self, columns: List[str], model: str) -> LDF:
        df = pl.DataFrame(
            [pl.Series(k, dtype=v) for k, v in self._inner.schema.items()]
        )
        return RemoteLazyFrame(
            df.lazy(),
            Metadata(
                self._meta._client,
                [
                    *self._meta._prev_segments,
                    StringTransformerPlanSegment(model, columns),
                ],
            ),
        )

    @property
    def column_names(self) -> List[str]:
        """Gets the column names of the RemoteDataFrame

        Returns:
            List[str]: List of column names in the RemoteDataFrame
        """
        return self._inner.columns

    def join(
        self: LDF,
        other: LDF,
        left_on: Union[str, pl.Expr, Sequence[Union[str, pl.Expr]], None] = None,
        right_on: Union[str, pl.Expr, Sequence[Union[str, pl.Expr]], None] = None,
        on: Union[str, pl.Expr, Sequence[Union[str, pl.Expr]], None] = None,
        how: pl.internals.type_aliases.JoinStrategy = "inner",
        suffix: str = "_right",
        allow_parallel: bool = True,
        force_parallel: bool = False,
    ) -> LDF:
        """Joins columns of another DataFrame.
        Args:
            other (RemoteLazyFrame): The other RemoteLazyFrame you want to join your current dataframe with.
            left_on (Union[str, pl.Expr, Sequence[Union[str, pl.Expr]], None] = None): Name(s) of the left join column(s).
            right_on (Union[str, pl.Expr, Sequence[Union[str, pl.Expr]], None] = None): Name(s) of the right join column(s).
            on (Union[str, pl.Expr, Sequence[Union[str, pl.Expr]], None] = None): Name(s) of the join columns in both DataFrames.
            how (pl.internals.type_aliases.JoinStrategy = "inner"): Join strategy {'inner', 'left', 'outer', 'semi', 'anti', 'cross'}
            suffix (str = "_right"): Suffix to append to columns with a duplicate name.
            allow_parallel (bool = True): Boolean value for allowing the physical plan to evaluate the computation of both RemoteLazyFrames up to the join in parallel.
            force_parallel (bool = False): Boolean value for forcing parallel the physical plan to evaluate the computation of both RemoteLazyFrames up to the join in parallel.
        Raises:
            Exception: Where remote dataframes are from two different servers.
        Returns:
            RemoteLazyFrame: An updated RemoteLazyFrame after join performed
        """
        if self._meta._client is not other._meta._client:
            raise Exception("Cannot join remote data frames from two different servers")
        res = self._inner.join(
            other._inner,
            left_on,
            right_on,
            on,
            how,
            suffix,
            allow_parallel,
            force_parallel,
        )
        return RemoteLazyFrame(
            res,
            Metadata(
                self._meta._client,
                [*other._meta._prev_segments, *self._meta._prev_segments],
            ),
        )

    def join_asof(
        self: LDF,
        other: LDF,
        left_on: Union[str, None] = None,
        right_on: Union[str, None] = None,
        on: Union[str, None] = None,
        by_left: Union[str, Sequence[str], None] = None,
        by_right: Union[str, Sequence[str], None] = None,
        by: Union[str, Sequence[str], None] = None,
        strategy: pl.internals.type_aliases.AsofJoinStrategy = "backward",
        suffix: str = "_right",
        tolerance: Union[str, int, float, None] = None,
        allow_parallel: bool = True,
        force_parallel: bool = False,
    ) -> LDF:
        """Performs an asof join, which is similar to a left-join but matches on nearest key rather than equal keys.

        Args:
            other (RemoteLazyFrame): The other RemoteLazyFrame you want to join your current dataframe with.
            left_on (Union[str, None] = None): Name(s) of the left join column(s).
            right_on (Union[str, None] = None): Name(s) of the right join column(s).
            on (Union[str, None] = None): Name(s) of the join columns in both DataFrames.
            by_left (Union[str, Sequence[str], None] = None): Join on these columns before doing asof join
            by_right (Union[str, Sequence[str], None] = None): Join on these columns before doing asof join
            by (Union[str, Sequence[str], None] = None): Join on these columns before doing asof join
            strategy (pl.internals.type_aliases.AsofJoinStrategy = "backward"): Join strategy: {'backward', 'forward'}.
            suffix (str  = "_right"): Suffix to append to columns with a duplicate name.
            tolerance (Union[str, int, float, None] = None): Numeric tolerance. By setting this the join will only be done if the near keys are within this distance.
            suffix (str): Suffix to append to columns with a duplicate name.
            allow_parallel (bool = True): Boolean value for allowing the physical plan to evaluate the computation of both RemoteLazyFrames up to the join in parallel.
            force_parallel (bool = False): Boolean value for forcing parallel the physical plan to evaluate the computation of both RemoteLazyFrames up to the join in parallel.
        Raises:
            Exception: Where remote dataframes are from two different servers.
        Returns:
            RemoteLazyFrame: An updated RemoteLazyFrame after join performed
        """
        if self._meta._client is not other._meta._client:
            raise Exception("Cannot join remote data frames from two different servers")
        res = self._inner.join_asof(
            other._inner,
            left_on,
            right_on,
            on,
            by_left,
            by_right,
            by,
            strategy,
            suffix,
            tolerance,
            allow_parallel,
            force_parallel,
        )
        return RemoteLazyFrame(
            res,
            Metadata(
                self._meta._client,
                [*other._meta._prev_segments, *self._meta._prev_segments],
            ),
        )

    def pieplot(
        self: LDF,
        parts: str,
        title: str = None,
        labels: Union[str, list[str]] = None,
        ax: List[str] = None,
        fig_kwargs: dict = None,
        pie_labels: bool = True,
        key: bool = True,
        key_loc: str = "center left",
        key_title: str = None,
        key_bbox=(1, 0, 0.5, 1),
    ) -> None:
        """Draws a pie chart based on values within single column.
        pieplot collects necessary data only and calculates percentage values before calling matplotlib pyplot's pie function to create a pie chart.
        Args:
            parts (str): The name of the column containing bar chart segment values.
            title (str = None): Title to be displayed with the bar chart.
            labels (Union[str, list[str]] = None) = The labels of segments in pie charts. Either a list of string labels following the same order as the values
            in your `parts` column or the name of a column containing the labels.
            ax (List(str)): Here you can send your own matplotlib axis if required. Note- if you do this, the fig_kwargs arguments will not be used.
            fig_kwargs (dict = None): A dictionary argument where you can add any kwargs you wish to be forwarded onto matplotlib.pyplot.subplots()
            when creating the figure that the pie chart will be displayed on.
            pie_labels (bool = True): You can modify this boolean value if you do not with to label the segments of your pie chart.
            key (bool = True): This key value specifies whether you want a color map key placed to the side of your pie chart.
            key_loc (str = "center left"): A string argument where you can modify the location of your segment color key on your pie chart to be forward to matplotlib's legend function.
            key_title (str = None): A string argument where you can specify a title for this segment color key to be forward to matplotlib's legend function.
            key_bbox (tuple = 1, 0, 0.5, 1): bbox_to_anchor argument to be forward to matplotlib's legend function.
        Raises:
            ValueError: Incorrect column name given as parts or labels argument.
            various exceptions: Note that exceptions may be raised from matplotlib pyplot's pie or subplots functions, for example if fig_kwargs keywords are not valid.
        """

        if parts not in self.columns:
            raise ValueError("Parts column not found in dataframe")
        if type(labels) == str and labels not in self.columns:
            raise ValueError("Labels column not found in dataframe")

        # get list of values in parts column
        parts_tmp = self.select(pl.col(parts)).collect().fetch().to_numpy()
        parts_list = [x[0] for x in parts_tmp]

        # get total for calculating percentages
        total = sum(parts_list)

        # get percentages
        pie_data = list(map(lambda x: x * 100 / total, parts_list))

        # get labels list
        if type(labels) == str:
            labels_tmp = self.select(pl.col(labels)).collect().fetch().to_numpy()
            labels_list = [x[0] for x in labels_tmp]
        else:
            labels_list = labels

        # add these to figkwargs and go
        if ax == None:
            if fig_kwargs == None:
                fig, ax = plt.subplots(figsize=(7, 4), subplot_kw=dict(aspect="equal"))
            else:
                if "figsize" not in self.kwargs:
                    fig_kwargs["figsize"] = (7, 4)
                fig, ax = plt.subplots(**fig_kwargs)
            if pie_labels == True:
                wedges, autotexts = plt.pie(pie_data, labels=labels_list)
            else:
                wedges, autotexts = plt.pie(pie_data)

        elif pie_labels == True:
            wedges, autotexts = ax.pie(pie_data, labels=labels_list)
        else:
            wedges, autotexts = ax.pie(pie_data)

        if key == True:
            ax.legend(
                wedges,
                labels_list,
                title=key_title,
                loc=key_loc,
                bbox_to_anchor=key_bbox,
            )
        ax.set_title(title)

    def barplot(
        self: LDF,
        x: str = None,
        y: str = None,
        estimator: str = "mean",
        hue: str = None,
        **kwargs,
    ):
        """Draws a barchart
        barplot filters data down to necessary columns only and then calls Seaborn's barplot function.
        Args:
            x (str) = None: The name of column to be used for x axes.
            y (str) = None: The name of column to be used for y axes.
            estimator (str) = "mean": string represenation of estimator to be used in aggregated query. Options are: "mean", "median", "count", "max", "min", "std" and "sum"
            hue (str) = None: The name of column to be used for colour encoding.
            **kwargs: Other keyword arguments that will be passed to Seaborn's barplot function.
        Raises:
            ValueError: Incorrect column name given, no x or y values provided, estimator function not recognised
            various exceptions: Note that exceptions may be raised from Seaborn when the barplot function is called,
            for example, where kwargs keywords are not expected. See Seaborn documentation for further details.
        """
        # if there is a hue argument add them to cols and no duplicates
        if x == None and y == None:
            raise ValueError("Please provide a x or y column name")

        allowed_fns = ["mean", "count", "max", "min", "std", "sum", "median"]

        if estimator not in allowed_fns:
            raise ValueError("Column ", col, " not found in dataframe")
        if x != None and y != None:
            selects = [x, y] if x != y else [x]
        else:
            selects = [x] if x != None else [y]
        groups = [x]
        if hue != None:
            kwargs["hue"] = hue
            if hue != x:
                groups.append(hue)
            if hue != x and hue != y:
                selects.append(hue)

        for col in selects:
            if not col in self.columns:
                raise ValueError("Column ", col, " not found in dataframe")

        agg = y if y != None else x
        agg_dict = {
            "mean": pl.col(agg).mean(),
            "count": pl.col(agg).count(),
            "max": pl.col(agg).max(),
            "min": pl.col(agg).min(),
            "std": pl.col(agg).std(),
            "sum": pl.col(agg).sum(),
            "median": pl.col(agg).median(),
        }
        if x == None or y == None:
            c = x if x != None else y
            df = (
                self.filter(pl.col(c) != None)
                .select(agg_dict[estimator])
                .collect()
                .fetch()
                .to_pandas()
            )
        else:
            agg_fn = pl.col(y).mean()
            df = (
                self.filter(pl.col(x) != None)
                .select(pl.col(y) for y in selects)
                .groupby(pl.col(y) for y in groups)
                .agg(agg_dict[estimator])
                .sort(pl.col(x))
                .collect()
                .fetch()
                .to_pandas()
            )
        # run query
        if x == None:
            sns.barplot(data=df, y=y, **kwargs)
        elif y == None:
            sns.barplot(data=df, x=x, **kwargs)
        else:
            sns.barplot(data=df, x=x, y=y, **kwargs)

    def histplot(
        self: LDF, x: str = "count", y: str = "count", bins: int = 10, **kwargs
    ):
        """Histplot plots a univariate histogram, where one x or y axes is provided or a bivariate histogram, where both x and y axes values are supplied.

        Histplot filters down a RemoteLazyFrame to necessary columns only, groups x axes into bins
        and performs aggregated queries before calling either Seaborn's barplot (for univaritate histograms) or heatmap function (for bivariate histograms),
        which helps us to limit data retrieved from the server to a minimum.
        Args:
            x (str): The name of column to be used for x axes. Default value is "count", which trigger pl.count() to be used on this axes.
            y (str): The name of column to be used for y axes. Default value is "count", which trigger pl.count() to be used on this axes.
            bins (int): An integer bin value which x axes will be grouped by. Default value is 10.
            **kwargs: Other keyword arguments that will be passed to Seaborn's barplot function, in the case of one column being supplied, or heatmap function, where both x and y columns are supplied.

        Raises:
            ValueError: Incorrect column name given
            various exceptions: Note that exceptions may be raised from Seaborn when the barplot or heatmap function is called,
            for example, where kwargs keywords are not expected. See Seaborn documentation for further details.
        """

        col_x = x if x != None else "count"
        col_y = y if y != None else "count"

        if col_x == "count" and col_y == "count":
            print("Please provide an 'x' or 'y' value")
            return

        model = ApplyBins(bins)

        # if we have only X or Y
        if col_x == "count" or col_y == "count":
            q_x = pl.col(col_x) if col_x != "count" else pl.col(col_y)
            q_y = pl.count()

            if not col_x in self.columns and not col_y in self.columns:
                raise ValueError("Please supply a valid column for x or y axes")

            df = (
                self.filter(q_x != None)
                .select(q_x)
                .apply_udf([col_x if col_x != "count" else col_y], model)
                .groupby(q_x)
                .agg(q_y)
                .sort(q_x)
                .collect()
                .fetch()
                .to_pandas()
            )

            # horizontal barplot where x axis is count
            if "color" not in kwargs:
                kwargs["color"] = "lightblue"
            if "edgecolor" not in kwargs:
                kwargs["edgecolor"] = "black"
            if "width" not in kwargs:
                kwargs["width"] = 1

            if col_x == "count" and not "orient" in kwargs:
                sns.barplot(
                    data=df,
                    x=df[col_x],
                    y=df[col_y],
                    orient="h",
                    **kwargs,
                )
            else:
                sns.barplot(data=df, x=df[col_x], y=df[col_y], **kwargs)

        # If we have X and Y
        else:
            for col in [col_x, col_y]:
                if not col in self.columns:
                    raise ValueError("Column name not found in dataframe")
            df = (
                self.filter(pl.col(col_x) != None)
                .filter(pl.col(col_y) != None)
                .select([pl.col(col_y), pl.col(col_x)])
                .apply_udf([col_x], model)
                .groupby([pl.col(col_x), pl.col(col_y)])
                .agg(pl.count())
                .sort(pl.col(col_x))
                .collect()
                .fetch()
                .to_pandas()
            )
            my_cmap = sns.color_palette("Blues", as_cmap=True)
            pivot = df.pivot(index=col_y, columns=col_x, values="count")
            if "cmap" not in kwargs:
                kwargs["cmap"] = my_cmap
            ax = sns.heatmap(pivot, **kwargs)
            ax.invert_yaxis()

    def lineplot(
        self: LDF,
        x: str,
        y: str,
        hue: str = None,
        size: str = None,
        style: str = None,
        units: str = None,
        **kwargs,
    ):
        """Draws a lineplot based on x and y values.

        Lineplot filters data down to necessary columns only and then calls Seaborn's lineplot function with this scaled down dataframe.

        Lineplot accepts any additional options supported by Seaborn's lineplot as kwargs, which can be viewed in Seaborn's documentation.

        Args:
            x (str): The name of column to be used for x axes.
            y (str): The name of column to be used for y axes.
            hue (str = None): The name of the column to be used as a grouping variable that will produce lines with different colors.
            size (str = None): The name of the column to be used as a grouping variable that will produce lines with different widths.
            style (str = None): The name of the column to be used as a grouping variable that will produce lines with different dashes and/or markers.
            units (str = None): The name of the column to be used as a grouping variable identifying sampling units.
            **kwargs: Other keyword arguments that will be passed to Seaborn's lineplot function.
        Raises:
            ValueError: Incorrect column name given
            various exceptions: Note that exceptions may be raised from Seaborn when the lineplot function is called,
            for example, where kwargs keywords are not expected. See Seaborn documentation for further details.
        """
        selects = [x, y] if x != y else [x]

        for op in [hue, size, style, units]:
            if op not in selects and op != None:
                selects.append(op)

        if hue != None:
            kwargs["hue"] = hue
        if size != None:
            kwargs["size"] = size
        if style != None:
            kwargs["style"] = style
        if units != None:
            kwargs["units"] = units

        for col in selects:
            if not col in self.columns:
                raise ValueError("Column ", col, " not found in dataframe")

        # get df with necessary columns
        df = self.select([pl.col(x) for x in selects]).collect().fetch().to_pandas()
        sns.lineplot(data=df, x=x, y=y, **kwargs)

    def scatterplot(self: LDF, x: str, y: str, **kwargs):
        """Draws a scatter plot
        Scatterplot filters data down to necessary columns only and then calls Seaborn's scatterplot function.
        Args:
            x (str): The name of column to be used for x axes.
            y (str): The name of column to be used for y axes.
            **kwargs: Other keyword arguments that will be passed to Seaborn's scatterplot function.
        Raises:
            ValueError: Incorrect column name given
            various exceptions: Note that exceptions may be raised from Seaborn when the scatterplot function is called,
            for example, where kwargs keywords are not expected. See Seaborn documentation for further details.
        """
        # if there is a hue or style argument add them to cols
        cols = [x, y]
        if "hue" in kwargs:
            if not kwargs["hue"] in cols:
                cols.append(kwargs["hue"])
        if "style" in kwargs:
            if not kwargs["style"] in cols:
                cols.append(kwargs["style"])

        for col in cols:
            if not col in self.columns:
                raise ValueError("Column ", col, " not found in dataframe")

        # get df with necessary columns
        df = self.select([pl.col(x) for x in cols]).collect().fetch().to_pandas()
        # run query
        sns.scatterplot(data=df, x=x, y=y, **kwargs)

    def barplot(
        self: LDF,
        x: str = None,
        y: str = None,
        estimator: str = "mean",
        hue: str = None,
        **kwargs,
    ):
        """Draws a barchart
        barplot filters data down to necessary columns only and then calls Seaborn's barplot function.
        Args:
            x (str) = None: The name of column to be used for x axes.
            y (str) = None: The name of column to be used for y axes.
            estimator (str) = "mean": string represenation of estimator to be used in aggregated query. Options are: "mean", "median", "count", "max", "min", "std" and "sum"
            hue (str) = None: The name of column to be used for colour encoding.
            **kwargs: Other keyword arguments that will be passed to Seaborn's barplot function.
        Raises:
            ValueError: Incorrect column name given, no x or y values provided, estimator function not recognised
            various exceptions: Note that exceptions may be raised from Seaborn when the barplot function is called,
            for example, where kwargs keywords are not expected. See Seaborn documentation for further details.
        """
        # if there is a hue argument add them to cols and no duplicates
        if x == None and y == None:
            raise ValueError("Please provide a x or y column name")

        allowed_fns = ["mean", "count", "max", "min", "std", "sum", "median"]

        if estimator not in allowed_fns:
            raise ValueError("Column ", col, " not found in dataframe")
        if x != None and y != None:
            selects = [x, y] if x != y else [x]
        else:
            selects = [x] if x != None else [y]
        groups = [x]
        if hue != None:
            kwargs["hue"] = hue
            if hue != x:
                groups.append(hue)
            if hue != x and hue != y:
                selects.append(hue)

        for col in selects:
            if not col in self.columns:
                raise ValueError("Column ", col, " not found in dataframe")

        agg = y if y != None else x
        agg_dict = {
            "mean": pl.col(agg).mean(),
            "count": pl.col(agg).count(),
            "max": pl.col(agg).max(),
            "min": pl.col(agg).min(),
            "std": pl.col(agg).std(),
            "sum": pl.col(agg).sum(),
            "median": pl.col(agg).median(),
        }
        if x == None or y == None:
            c = x if x != None else y
            df = (
                self.filter(pl.col(c) != None)
                .select(agg_dict[estimator])
                .collect()
                .fetch()
                .to_pandas()
            )
        else:
            agg_fn = pl.col(y).mean()
            df = (
                self.filter(pl.col(x) != None)
                .select(pl.col(y) for y in selects)
                .groupby(pl.col(y) for y in groups)
                .agg(agg_dict[estimator])
                .sort(pl.col(x))
                .collect()
                .fetch()
                .to_pandas()
            )
        # run query
        if x == None:
            sns.barplot(data=df, y=y, **kwargs)
        elif y == None:
            sns.barplot(data=df, x=x, **kwargs)
        else:
            sns.barplot(data=df, x=x, y=y, **kwargs)

    def facet(
        self: LDF, col: Optional[str] = None, row: Optional[str] = None, **kwargs
    ) -> any:
        """Creates a multi-plot grid for plotting conditional relationships.
        Args:
            col (Optional[str] = None): column value for grid
            row (Optional[str] = None): row value for grid
            **kwargs: Any additional keywords to be sent to Facet class to be applied to matplotlib pyplot's subplot function

        Returns:
            Facet instance created based on arguments given

        Raises:
            ValueError: Incorrect col/row argument provided
        """
        for x in [col, row]:
            if x != None:
                if not x in self.columns:
                    raise ValueError("Column ", x, " not found in dataframe")
        return Facet(inner_rdf=self, col=col, row=row, kwargs=kwargs)


@dataclass
class FetchableLazyFrame(RemoteLazyFrame):
    """
    A class to represent a FetchableLazyFrame, which can then be accessed as a Polar's dataframe via the fetch() method.
    """

    _identifier: str

    @property
    def identifier(self) -> str:
        """
        Gets identifier

        Return:
            returns identifier
        """
        return self._identifier

    @staticmethod
    def _from_reference(client: BastionLabPolars, ref: ReferenceResponse) -> LDF:
        header = json.loads(ref.header)["inner"]

        def get_dtype(v):
            if isinstance(v, str):
                return getattr(pl, v)()
            else:
                k, v = list(v.items())[0]
                v = get_dtype(v)
                return getattr(pl, k)(v)

        def get_series(name, dtype):
            if isinstance(dtype, str):
                return pl.Series(name, dtype=get_dtype(dtype))
            else:
                return pl.Series(name, values=[[]], dtype=get_dtype(dtype))

        df = pl.DataFrame([get_series(k, v) for k, v in header.items()])
        return FetchableLazyFrame(
            _identifier=ref.identifier,
            _inner=df.lazy(),
            _meta=Metadata(client, [EntryPointPlanSegment(ref.identifier)]),
        )

    def __str__(self) -> str:
        return f"FetchableLazyFrame(identifier={self._identifier})"

    def __repr__(self) -> str:
        return str(self)

    def fetch(self) -> pl.DataFrame:
        """Fetches your FetchableLazyFrame and returns it as a Polars DataFrame
        Returns:
            Polars.DataFrame: returns a Polars DataFrame instance of your FetchableLazyFrame
        """
        return self._meta._client._fetch_df(self._identifier)

    def save(self):
        return self._meta._client._persist_df(self._identifier)

    def delete(self):
        return self._meta._client._delete_df(self._identifier)


@dataclass
class Facet:
    inner_rdf: RemoteLazyFrame
    col: Optional[str] = None
    row: Optional[str] = None
    kwargs: dict = None

    def __str__(self: LDF) -> str:
        return f"FacetGrid"

    def scatterplot(
        self: LDF,
        *args: list[str],
        **kwargs,
    ) -> None:
        """Draws a scatter plot for each subset in row/column facet grid.
        Scatterplot filters data down to necessary columns only before calling Seaborn's scatterplot function on rows of dataset
        where values match with each combination of row/grid values.

        Args:
            x (str): The name of column to be used for x axes.
            y (str): The name of column to be used for y axes.
            *args: (list[str]): Arguments to be passed to Seaborn's scatterplot function.
            **kwargs: Other keyword arguments that will be passed to Seaborn's scatterplot function.

        Raises:
            ValueError: Incorrect column name given
            various exceptions: Note that exceptions may be raised from internal Seaborn (scatterplot) or Matplotlib.pyplot functions (subplots, set_title),
            for example, if kwargs keywords are not expected. See Seaborn/Matplotlib documentation for further details.
        """
        self.__map(sns.scatterplot, *args, **kwargs)

    def lineplot(
        self: LDF,
        x: str,
        y: str,
        **kwargs,
    ) -> None:
        """Draws a lineplot based on x and y values for each subset in row/column facet grid.
         Lineplot filters data down to necessary columns only and then calls Seaborn's lineplot function on rows of dataset
        where values match with each combination of row/grid values.

        Args:
            x (str): The name of column to be used for x axes.
            y (str): The name of column to be used for y axes.
            **kwargs: Other keyword arguments that will be passed to Seaborn's lineplot function.
        Raises:
            ValueError: Incorrect column name given
            various exceptions: Note that exceptions may be raised from Seaborn when the lineplot function is called,
            for example, where kwargs keywords are not expected. See Seaborn documentation for further details.
        """
        self.__map(sns.lineplot, x=x, y=y, **kwargs)

    def histplot(
        self: LDF,
        x: str = None,
        y: str = None,
        bins: int = 10,
        **kwargs,
    ) -> None:
        """Draws a histplot for each subset in row/column facet grid.

        Facet's histplot iterates over each possible combination of row/column values in the dataset, filters the dataset to rows where the values match this
        combination of row/column values and applies histplot to this dataset.

        Args:
            x (str) = None: The name of column to be used for x axes.
            y (str) = None: The name of column to be used for y axes.
            bins (int) = 10: An integer bin value which x axes will be grouped by.
            **kwargs: Other keyword arguments that will be passed to Seaborn's barplot function, in the case of one column being supplied, or heatmap function, where both x and y columns are supplied.
        Raises:
            ValueError: Incorrect column name given
            various exceptions: Note that exceptions may be raised from internal Seaborn (scatterplot) or Matplotlib.pyplot functions (subplots, set_title),
            for example, if kwargs keywords are not expected. See Seaborn/Matplotlib documentation for further details.
        """
        kwargs["bins"] = bins
        self.__bastion_map("histplot", x=x, y=y, **kwargs)

    def barplot(
        self: LDF,
        x: str = None,
        y: str = None,
        hue: str = None,
        estimator: str = "mean",
        **kwargs,
    ) -> None:
        """Draws a bar chart for each subset in row/column facet grid.

         barplot filters data down to necessary columns only and then calls Seaborn's barplot function.
        Args:
            x (str) = None: The name of column to be used for x axes.
            y (str) = None: The name of column to be used for y axes.
            estimator (str) = "mean": string represenation of estimator to be used in aggregated query. Options are: "mean", "median", "count", "max", "min", "std" and "sum"
            hue (str) = None: The name of column to be used for colour encoding.
            **kwargs: Other keyword arguments that will be passed to Seaborn's barplot function.
        Raises:
            ValueError: Incorrect column name given, no x or y values provided, estimator function not recognised
            various exceptions: Note that exceptions may be raised from Seaborn when the barplot function is called,
            for example, where kwargs keywords are not expected. See Seaborn documentation for further details.

        """
        kwargs["estimator"] = estimator
        kwargs["hue"] = hue
        self.__bastion_map("barplot", x=x, y=y, **kwargs)

    def __bastion_map(self, fn: str, x: str = None, y: str = None, **kwargs):
        # create list of all columns needed for query
        hue = kwargs["hue"] if "hue" in kwargs else None
        selects = []
        for to_add in [x, y, self.col, self.row, hue]:
            if to_add != None:
                selects.append(to_add)

        for col in selects:
            if col not in self.inner_rdf.columns:
                raise ValueError("Column ", col, " not found in dataframe")

        # get unique row and col values
        cols = []
        rows = []
        if self.col != None:
            cols = (
                self.inner_rdf.select(pl.col(self.col))
                .unique()
                .sort(pl.col(self.col))
                .collect()
                .fetch()
                .to_pandas()[self.col]
                .tolist()
            )
        if self.row != None:
            rows = (
                self.inner_rdf.select(pl.col(self.row))
                .unique()
                .sort(pl.col(self.row))
                .collect()
                .fetch()
                .to_pandas()[self.row]
                .tolist()
            )

        if fn == "histplot":
            bins = kwargs["bins"] if "bins" in kwargs else 10
            del kwargs["bins"]
        if fn == "barplot":
            del kwargs["hue"]
            estimator = kwargs["estimator"] if "estimator" in kwargs else None
            del kwargs["estimator"]

        # mapping
        r_len = len(rows) if len(rows) != 0 else 1
        c_len = len(cols) if len(cols) != 0 else 1
        if self.kwargs == None:
            fig, axes = plt.subplots(r_len, c_len, figsize=((5 * c_len), (5 * r_len)))
        else:
            if "figsize" not in self.kwargs:
                self.kwargs["figsize"] = ((5 * c_len), (5 * r_len))
            fig, axes = plt.subplots(r_len, c_len, **self.kwargs)
        cols_len = len(cols)
        rows_len = len(rows)
        if (cols_len != 0) and (rows_len != 0):
            for col_count in range(cols_len):
                for row_count in range(rows_len):
                    df = self.inner_rdf.clone().filter(
                        (pl.col(self.col) == cols[col_count])
                        & (pl.col(self.row) == rows[row_count])
                    )
                    t1 = (
                        self.row
                        + ": "
                        + str(rows[row_count])
                        + " | "
                        + self.col
                        + ": "
                        + str(cols[col_count])
                    )
                    if fn == "histplot":
                        df.select([pl.col(x) for x in selects]).histplot(
                            x, y, bins, ax=axes[row_count, col_count], **kwargs
                        )
                    else:
                        df.select([pl.col(x) for x in selects]).barplot(
                            x,
                            y,
                            hue=hue,
                            estimator=estimator,
                            ax=axes[row_count, col_count],
                            **kwargs,
                        )
                    axes[row_count, col_count].set_title(t1)

        else:
            col_check = True if cols_len != 0 else False
            max_len = cols_len if col_check else rows_len
            my_list = cols if col_check else rows
            t = self.col if col_check else self.row
            for count in range(max_len):
                df = self.inner_rdf.clone().filter((pl.col(t) == my_list[count]))
                t1 = t + ": " + str(my_list[count])
                if fn == "histplot":
                    df.select([pl.col(x) for x in selects]).histplot(
                        x, y, bins, ax=axes[count], **kwargs
                    )
                else:
                    df.select([pl.col(x) for x in selects]).barplot(
                        x, y, hue=hue, estimator=estimator, ax=axes[count], **kwargs
                    )
                axes[count].set_title(t1)

    def __map(self: LDF, func, **kwargs) -> None:
        # create list of all columns needed for query
        selects = [self.col, self.row]
        if "x" in kwargs and not kwargs["x"] in selects:
            selects.append(kwargs["x"])
        if "y" in kwargs and not kwargs["y"] in selects:
            selects.append(kwargs["y"])

        for col in selects:
            if col not in self.inner_rdf.columns:
                raise ValueError("Column ", col, " not found in dataframe")

        # get unique row and col values
        cols = []
        rows = []
        if self.col != None:
            cols = (
                self.inner_rdf.select(pl.col(self.col))
                .unique()
                .sort(pl.col(self.col))
                .collect()
                .fetch()
                .to_pandas()[self.col]
                .tolist()
            )

        if self.row != None:
            rows = (
                self.inner_rdf.select(pl.col(self.row))
                .unique()
                .sort(pl.col(self.row))
                .collect()
                .fetch()
                .to_pandas()[self.row]
                .tolist()
            )

        # mapping
        r_len = len(rows) if len(rows) > 0 else 1
        c_len = len(cols) if len(cols) > 0 else 1
        if self.kwargs == None:
            fig, axes = plt.subplots(r_len, c_len, figsize=((5 * c_len), (5 * r_len)))
        else:
            if "figsize" not in self.kwargs:
                self.kwargs["figsize"] = ((5 * c_len), (5 * r_len))
            fig, axes = plt.subplots(r_len, c_len, **self.kwargs)
        cols_len = len(cols)
        rows_len = len(rows)
        if (cols_len != 0) & (rows_len != 0):
            for col_count in range(cols_len):
                for row_count in range(rows_len):
                    df = self.inner_rdf.clone().filter(
                        (pl.col(self.col) == cols[col_count])
                        & (pl.col(self.row) == rows[row_count])
                    )
                    t1 = (
                        self.row
                        + ": "
                        + str(rows[row_count])
                        + " | "
                        + self.col
                        + ": "
                        + str(cols[col_count])
                    )
                    sea_df = (
                        df.select([pl.col(x) for x in selects])
                        .collect()
                        .fetch()
                        .to_pandas()
                    )
                    func(data=sea_df, ax=axes[row_count, col_count], **kwargs)
                    axes[row_count, col_count].set_title(t1)
        else:
            col_check = True if cols_len != 0 else False
            max_len = cols_len if col_check else rows_len
            my_list = cols if col_check else rows
            t = self.col if col_check else self.row
            for count in range(max_len):
                df = self.inner_rdf.clone().filter((pl.col(t) == my_list[count]))
                t1 = t + ": " + str(my_list[count])
                sea_df = (
                    df.select([pl.col(x) for x in selects])
                    .collect()
                    .fetch()
                    .to_pandas()
                )
                func(data=sea_df, ax=axes[row_count, col_count], **kwargs)
                axes[count].set_title(t1)


# TODO: implement apply method
@delegate(
    target_cls=pl.internals.lazyframe.groupby.LazyGroupBy,
    target_attr="_inner",
    f_names=["agg", "head", "tail"],
    wrap=True,
    wrap_fn=lambda rlg, res: RemoteLazyFrame(res, rlg._meta),
)
@dataclass
class RemoteLazyGroupBy(Generic[LDF]):
    _inner: pl.internals.lazyframe.groupby.LazyGroupBy[LDF]
    _meta: Metadata


def train_test_split(
    *rdfs,
    train_size: Optional[float] = None,
    test_size: Optional[float] = 0.25,
    shuffle: Optional[bool] = False,
    random_state: Optional[int] = None,
) -> List["FetchableLazyFrame"]:
    """
    Split RemoteDataFrames into train and test subsets.

    Args:
        train_size (Optional[float] = None):
            It should be between 0.0 and 1.0 and represent the proportion of the dataset to include in the train split.
            If None, the value is automatically set to the complement of the test size.
        test_size (Optional[float] =0.25):
            It should be between 0.0 and 1.0 and represent the proportion of the dataset to include in the test split.
            If None, the value is set to the complement of the train size.
            If train_size is also None, it will be set to 0.25.
        shuffle (Optional[bool] = False):
            Whether or not to shuffle the data before splitting.
        random_state (Optional[int] = -1):
            Controls the shuffling applied to the data before applying the split.
            Pass an int for reproducible output across multiple function calls.
    """

    from .remote_polars import FetchableLazyFrame

    if len(rdfs) == 0:
        raise ValueError("At least one RemoteDataFrame required as input")

    _train_rdf = rdfs[0]

    train_size = 1 - test_size if train_size is None else train_size
    test_size = 1 - train_size if test_size is None else test_size

    rdfs = [ReferenceRequest(identifier=rdf.identifier) for rdf in rdfs]

    res = _train_rdf._meta._client.stub.Split(
        SplitRequest(
            rdfs=rdfs,
            train_size=train_size,
            test_size=test_size,
            shuffle=shuffle,
            random_state=random_state,
        )
    )
    res = [
        FetchableLazyFrame._from_reference(_train_rdf._meta._client, ref)
        for ref in res.list
    ]
    return res


class RemoteArray(RemoteLazyFrame):
    def __init__(self, rdf: "RemoteLazyFrame") -> None:
        rdf = rdf.collect()
        self._inner = rdf._inner
        self._meta = rdf._meta
        self.identifier = rdf.identifier

    def to_tensor(self) -> "RemoteTensor":
        from ..torch.remote_torch import RemoteTensor

        res = self._meta._client._conv._stub.ConvToTensor(
            ToTensor(identifier=self.identifier)
        )
        res = to_torch_ref(res)
        return RemoteTensor._from_reference(res)

    def __str__(self) -> str:
<<<<<<< HEAD
        return f"RemoteSeries(identifier={self.identifier})"

    def __repr__(self) -> str:
        return str(self)


class RemoteArray(RemoteLazyFrame):
    def __init__(self, rdf: "RemoteLazyFrame") -> None:
        self._inner = rdf._inner
        self._meta = rdf._meta
        self.identifier = rdf.identifier

    def __str__(self) -> str:
=======
>>>>>>> 72c778bf
        return f"RemoteArray(identifier={self.identifier}"<|MERGE_RESOLUTION|>--- conflicted
+++ resolved
@@ -323,17 +323,8 @@
         """
         return self._meta._client._run_query(self.composite_plan)
 
-<<<<<<< HEAD
-    def column(self: LDF, column: str) -> RemoteSeries:
-
-        return RemoteSeries(self.select(column).collect())
-
-    def columns(self: LDF, column_names: List[str]) -> List[RemoteSeries]:
-        return RemoteSeries(self.select(column_names).collect())
-=======
     def to_array(self: LDF) -> "RemoteArray":
         return RemoteArray(self)
->>>>>>> 72c778bf
 
     def to_array(self: LDF) -> "RemoteArray":
         cols = self.column_names
@@ -1454,20 +1445,4 @@
         return RemoteTensor._from_reference(res)
 
     def __str__(self) -> str:
-<<<<<<< HEAD
-        return f"RemoteSeries(identifier={self.identifier})"
-
-    def __repr__(self) -> str:
-        return str(self)
-
-
-class RemoteArray(RemoteLazyFrame):
-    def __init__(self, rdf: "RemoteLazyFrame") -> None:
-        self._inner = rdf._inner
-        self._meta = rdf._meta
-        self.identifier = rdf.identifier
-
-    def __str__(self) -> str:
-=======
->>>>>>> 72c778bf
         return f"RemoteArray(identifier={self.identifier}"