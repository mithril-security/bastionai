--- conflicted
+++ resolved
@@ -158,7 +158,6 @@
 
 
 @dataclass
-<<<<<<< HEAD
 class StringMethod(CompositePlanSegment):
     def serialize(self) -> str:
         raise NotImplementedError()
@@ -263,7 +262,8 @@
         columns = ",".join([f'"{c}"' for c in self._columns])
 
         return f'{{"StringUdfPlanSegment": {{"method": {self._method.serialize()}, "columns": [{columns}]}}}}'
-=======
+
+@dataclass
 class RowCountSegment(CompositePlanSegment):
     _name: str
     """
@@ -272,8 +272,6 @@
 
     def serialize(self) -> str:
         return f'{{"RowCountSegment": "{self._name}"}}'
->>>>>>> 1fbd8751
-
 
 @dataclass
 class Metadata:
@@ -1100,7 +1098,6 @@
                     raise ValueError("Column ", x, " not found in dataframe")
         return Facet(inner_rdf=self, col=col, row=row, kwargs=kwargs)
 
-<<<<<<< HEAD
     def _make_string_udf_segment(
         self: RemoteLazyFrame,
         method: "StringMethod",
@@ -1352,7 +1349,7 @@
             RemoteLazyFrame.
         """
         return self._make_string_udf_segment(ExtractAll(pattern), cols=cols)
-=======
+
     def minmax_scale(self: LDF, cols: Union[str, List[str]]) -> LDF:
         """Rescales data using the Min/Max or normalization method to a range of [0,1]
         by subtracting the overall minimum value of the data and then dividing the result by the difference between the minimum and maximum values.
@@ -1500,8 +1497,6 @@
             ]
         )
         return rdf
->>>>>>> 1fbd8751
-
 
 @dataclass
 class FetchableLazyFrame(RemoteLazyFrame):
