from __future__ import annotations
from dataclasses import dataclass, field
from typing import Callable, Generic, List, Optional, TypeVar, Sequence, Union, Dict
import seaborn as sns
import polars as pl
from polars.internals.sql.context import SQLContext
from torch.jit import ScriptFunction
import base64
import json
import torch
from ..pb.bastionlab_conversion_pb2 import ToTensor
from ..pb.bastionlab_polars_pb2 import ReferenceResponse, SplitRequest, ReferenceRequest
from .client import BastionLabPolars
from .utils import ApplyBins, Palettes, ApplyAbs
import matplotlib.pyplot as plt
import matplotlib as mat
from typing import TYPE_CHECKING
from ..errors import RequestRejected
import numpy as np


LDF = TypeVar("LDF", bound="pl.LazyFrame")

if TYPE_CHECKING:
    from ..torch.remote_torch import RemoteTensor


def delegate(
    target_cls: Callable,
    target_attr: str,
    f_names: List[str],
    wrap: bool = False,
    wrap_fn: Optional[Callable] = None,
) -> Callable[[Callable], Callable]:
    def inner(cls: Callable) -> Callable:
        delegates = {f_name: getattr(target_cls, f_name) for f_name in f_names}

        def delegated_fn(f_name: str) -> Callable:
            def f(_self, *args, **kwargs):
                res = (delegates[f_name])(getattr(_self, target_attr), *args, **kwargs)
                if wrap:
                    if wrap_fn is not None:
                        return wrap_fn(_self, res)
                    else:
                        wrapped_res = _self.clone()
                        setattr(wrapped_res, target_attr, res)
                        return wrapped_res
                else:
                    return res

            return f

        for f_name in f_names:
            setattr(cls, f_name, delegated_fn(f_name))

        return cls

    return inner


def delegate_properties(
    *names: str, target_attr: str
) -> Callable[[Callable], Callable]:
    def inner(cls: Callable) -> Callable:
        def prop(name):
            def f(_self):
                return getattr(getattr(_self, target_attr), name)

            return property(f)

        for name in names:
            setattr(cls, name, prop(name))

        return cls

    return inner


class CompositePlanSegment:
    """
    Composite plan segment class which handles segment plans that have not been implemented
    """

    def serialize(self) -> str:
        """
        will raise NotImplementedError

        raises:
            NotImplementedError
        """
        raise NotImplementedError()


@dataclass
class EntryPointPlanSegment(CompositePlanSegment):
    """
    Composite plan segment class responsible for new entry points
    """

    _inner: str

    def serialize(self) -> str:
        """
        returns serialized string of this plan segment

        Returns:
            str: serialized string of this plan segment
        """
        return f'{{"EntryPointPlanSegment":"{self._inner}"}}'


@dataclass
class PolarsPlanSegment(CompositePlanSegment):
    """
    Composite plan segment class responsible for Polars queries
    """

    _inner: LDF

    def serialize(self) -> str:
        """
        returns serialized string of this plan segment

        Returns:
            str: serialized string of this plan segment
        """

        # HACK: when getting using the schema attribute, polars returns
        #  the proper error messages (polars.NotFoundError etc) when it is invalid.
        #  This is not the case for write_json(), which returns a confusing error
        #  message. So, we get the schema beforehand :)
        self._inner.schema

        json_str = self._inner.write_json()
        return f'{{"PolarsPlanSegment":{json_str}}}'


@dataclass
class UdfPlanSegment(CompositePlanSegment):
    """
    Composite plan segment class responsible for user defined functions
    """

    _inner: ScriptFunction
    _columns: List[str]

    def serialize(self) -> str:
        """
        returns serialized string of this plan segment

        Returns:
            str: serialized string of this plan segment
        """
        columns = ",".join([f'"{c}"' for c in self._columns])
        b64str = base64.b64encode(self._inner.save_to_buffer()).decode("ascii")
        return f'{{"UdfPlanSegment":{{"columns":[{columns}],"udf":"{b64str}"}}}}'


@dataclass
class StackPlanSegment(CompositePlanSegment):
    """
    Composite plan segment class responsible for vstack function
    """

    def serialize(self) -> str:
        return '"StackPlanSegment"'


@dataclass
class Metadata:
    """
    A class containing metadata related to your dataframe
    """

    _polars_client: BastionLabPolars
    _prev_segments: List[CompositePlanSegment] = field(default_factory=list)


@dataclass
class RowCountSegment(CompositePlanSegment):
    _name: str
    """
    Composite plan segment class responsible for with_row_count function
    """

    def serialize(self) -> str:
        return f'{{"RowCountSegment": "{self._name}"}}'


# TODO
# collect
# cleared
# Map
# Joins
@delegate_properties("columns", "dtypes", "schema", target_attr="_inner")
@delegate(
    target_cls=pl.LazyFrame,
    target_attr="_inner",
    f_names=[
        "__bool__",
        "__contains__",
        "__copy__",
        "__deepcopy__",
        "__getitem__",
    ],
)
@delegate(
    target_cls=pl.LazyFrame,
    target_attr="_inner",
    f_names=[
        "sort",
        "cache",
        "filter",
        "select",
        "with_columns",
        "with_context",
        "with_column",
        "drop",
        "rename",
        "reverse",
        "shift",
        "shift_and_fill",
        "slice",
        "limit",
        "head",
        "tail",
        "last",
        "first",
        "take_every",
        "fill_null",
        "fill_nan",
        "std",
        "var",
        "max",
        "min",
        "sum",
        "mean",
        "median",
        "quantile",
        "explode",
        "unique",
        "drop_nulls",
        "melt",
        "interpolate",
        "unnest",
    ],
    wrap=True,
)
@delegate(
    target_cls=pl.LazyFrame,
    target_attr="_inner",
    f_names=[
        "groupby",
        "groupby_rolling",
        "groupby_dynamic",
    ],
    wrap=True,
    wrap_fn=lambda rlf, res: RemoteLazyGroupBy(res, rlf._meta),
)
@dataclass
class RemoteLazyFrame:
    """
    A class to represent a RemoteLazyFrame.

    Delegate attributes:
        dtypes: Get dtypes of columns in LazyFrame.
        schema (dict[column name, DataType]): Get dataframe's schema

    Delegate methods:
    As well as the methods that will be later described, we also support the following Polars methods which are defined in detail
    in Polar's documentation:

    "sort", "cache", "filter", "select", "with_columns", "with_context", "with_column", "drop", "rename", "reverse",
    "shift", "shift_and_fill", "slice", "limit", "head", "tail", "last", "first", "take_every", "fill_null",
    "fill_nan", "std", "var", "max", "min", "sum", "mean", "median", "quantile", "explode", "unique", "drop_nulls", "melt",
    "interpolate", "unnest",
    """

    _inner: pl.LazyFrame
    _meta: Metadata

    def __str__(self: LDF) -> str:
        return f"RemoteLazyFrame"

    def __repr__(self: LDF) -> str:
        return str(self)

    def clone(self: LDF) -> LDF:
        """clones RemoteLazyFrame
        Returns:
            RemoteLazyFrame: clone of current RemoteLazyFrame
        """
        return RemoteLazyFrame(self._inner.clone(), self._meta)

    @property
    def composite_plan(self: LDF) -> str:
        """Gets composite_plan
        Returns:
            Composite_plan as str
        """
        segments = ",".join(
            [
                seg.serialize()
                for seg in [*self._meta._prev_segments, PolarsPlanSegment(self._inner)]
            ]
        )
        return f"[{segments}]"

    def collect(self: LDF) -> LDF:
        """runs any pending queries/actions on RemoteLazyFrame that have not yet been performed.
        Returns:
            FetchableLazyFrame: FetchableLazyFrame of datarame after any queries have been performed
        """
        return self._meta._polars_client._run_query(self.composite_plan)

    def to_array(self: LDF) -> "RemoteArray":
        return RemoteArray(self)

    @staticmethod
    def sql(query: str, *rdfs: LDF) -> LDF:
        """Parses given SQL query and interpolates {} placeholders with given RemoteLazyFrames.
        Args:
            query (str): the SQL query
            rdfs (RemoteLazyFrame): DataFrames used in the SQL query
        Returns:
            RemoteLazyFrame: The resulting RemoteLazyFrame
        """
        if len(rdfs) == 0:
            raise Exception("The SQL query must at least use one RemoteLazyFrame")
        if any(
            [
                rdf._meta._polars_client is not rdfs[0]._meta._polars_client
                for rdf in rdfs
            ]
        ):
            raise Exception(
                "Cannot use remote data frames from two different servers in an SQL query"
            )

        unique_rdfs = []
        rdfs_refs = []
        for rdf in rdfs:
            try:
                rdfs_refs.append(unique_rdfs.index(rdf))
            except ValueError:
                rdfs_refs.append(len(unique_rdfs))
                unique_rdfs.append(rdf)

        query = query.format(*(f"__{i}" for i in rdfs_refs))

        ctx = SQLContext()
        for i, rdf in enumerate(unique_rdfs):
            ctx.register(f"__{i}", rdf._inner)
        res = ctx.execute(query)

        return RemoteLazyFrame(
            res,
            Metadata(
                rdfs[0]._meta._polars_client,
                [
                    seg
                    for segs in reversed(unique_rdfs)
                    for seg in segs._meta._prev_segments
                ],
            ),
        )

    def apply_udf(self: LDF, columns: List[str], udf: Callable) -> LDF:
        """Applied user-defined function to selected columns of RemoteLazyFrame and returns result
        Args:
            columns (List[str]): List of columns that user-defined function should be applied to
            udf (Callable): user-defined function to be applied to columns, must be a compatible input for torch.jit.script() function.
        Returns:
            RemoteLazyFrame: An updated RemoteLazyFrame after udf applied
        """
        ts_udf = torch.jit.script(udf)
        df = pl.DataFrame(
            [pl.Series(k, dtype=v) for k, v in self._inner.schema.items()]
        )
        return RemoteLazyFrame(
            df.lazy(),
            Metadata(
                self._meta._polars_client,
                [
                    *self._meta._prev_segments,
                    PolarsPlanSegment(self._inner),
                    UdfPlanSegment(ts_udf, columns),
                ],
            ),
        )

    def vstack(self: LDF, df2: LDF) -> LDF:
        """appends df2 to df1 provided columns have the same name/type
        Args:
            df2 (RemoteLazyFrame): The RemoteLazyFrame you wish to append to your current RemoteLazyFrame.
        Returns:
            RemoteLazyFrame: The combined RemoteLazyFrame as result of vstack
        """
        df = pl.DataFrame(
            [pl.Series(k, dtype=v) for k, v in self._inner.schema.items()]
        )
        return RemoteLazyFrame(
            df.lazy(),
            Metadata(
                self._meta._polars_client,
                [
                    *df2._meta._prev_segments,
                    PolarsPlanSegment(df2._inner),
                    *self._meta._prev_segments,
                    PolarsPlanSegment(self._inner),
                    StackPlanSegment(),
                ],
            ),
        )

<<<<<<< HEAD
    def describe(self: LDF) -> "FetchableLazyFrame":
        """appends df2 to df1 provided columns have the same name/type
        Returns:
            RemoteLazyFrame: A RemoteLazyFrame
        """
        id = self.collect()._identifier
        return self._meta._client._describe_df(id)
=======
    def with_row_count(self: LDF, name: str = "index") -> LDF:
        """adds new column with row count
        Args:
            name (String): The name of the new index column.
        Returns:
            RemoteLazyFrame: The RemoteLazyFrame with new row count/index column
        """
        df = pl.DataFrame(
            [pl.Series(k, dtype=v) for k, v in self._inner.schema.items()]
        )
        ret = RemoteLazyFrame(
            df.lazy(),
            Metadata(
                self._meta._polars_client,
                [
                    *self._meta._prev_segments,
                    PolarsPlanSegment(self._inner),
                    RowCountSegment(name),
                ],
            ),
        )
        # Either we need to collect before returning OR we need to make it clear to users they need to call collect() with this function
        # because if not this leads to panics etc. when we follow this with other operations that use the new column before next using collect()
        return ret.collect()
>>>>>>> 0171041b

    def join(
        self: LDF,
        other: LDF,
        left_on: Union[str, pl.Expr, Sequence[Union[str, pl.Expr]], None] = None,
        right_on: Union[str, pl.Expr, Sequence[Union[str, pl.Expr]], None] = None,
        on: Union[str, pl.Expr, Sequence[Union[str, pl.Expr]], None] = None,
        how: pl.internals.type_aliases.JoinStrategy = "inner",
        suffix: str = "_right",
        allow_parallel: bool = True,
        force_parallel: bool = False,
    ) -> LDF:
        """Joins columns of another DataFrame.
        Args:
            other (RemoteLazyFrame): The other RemoteLazyFrame you want to join your current dataframe with.
            left_on (Union[str, pl.Expr, Sequence[Union[str, pl.Expr]], None] = None): Name(s) of the left join column(s).
            right_on (Union[str, pl.Expr, Sequence[Union[str, pl.Expr]], None] = None): Name(s) of the right join column(s).
            on (Union[str, pl.Expr, Sequence[Union[str, pl.Expr]], None] = None): Name(s) of the join columns in both DataFrames.
            how (pl.internals.type_aliases.JoinStrategy = "inner"): Join strategy {'inner', 'left', 'outer', 'semi', 'anti', 'cross'}
            suffix (str = "_right"): Suffix to append to columns with a duplicate name.
            allow_parallel (bool = True): Boolean value for allowing the physical plan to evaluate the computation of both RemoteLazyFrames up to the join in parallel.
            force_parallel (bool = False): Boolean value for forcing parallel the physical plan to evaluate the computation of both RemoteLazyFrames up to the join in parallel.
        Raises:
            Exception: Where remote dataframes are from two different servers.
        Returns:
            RemoteLazyFrame: An updated RemoteLazyFrame after join performed
        """
        if self._meta._polars_client is not other._meta._polars_client:
            raise Exception("Cannot join remote data frames from two different servers")
        res = self._inner.join(
            other._inner,
            left_on,
            right_on,
            on,
            how,
            suffix,
            allow_parallel,
            force_parallel,
        )
        return RemoteLazyFrame(
            res,
            Metadata(
                self._meta._polars_client,
                [*other._meta._prev_segments, *self._meta._prev_segments],
            ),
        )

    def join_asof(
        self: LDF,
        other: LDF,
        left_on: Union[str, None] = None,
        right_on: Union[str, None] = None,
        on: Union[str, None] = None,
        by_left: Union[str, Sequence[str], None] = None,
        by_right: Union[str, Sequence[str], None] = None,
        by: Union[str, Sequence[str], None] = None,
        strategy: pl.internals.type_aliases.AsofJoinStrategy = "backward",
        suffix: str = "_right",
        tolerance: Union[str, int, float, None] = None,
        allow_parallel: bool = True,
        force_parallel: bool = False,
    ) -> LDF:
        """Performs an asof join, which is similar to a left-join but matches on nearest key rather than equal keys.

        Args:
            other (RemoteLazyFrame): The other RemoteLazyFrame you want to join your current dataframe with.
            left_on (Union[str, None] = None): Name(s) of the left join column(s).
            right_on (Union[str, None] = None): Name(s) of the right join column(s).
            on (Union[str, None] = None): Name(s) of the join columns in both DataFrames.
            by_left (Union[str, Sequence[str], None] = None): Join on these columns before doing asof join
            by_right (Union[str, Sequence[str], None] = None): Join on these columns before doing asof join
            by (Union[str, Sequence[str], None] = None): Join on these columns before doing asof join
            strategy (pl.internals.type_aliases.AsofJoinStrategy = "backward"): Join strategy: {'backward', 'forward'}.
            suffix (str  = "_right"): Suffix to append to columns with a duplicate name.
            tolerance (Union[str, int, float, None] = None): Numeric tolerance. By setting this the join will only be done if the near keys are within this distance.
            suffix (str): Suffix to append to columns with a duplicate name.
            allow_parallel (bool = True): Boolean value for allowing the physical plan to evaluate the computation of both RemoteLazyFrames up to the join in parallel.
            force_parallel (bool = False): Boolean value for forcing parallel the physical plan to evaluate the computation of both RemoteLazyFrames up to the join in parallel.
        Raises:
            Exception: Where remote dataframes are from two different servers.
        Returns:
            RemoteLazyFrame: An updated RemoteLazyFrame after join performed
        """
        if self._meta._polars_client is not other._meta._polars_client:
            raise Exception("Cannot join remote data frames from two different servers")
        res = self._inner.join_asof(
            other._inner,
            left_on,
            right_on,
            on,
            by_left,
            by_right,
            by,
            strategy,
            suffix,
            tolerance,
            allow_parallel,
            force_parallel,
        )
        return RemoteLazyFrame(
            res,
            Metadata(
                self._meta._polars_client,
                [*other._meta._prev_segments, *self._meta._prev_segments],
            ),
        )

    def pieplot(
        self: LDF,
        parts: str,
        title: str = None,
        labels: Union[str, list[str]] = None,
        ax: List[str] = None,
        fig_kwargs: dict = None,
        pie_labels: bool = True,
        key: bool = True,
        key_loc: str = "center left",
        key_title: str = None,
        key_bbox=(1, 0, 0.5, 1),
    ) -> None:
        """Draws a pie chart based on values within single column.
        pieplot collects necessary data only and calculates percentage values before calling matplotlib pyplot's pie function to create a pie chart.
        Args:
            parts (str): The name of the column containing bar chart segment values.
            title (str = None): Title to be displayed with the bar chart.
            labels (Union[str, list[str]] = None) = The labels of segments in pie charts. Either a list of string labels following the same order as the values
            in your `parts` column or the name of a column containing the labels.
            ax (List(str)): Here you can send your own matplotlib axis if required. Note- if you do this, the fig_kwargs arguments will not be used.
            fig_kwargs (dict = None): A dictionary argument where you can add any kwargs you wish to be forwarded onto matplotlib.pyplot.subplots()
            when creating the figure that the pie chart will be displayed on.
            pie_labels (bool = True): You can modify this boolean value if you do not with to label the segments of your pie chart.
            key (bool = True): This key value specifies whether you want a color map key placed to the side of your pie chart.
            key_loc (str = "center left"): A string argument where you can modify the location of your segment color key on your pie chart to be forward to matplotlib's legend function.
            key_title (str = None): A string argument where you can specify a title for this segment color key to be forward to matplotlib's legend function.
            key_bbox (tuple = 1, 0, 0.5, 1): bbox_to_anchor argument to be forward to matplotlib's legend function.
        Raises:
            ValueError: Incorrect column name given as parts or labels argument.
            various exceptions: Note that exceptions may be raised from matplotlib pyplot's pie or subplots functions, for example if fig_kwargs keywords are not valid.
        """

        if parts not in self.columns:
            raise ValueError("Parts column not found in dataframe")
        if type(labels) == str and labels not in self.columns:
            raise ValueError("Labels column not found in dataframe")

        # get list of values in parts column
        parts_tmp = self.select(pl.col(parts)).collect().fetch().to_numpy()
        parts_list = [x[0] for x in parts_tmp]

        # get total for calculating percentages
        total = sum(parts_list)

        # get percentages
        pie_data = list(map(lambda x: x * 100 / total, parts_list))

        # get labels list
        if type(labels) == str:
            labels_tmp = self.select(pl.col(labels)).collect().fetch().to_numpy()
            labels_list = [x[0] for x in labels_tmp]
        else:
            labels_list = labels

        # add these to figkwargs and go
        if ax == None:
            if fig_kwargs == None:
                fig, ax = plt.subplots(figsize=(7, 4), subplot_kw=dict(aspect="equal"))
            else:
                if "figsize" not in self.kwargs:
                    fig_kwargs["figsize"] = (7, 4)
                fig, ax = plt.subplots(**fig_kwargs)
            if pie_labels == True:
                wedges, autotexts = plt.pie(pie_data, labels=labels_list)
            else:
                wedges, autotexts = plt.pie(pie_data)

        elif pie_labels == True:
            wedges, autotexts = ax.pie(pie_data, labels=labels_list)
        else:
            wedges, autotexts = ax.pie(pie_data)

        if key == True:
            ax.legend(
                wedges,
                labels_list,
                title=key_title,
                loc=key_loc,
                bbox_to_anchor=key_bbox,
            )
        ax.set_title(title)

    def barplot(
        self: LDF,
        x: str = None,
        y: str = None,
        estimator: str = "mean",
        hue: str = None,
        **kwargs,
    ):
        """Draws a barchart
        barplot filters data down to necessary columns only and then calls Seaborn's barplot function.
        Args:
            x (str) = None: The name of column to be used for x axes.
            y (str) = None: The name of column to be used for y axes.
            estimator (str) = "mean": string represenation of estimator to be used in aggregated query. Options are: "mean", "median", "count", "max", "min", "std" and "sum"
            hue (str) = None: The name of column to be used for colour encoding.
            **kwargs: Other keyword arguments that will be passed to Seaborn's barplot function.
        Raises:
            ValueError: Incorrect column name given, no x or y values provided, estimator function not recognised
            RequestRejected: Could not continue in function as data owner rejected a required access request
            various exceptions: Note that exceptions may be raised from Seaborn when the barplot function is called,
            for example, where kwargs keywords are not expected. See Seaborn documentation for further details.
        """
        # if there is a hue argument add them to cols and no duplicates
        if x == None and y == None:
            raise ValueError("Please provide a x or y column name")

        allowed_fns = ["mean", "count", "max", "min", "std", "sum", "median"]

        if estimator not in allowed_fns:
            raise ValueError("Column ", col, " not found in dataframe")
        if x != None and y != None:
            selects = [x, y] if x != y else [x]
        else:
            selects = [x] if x != None else [y]
        groups = [x]
        if hue != None:
            kwargs["hue"] = hue
            if hue != x:
                groups.append(hue)
            if hue != x and hue != y:
                selects.append(hue)

        for col in selects:
            if not col in self.columns:
                raise ValueError("Column ", col, " not found in dataframe")

        agg = y if y != None else x
        agg_dict = {
            "mean": pl.col(agg).mean(),
            "count": pl.col(agg).count(),
            "max": pl.col(agg).max(),
            "min": pl.col(agg).min(),
            "std": pl.col(agg).std(),
            "sum": pl.col(agg).sum(),
            "median": pl.col(agg).median(),
        }
        if x == None or y == None:
            c = x if x != None else y
            tmp = (
                self.filter(pl.col(c) != None)
                .select(agg_dict[estimator])
                .collect()
                .fetch()
            )
            RequestRejected.check_valid_df(tmp)
            df = tmp.to_pandas()
        else:
            agg_fn = pl.col(y).mean()
            tmp = (
                self.filter(pl.col(x) != None)
                .select(pl.col(y) for y in selects)
                .groupby(pl.col(y) for y in groups)
                .agg(agg_dict[estimator])
                .sort(pl.col(x))
                .collect()
                .fetch()
            )
            RequestRejected.check_valid_df(tmp)
            df = tmp.to_pandas()
        # run query
        if x == None:
            sns.barplot(data=df, y=y, **kwargs)
        elif y == None:
            sns.barplot(data=df, x=x, **kwargs)
        else:
            sns.barplot(data=df, x=x, y=y, **kwargs)

    def histplot(
        self: LDF, x: str = "count", y: str = "count", bins: int = 10, **kwargs
    ):
        """Histplot plots a univariate histogram, where one x or y axes is provided or a bivariate histogram, where both x and y axes values are supplied.

        Histplot filters down a RemoteLazyFrame to necessary columns only, groups x axes into bins
        and performs aggregated queries before calling either Seaborn's barplot (for univaritate histograms) or heatmap function (for bivariate histograms),
        which helps us to limit data retrieved from the server to a minimum.
        Args:
            x (str): The name of column to be used for x axes. Default value is "count", which trigger pl.count() to be used on this axes.
            y (str): The name of column to be used for y axes. Default value is "count", which trigger pl.count() to be used on this axes.
            bins (int): An integer bin value which x axes will be grouped by. Default value is 10.
            **kwargs: Other keyword arguments that will be passed to Seaborn's barplot function, in the case of one column being supplied, or heatmap function, where both x and y columns are supplied.

        Raises:
            ValueError: Incorrect column name given
            RequestRejected: Could not continue in function as data owner rejected a required access request
            various exceptions: Note that exceptions may be raised from Seaborn when the barplot or heatmap function is called,
            for example, where kwargs keywords are not expected. See Seaborn documentation for further details.
        """

        col_x = x if x != None else "count"
        col_y = y if y != None else "count"

        if col_x == "count" and col_y == "count":
            print("Please provide an 'x' or 'y' value")
            return

        model = ApplyBins(bins)

        # if we have only X or Y
        if col_x == "count" or col_y == "count":
            q_x = pl.col(col_x) if col_x != "count" else pl.col(col_y)
            q_y = pl.count()

            if not col_x in self.columns and not col_y in self.columns:
                raise ValueError("Please supply a valid column for x or y axes")

            tmp = (
                self.filter(q_x != None)
                .select(q_x)
                .apply_udf([col_x if col_x != "count" else col_y], model)
                .groupby(q_x)
                .agg(q_y)
                .sort(q_x)
                .collect()
                .fetch()
            )
            RequestRejected.check_valid_df(tmp)
            df = tmp.to_pandas()

            # horizontal barplot where x axis is count
            if "color" not in kwargs:
                kwargs["color"] = "lightblue"
            if "edgecolor" not in kwargs:
                kwargs["edgecolor"] = "black"
            if "width" not in kwargs:
                kwargs["width"] = 1

            if col_x == "count" and not "orient" in kwargs:
                sns.barplot(
                    data=df,
                    x=df[col_x],
                    y=df[col_y],
                    orient="h",
                    **kwargs,
                )
            else:
                sns.barplot(data=df, x=df[col_x], y=df[col_y], **kwargs)

        # If we have X and Y
        else:
            for col in [col_x, col_y]:
                if not col in self.columns:
                    raise ValueError("Column name not found in dataframe")
            tmp = (
                self.filter(pl.col(col_x) != None)
                .filter(pl.col(col_y) != None)
                .select([pl.col(col_y), pl.col(col_x)])
                .apply_udf([col_x], model)
                .groupby([pl.col(col_x), pl.col(col_y)])
                .agg(pl.count())
                .sort(pl.col(col_x))
                .collect()
                .fetch()
            )
            RequestRejected.check_valid_df(tmp)
            df = tmp.to_pandas()
            my_cmap = sns.color_palette("Blues", as_cmap=True)
            pivot = df.pivot(index=col_y, columns=col_x, values="count")
            if "cmap" not in kwargs:
                kwargs["cmap"] = my_cmap
            ax = sns.heatmap(pivot, **kwargs)
            ax.invert_yaxis()

    def lineplot(
        self: LDF,
        x: str,
        y: str,
        hue: str = None,
        size: str = None,
        style: str = None,
        units: str = None,
        **kwargs,
    ):
        """Draws a lineplot based on x and y values.

        Lineplot filters data down to necessary columns only and then calls Seaborn's lineplot function with this scaled down dataframe.

        Lineplot accepts any additional options supported by Seaborn's lineplot as kwargs, which can be viewed in Seaborn's documentation.

        Args:
            x (str): The name of column to be used for x axes.
            y (str): The name of column to be used for y axes.
            hue (str = None): The name of the column to be used as a grouping variable that will produce lines with different colors.
            size (str = None): The name of the column to be used as a grouping variable that will produce lines with different widths.
            style (str = None): The name of the column to be used as a grouping variable that will produce lines with different dashes and/or markers.
            units (str = None): The name of the column to be used as a grouping variable identifying sampling units.
            **kwargs: Other keyword arguments that will be passed to Seaborn's lineplot function.
        Raises:
            ValueError: Incorrect column name given
            RequestRejected: Could not continue in function as data owner rejected a required access request
            various exceptions: Note that exceptions may be raised from Seaborn when the lineplot function is called,
            for example, where kwargs keywords are not expected. See Seaborn documentation for further details.
        """
        selects = [x, y] if x != y else [x]

        for op in [hue, size, style, units]:
            if op not in selects and op != None:
                selects.append(op)

        if hue != None:
            kwargs["hue"] = hue
        if size != None:
            kwargs["size"] = size
        if style != None:
            kwargs["style"] = style
        if units != None:
            kwargs["units"] = units

        for col in selects:
            if not col in self.columns:
                raise ValueError("Column ", col, " not found in dataframe")

        # get df with necessary columns
        tmp = self.select([pl.col(x) for x in selects]).collect().fetch()
        RequestRejected.check_valid_df(tmp)
        df = tmp.to_pandas()
        sns.lineplot(data=df, x=x, y=y, **kwargs)

    def scatterplot(self: LDF, x: str, y: str, **kwargs):
        """Draws a scatter plot
        Scatterplot filters data down to necessary columns only and then calls Seaborn's scatterplot function.
        Args:
            x (str): The name of column to be used for x axes.
            y (str): The name of column to be used for y axes.
            **kwargs: Other keyword arguments that will be passed to Seaborn's scatterplot function.
        Raises:
            ValueError: Incorrect column name given
            RequestRejected: Could not continue in function as data owner rejected a required access request
            various exceptions: Note that exceptions may be raised from Seaborn when the scatterplot function is called,
            for example, where kwargs keywords are not expected. See Seaborn documentation for further details.
        """
        # if there is a hue or style argument add them to cols
        cols = [x, y]
        if "hue" in kwargs:
            if not kwargs["hue"] in cols:
                cols.append(kwargs["hue"])
        if "style" in kwargs:
            if not kwargs["style"] in cols:
                cols.append(kwargs["style"])

        for col in cols:
            if not col in self.columns:
                raise ValueError("Column ", col, " not found in dataframe")

        # get df with necessary columns
        tmp = self.select([pl.col(x) for x in cols]).collect().fetch()
        RequestRejected.check_valid_df(tmp)
        df = tmp.to_pandas()
        # run query
        sns.scatterplot(data=df, x=x, y=y, **kwargs)

    def barplot(
        self: LDF,
        x: str = None,
        y: str = None,
        estimator: str = "mean",
        hue: str = None,
        **kwargs,
    ):
        """Draws a barchart
        barplot filters data down to necessary columns only and then calls Seaborn's barplot function.
        Args:
            x (str) = None: The name of column to be used for x axes.
            y (str) = None: The name of column to be used for y axes.
            estimator (str) = "mean": string represenation of estimator to be used in aggregated query. Options are: "mean", "median", "count", "max", "min", "std" and "sum"
            hue (str) = None: The name of column to be used for colour encoding.
            **kwargs: Other keyword arguments that will be passed to Seaborn's barplot function.
        Raises:
            ValueError: Incorrect column name given, no x or y values provided, estimator function not recognised
            RequestRejected: Could not continue in function as data owner rejected a required access request
            various exceptions: Note that exceptions may be raised from Seaborn when the barplot function is called,
            for example, where kwargs keywords are not expected. See Seaborn documentation for further details.
        """
        # if there is a hue argument add them to cols and no duplicates
        if x == None and y == None:
            raise ValueError("Please provide a x or y column name")

        allowed_fns = ["mean", "count", "max", "min", "std", "sum", "median"]

        if estimator not in allowed_fns:
            raise ValueError("Column ", col, " not found in dataframe")
        if x != None and y != None:
            selects = [x, y] if x != y else [x]
        else:
            selects = [x] if x != None else [y]
        groups = [x]
        if hue != None:
            kwargs["hue"] = hue
            if hue != x:
                groups.append(hue)
            if hue != x and hue != y:
                selects.append(hue)

        for col in selects:
            if not col in self.columns:
                raise ValueError("Column ", col, " not found in dataframe")

        agg = y if y != None else x
        agg_dict = {
            "mean": pl.col(agg).mean(),
            "count": pl.col(agg).count(),
            "max": pl.col(agg).max(),
            "min": pl.col(agg).min(),
            "std": pl.col(agg).std(),
            "sum": pl.col(agg).sum(),
            "median": pl.col(agg).median(),
        }
        if x == None or y == None:
            c = x if x != None else y
            tmp = (
                self.filter(pl.col(c) != None)
                .select(agg_dict[estimator])
                .collect()
                .fetch()
            )
            RequestRejected.check_valid_df(tmp)
            df = tmp.to_pandas()
        else:
            agg_fn = pl.col(y).mean()
            tmp = (
                self.filter(pl.col(x) != None)
                .select(pl.col(y) for y in selects)
                .groupby(pl.col(y) for y in groups)
                .agg(agg_dict[estimator])
                .sort(pl.col(x))
                .collect()
                .fetch()
            )
            RequestRejected.check_valid_df(tmp)
            df = tmp.to_pandas()
        # run query
        if x == None:
            sns.barplot(data=df, y=y, **kwargs)
        elif y == None:
            sns.barplot(data=df, x=x, **kwargs)
        else:
            sns.barplot(data=df, x=x, y=y, **kwargs)

    def _calculate_boxes(
        self: LDF,
        x: str = None,
        y: str = None,
        ax=None,
    ):
        # todo check error handling if data owner rejects
        boxes = []
        if x == None or y == None:
            if y == None:
                col_x = pl.col(x)
            else:
                col_x = pl.col(y)
            ax.set_ylabel(x if x is not None else y)
            q1 = self.select(col_x.quantile(0.25)).collect().fetch().to_numpy()[0]
            q3 = self.select(col_x.quantile(0.75)).collect().fetch().to_numpy()[0]
            boxes.append(
                {
                    "label": x,
                    "whislo": self.select(col_x.min()).collect().fetch().to_numpy()[0],
                    "q1": q1,
                    "med": self.select(col_x.median()).collect().fetch().to_numpy()[0],
                    "q3": q3,
                    "iqr": q3 - q1,
                    "whishi": self.select(col_x.max()).collect().fetch().to_numpy()[0],
                }
            )

        else:
            col_x = pl.col(x)
            col_y = pl.col(y)
            ax.set_ylabel(y)
            ax.set_xlabel(x)
            mins = self.groupby(col_x).agg(col_y.min()).sort(col_x)
            maxes = self.groupby(col_x).agg(col_y.max()).sort(col_x)
            meds = self.groupby(col_x).agg(col_y.median()).sort(col_x)
            q1s = self.groupby(col_x).agg(col_y.quantile(0.25)).sort(col_x)
            q3s = self.groupby(col_x).agg(col_y.quantile(0.75)).sort(col_x)
            iqrs = self.groupby(col_x).agg(col_y.quantile(0.25)).sort(col_x)
            labels = mins.collect().fetch().to_numpy()[:, 0]

            for x in range(len(labels)):
                boxes.append(
                    {
                        "label": labels[x],
                        "whislo": mins.collect().fetch().to_numpy()[x, 1],
                        "q1": q1s.collect().fetch().to_numpy()[x, 1],
                        "med": meds.collect().fetch().to_numpy()[x, 1],
                        "q3": q3s.collect().fetch().to_numpy()[x, 1],
                        "iqr": iqrs.collect().fetch().to_numpy()[x, 1],
                        "whishi": maxes.collect().fetch().to_numpy()[x, 1],
                    }
                )
        return boxes

    def boxplot(
        self: LDF,
        x: str = None,
        y: str = None,
        colors: Union[str, list[str]] = Palettes.dict["standard"],
        vertical: bool = True,
        ax: mat.axes = None,
        widths: float = 0.75,
        median_linestyle: str = "-",
        median_color: str = "black",
        median_linewidth: float = 0.75,
        **kwargs,
    ):
        """Draws a boxplot based on x and y values.

        boxplot uses aggregated queries to get data necessary to create a boxplot using matplotlib's boxplot

        kwargs arguments are fowarded to matplotlib's Axes.bxp boxplot function

        Args:
            x (str): The name of column to be used for x axes.
            y (str): The name of column to be used for y axes.
            colors (Union[str, list[str]]): The color(s) or name of builtin BastionLab color palette to be used for boxes
            vertical (bool): Option for vertical or horizontal orientation
            ax (matplotlib.axes): axes to plot on. A new axes is created if set to None.
            widths (float): boxes' widths
            median_linestyle (str): linestyle for median line
            median_color (str): color for median line
            median_linewidth (float): boxes' widths
            **kwargs: keyword arguments that will be passed to Matplolib's bxp function
        Raises:
            ValueError: Incorrect column name given
            various exceptions: Note that exceptions may be raised from Seaborn when the lineplot function is called,
            for example, where kwargs keywords are not expected. See Seaborn documentation for further details.
        """

        if isinstance(colors, str):
            c = colors
            if c in Palettes.dict:
                colors = Palettes.dict[c]
            elif c in mat.colors.cnames:
                colors = [mat.colors.cnames[c]]
            else:
                raise ValueError("Color not found")
        if ax == None:
            ax = plt.gca()
        selects = []
        for col in [x, y]:
            if col != None:
                if col not in self.columns:
                    raise ValueError("Column ", col, " not found in dataframe")
                else:
                    selects.append(col)
        if selects == []:
            raise ValueError("Please specify at least an X or Y value")
        boxes = self._calculate_boxes(x, y, ax)
        medianprops = dict(
            linestyle=median_linestyle, color=median_color, linewidth=median_linewidth
        )
        boxprops = dict(facecolor="#1f77b4")
        bplot = ax.bxp(
            boxes,
            showfliers=False,
            widths=widths,
            medianprops=medianprops,
            boxprops=boxprops,
            patch_artist=True,
            vert=vertical,
        )
        i = -1
        for patch in bplot["boxes"]:
            i = i + 1
            patch.set_facecolor(colors[i % len(colors)])
        if vertical is False:
            tmp = ax.get_xlabel()
            ax.set_xlabel(ax.get_ylabel())
            ax.set_ylabel(tmp)
        plt.show()

    def facet(
        self: LDF, col: Optional[str] = None, row: Optional[str] = None, **kwargs
    ) -> any:
        """Creates a multi-plot grid for plotting conditional relationships.
        Args:
            col (Optional[str] = None): column value for grid
            row (Optional[str] = None): row value for grid
            **kwargs: Any additional keywords to be sent to Facet class to be applied to matplotlib pyplot's subplot function

        Returns:
            Facet instance created based on arguments given

        Raises:
            ValueError: Incorrect col/row argument provided
        """
        for x in [col, row]:
            if x != None:
                if not x in self.columns:
                    raise ValueError("Column ", x, " not found in dataframe")
        return Facet(inner_rdf=self, col=col, row=row, kwargs=kwargs)

    def minmax_scale(self: LDF, cols: Union[str, List[str]]) -> LDF:
        """Rescales data using the Min/Max or normalization method to a range of [0,1]
        by subtracting the overall minimum value of the data and then dividing the result by the difference between the minimum and maximum values.

        Args:
            cols (Union[str, List[str]]): The name of the column(s) which scaling should be applied to.
        Returns:
            Copy of original RemoteLazyFrame with scaling applied to specified column(s)
        Raises:
            ValueError: Column with a name provided as the cols argument not found in dataset.
        """
        columns = []
        # set up columns for single string argument
        if isinstance(cols, str):
            if cols not in self.columns:
                raise ValueError("Column ", cols, " not found in dataframe")
            columns.append(cols)
        else:  # set up columns for list
            for x in cols:
                if x not in self.columns:
                    raise ValueError("Column ", x, " not found in dataframe")
                columns.append(x)
        rdf = self.with_columns(
            [
                (pl.col(x) - pl.col(x).min())
                / (pl.col(x).max() - pl.col(x).min()).alias(x)
                for x in columns
            ]
        )
        return rdf

    def mean_scale(self: LDF, cols: Union[str, List[str]]) -> LDF:
        """Similar to the Min/Max scaling method, but subtracts the overall mean value of data instead of the min value.

        Args:
            cols (Union[str, List[str]]): The name of the column(s) which scaling should be applied to.
        Returns:
            Copy of original RemoteLazyFrame with scaling applied to specified column(s)
        Raises:
            ValueError: Column with a name provided as the cols argument not found in dataset.
        """
        columns = []
        # set up columns for single string argument
        if isinstance(cols, str):
            if cols not in self.columns:
                raise ValueError("Column ", cols, " not found in dataframe")
            columns.append(cols)
        else:  # set up columns for list
            for x in cols:
                if x not in self.columns:
                    raise ValueError("Column ", x, " not found in dataframe")
                columns.append(x)
        rdf = self.with_columns(
            [
                (pl.col(x) - pl.col(x).mean())
                / (pl.col(x).max() - pl.col(x).min()).alias(x)
                for x in columns
            ]
        )
        return rdf

    def max_abs_scale(self: LDF, cols: Union[str, List[str]]) -> LDF:
        """Rescales each data point between -1 and 1 by dividing each data point by its maximum absolute value.

        Args:
            cols (Union[str, List[str]]): The name of the column(s) which scaling should be applied to.
        Returns:
            Copy of original RemoteLazyFrame with scaling applied to specified column(s)
        Raises:
            ValueError: Column with a name provided as the cols argument not found in dataset.
        """
        model = ApplyAbs()
        columns = []
        # set up columns for single string argument
        if isinstance(cols, str):
            if cols not in self.columns:
                raise ValueError("Column ", cols, " not found in dataframe")
            columns.append(cols)
        else:  # set up columns for list
            for x in cols:
                if x not in self.columns:
                    raise ValueError("Column ", x, " not found in dataframe")
                columns.append(x)
        rdf = self.select([pl.col(x) for x in self.columns]).apply_udf(
            [x for x in columns], model
        )
        rdf = rdf.with_columns(
            [pl.col(x) / (pl.col(x).max()).alias(x) for x in columns]
        )
        return rdf

    def zscore_scale(self: LDF, cols: Union[str, List[str]]) -> LDF:
        """Rescales data by subtracting the mean from data poiints and then dividing the result by the standard deviation of the data.

        Args:
            cols (Union[str, List[str]]): The name of the column(s) which scaling should be applied to.
        Returns:
            Copy of original RemoteLazyFrame with scaling applied to specified column(s)
        Raises:
            ValueError: Column with a name provided as the cols argument not found in dataset.
        """
        columns = []
        # set up columns for single string argument
        if isinstance(cols, str):
            if cols not in self.columns:
                raise ValueError("Column ", cols, " not found in dataframe")
            columns.append(cols)
        else:  # set up columns for list
            for x in cols:
                if x not in self.columns:
                    raise ValueError("Column ", x, " not found in dataframe")
                columns.append(x)
        rdf = self.with_columns(
            [(pl.col(x) - pl.col(x).mean()) / pl.col(x).std().alias(x) for x in columns]
        )
        return rdf

    def median_quantile_scale(self: LDF, cols: Union[str, List[str]]) -> LDF:
        """Rescales data by subtracting the median value from data points and dividing the result by the IQR (inter-quartile range).

        Args:
            cols (Union[str, List[str]]): The name of the column(s) which scaling should be applied to.
        Returns:
            Copy of original RemoteLazyFrame with scaling applied to specified column(s)
        Raises:
            ValueError: Column with a name provided as the cols argument not found in dataset.
        """
        columns = []
        # set up columns for single string argument
        if isinstance(cols, str):
            if cols not in self.columns:
                raise ValueError("Column ", cols, " not found in dataframe")
            columns.append(cols)
        else:  # set up columns for list
            for x in cols:
                if x not in self.columns:
                    raise ValueError("Column ", x, " not found in dataframe")
                columns.append(x)
        rdf = self.with_columns(
            [
                (pl.col(x) - pl.col(x).median())
                / (pl.col(x).quantile(0.75) - pl.col(x).quantile(0.25)).alias(x)
                for x in columns
            ]
        )
        return rdf


@dataclass
class FetchableLazyFrame(RemoteLazyFrame):
    """
    A class to represent a FetchableLazyFrame, which can then be accessed as a Polar's dataframe via the fetch() method.
    """

    _identifier: str

    @property
    def identifier(self) -> str:
        """
        Gets identifier

        Return:
            returns identifier
        """
        return self._identifier

    @staticmethod
    def _from_reference(client: BastionLabPolars, ref: ReferenceResponse) -> LDF:
        header = json.loads(ref.header)["inner"]

        def get_dtype(v: Union[str, Dict]):
            if isinstance(v, str):
                return [None], getattr(pl, v)()
            else:
                k, v = list(v.items())[0]
                values, v = get_dtype(v)
                return [values], getattr(pl, k)(v)

        def get_series(name, dtype):
            values, dtype = get_dtype(dtype)
            return pl.Series(name, values=values, dtype=dtype)

        df = pl.DataFrame([get_series(k, v) for k, v in header.items()])

        return FetchableLazyFrame(
            _identifier=ref.identifier,
            _inner=df.lazy(),
            _meta=Metadata(client, [EntryPointPlanSegment(ref.identifier)]),
        )

    def __str__(self) -> str:
        return f"FetchableLazyFrame(identifier={self._identifier})"

    def __repr__(self) -> str:
        return str(self)

    def fetch(self) -> pl.DataFrame:
        """Fetches your FetchableLazyFrame and returns it as a Polars DataFrame
        Returns:
            Polars.DataFrame: returns a Polars DataFrame instance of your FetchableLazyFrame
        """
        return self._meta._polars_client._fetch_df(self._identifier)

    def save(self):
        return self._meta._polars_client._persist_df(self._identifier)

    def delete(self):
        return self._meta._polars_client._delete_df(self._identifier)

    # second method provided here since different ways to grab identifier for fetchable and RemoteLazyFrame
    def describe(self: LDF) -> "FetchableLazyFrame":
        """appends df2 to df1 provided columns have the same name/type
        Returns:
            RemoteLazyFrame: A RemoteLazyFrame
        """
        id = self._identifier
        return self._meta._client._describe_df(id)


@dataclass
class Facet:
    inner_rdf: RemoteLazyFrame
    col: Optional[str] = None
    row: Optional[str] = None
    kwargs: dict = None

    def __str__(self: LDF) -> str:
        return f"FacetGrid"

    def scatterplot(
        self: LDF,
        *args: list[str],
        **kwargs,
    ) -> None:
        """Draws a scatter plot for each subset in row/column facet grid.
        Scatterplot filters data down to necessary columns only before calling Seaborn's scatterplot function on rows of dataset
        where values match with each combination of row/grid values.

        Args:
            x (str): The name of column to be used for x axes.
            y (str): The name of column to be used for y axes.
            *args: (list[str]): Arguments to be passed to Seaborn's scatterplot function.
            **kwargs: Other keyword arguments that will be passed to Seaborn's scatterplot function.

        Raises:
            ValueError: Incorrect column name given
            various exceptions: Note that exceptions may be raised from internal Seaborn (scatterplot) or Matplotlib.pyplot functions (subplots, set_title),
            for example, if kwargs keywords are not expected. See Seaborn/Matplotlib documentation for further details.
        """
        self.__map(sns.scatterplot, *args, **kwargs)

    def lineplot(
        self: LDF,
        x: str,
        y: str,
        **kwargs,
    ) -> None:
        """Draws a lineplot based on x and y values for each subset in row/column facet grid.
         Lineplot filters data down to necessary columns only and then calls Seaborn's lineplot function on rows of dataset
        where values match with each combination of row/grid values.

        Args:
            x (str): The name of column to be used for x axes.
            y (str): The name of column to be used for y axes.
            **kwargs: Other keyword arguments that will be passed to Seaborn's lineplot function.
        Raises:
            ValueError: Incorrect column name given
            various exceptions: Note that exceptions may be raised from Seaborn when the lineplot function is called,
            for example, where kwargs keywords are not expected. See Seaborn documentation for further details.
        """
        self.__map(sns.lineplot, x=x, y=y, **kwargs)

    def histplot(
        self: LDF,
        x: str = None,
        y: str = None,
        bins: int = 10,
        **kwargs,
    ) -> None:
        """Draws a histplot for each subset in row/column facet grid.

        Facet's histplot iterates over each possible combination of row/column values in the dataset, filters the dataset to rows where the values match this
        combination of row/column values and applies histplot to this dataset.

        Args:
            x (str) = None: The name of column to be used for x axes.
            y (str) = None: The name of column to be used for y axes.
            bins (int) = 10: An integer bin value which x axes will be grouped by.
            **kwargs: Other keyword arguments that will be passed to Seaborn's barplot function, in the case of one column being supplied, or heatmap function, where both x and y columns are supplied.
        Raises:
            ValueError: Incorrect column name given
            various exceptions: Note that exceptions may be raised from internal Seaborn (scatterplot) or Matplotlib.pyplot functions (subplots, set_title),
            for example, if kwargs keywords are not expected. See Seaborn/Matplotlib documentation for further details.
        """
        kwargs["bins"] = bins
        self.__bastion_map("histplot", x=x, y=y, **kwargs)

    def barplot(
        self: LDF,
        x: str = None,
        y: str = None,
        hue: str = None,
        estimator: str = "mean",
        **kwargs,
    ) -> None:
        """Draws a bar chart for each subset in row/column facet grid.

         barplot filters data down to necessary columns only and then calls Seaborn's barplot function.
        Args:
            x (str) = None: The name of column to be used for x axes.
            y (str) = None: The name of column to be used for y axes.
            estimator (str) = "mean": string represenation of estimator to be used in aggregated query. Options are: "mean", "median", "count", "max", "min", "std" and "sum"
            hue (str) = None: The name of column to be used for colour encoding.
            **kwargs: Other keyword arguments that will be passed to Seaborn's barplot function.
        Raises:
            ValueError: Incorrect column name given, no x or y values provided, estimator function not recognised
            RequestRejected: Could not continue in function as data owner rejected a required access request
            various exceptions: Note that exceptions may be raised from Seaborn when the barplot function is called,
            for example, where kwargs keywords are not expected. See Seaborn documentation for further details.

        """
        kwargs["estimator"] = estimator
        kwargs["hue"] = hue
        self.__bastion_map("barplot", x=x, y=y, **kwargs)

    def __bastion_map(self, fn: str, x: str = None, y: str = None, **kwargs):
        # create list of all columns needed for query
        hue = kwargs["hue"] if "hue" in kwargs else None
        selects = []
        for to_add in [x, y, self.col, self.row, hue]:
            if to_add != None:
                selects.append(to_add)

        for col in selects:
            if col not in self.inner_rdf.columns:
                raise ValueError("Column ", col, " not found in dataframe")

        # get unique row and col values
        cols = []
        rows = []
        if self.col != None:
            tmp = (
                self.inner_rdf.groupby(pl.col(self.col))
                .agg(pl.count())
                .sort(pl.col(self.col))
                .collect()
                .fetch()
            )
            RequestRejected.check_valid_df(tmp)
            cols = tmp.to_pandas()[self.col].tolist()
        if self.row != None:
            tmp = (
                self.inner_rdf.groupby(pl.col(self.row))
                .agg(pl.count())
                .sort(pl.col(self.row))
                .collect()
                .fetch()
            )
            RequestRejected.check_valid_df(tmp)
            rows = tmp.to_pandas()[self.row].tolist()

        if fn == "histplot":
            bins = kwargs["bins"] if "bins" in kwargs else 10
            del kwargs["bins"]
        if fn == "barplot":
            del kwargs["hue"]
            estimator = kwargs["estimator"] if "estimator" in kwargs else None
            del kwargs["estimator"]

        # mapping
        r_len = len(rows) if len(rows) != 0 else 1
        c_len = len(cols) if len(cols) != 0 else 1
        if self.kwargs == None:
            fig, axes = plt.subplots(r_len, c_len, figsize=((5 * c_len), (5 * r_len)))
        else:
            if "figsize" not in self.kwargs:
                self.kwargs["figsize"] = ((5 * c_len), (5 * r_len))
            fig, axes = plt.subplots(r_len, c_len, **self.kwargs)
        cols_len = len(cols)
        rows_len = len(rows)
        if (cols_len != 0) and (rows_len != 0):
            for col_count in range(cols_len):
                for row_count in range(rows_len):
                    df = self.inner_rdf.clone().filter(
                        (pl.col(self.col) == cols[col_count])
                        & (pl.col(self.row) == rows[row_count])
                    )
                    t1 = (
                        self.row
                        + ": "
                        + str(rows[row_count])
                        + " | "
                        + self.col
                        + ": "
                        + str(cols[col_count])
                    )
                    if fn == "histplot":
                        df.select([pl.col(x) for x in selects]).histplot(
                            x, y, bins, ax=axes[row_count, col_count], **kwargs
                        )
                    else:
                        df.select([pl.col(x) for x in selects]).barplot(
                            x,
                            y,
                            hue=hue,
                            estimator=estimator,
                            ax=axes[row_count, col_count],
                            **kwargs,
                        )
                    axes[row_count, col_count].set_title(t1)

        else:
            col_check = True if cols_len != 0 else False
            max_len = cols_len if col_check else rows_len
            my_list = cols if col_check else rows
            t = self.col if col_check else self.row
            for count in range(max_len):
                df = self.inner_rdf.clone().filter((pl.col(t) == my_list[count]))
                t1 = t + ": " + str(my_list[count])
                if fn == "histplot":
                    df.select([pl.col(x) for x in selects]).histplot(
                        x, y, bins, ax=axes[count], **kwargs
                    )
                else:
                    df.select([pl.col(x) for x in selects]).barplot(
                        x, y, hue=hue, estimator=estimator, ax=axes[count], **kwargs
                    )
                axes[count].set_title(t1)

    def __map(self: LDF, func, **kwargs) -> None:
        # create list of all columns needed for query
        selects = [self.col, self.row]
        if "x" in kwargs and not kwargs["x"] in selects:
            selects.append(kwargs["x"])
        if "y" in kwargs and not kwargs["y"] in selects:
            selects.append(kwargs["y"])

        for col in selects:
            if col not in self.inner_rdf.columns:
                raise ValueError("Column ", col, " not found in dataframe")

        # get unique row and col values
        cols = []
        rows = []
        if self.col != None:
            tmp = (
                self.inner_rdf.groupby(pl.col(self.col))
                .agg(pl.count())
                .sort(pl.col(self.col))
                .collect()
                .fetch()
            )
            RequestRejected.check_valid_df(tmp)
            cols = tmp.to_pandas()[self.col].tolist()

        if self.row != None:
            tmp = (
                self.inner_rdf.groupby(pl.col(self.row))
                .agg(pl.count())
                .sort(pl.col(self.row))
                .collect()
                .fetch()
            )
            RequestRejected.check_valid_df(tmp)
            rows = tmp.to_pandas()[self.row].tolist()

        # mapping
        r_len = len(rows) if len(rows) > 0 else 1
        c_len = len(cols) if len(cols) > 0 else 1
        if self.kwargs == None:
            fig, axes = plt.subplots(r_len, c_len, figsize=((5 * c_len), (5 * r_len)))
        else:
            if "figsize" not in self.kwargs:
                self.kwargs["figsize"] = ((5 * c_len), (5 * r_len))
            fig, axes = plt.subplots(r_len, c_len, **self.kwargs)
        cols_len = len(cols)
        rows_len = len(rows)
        if (cols_len != 0) & (rows_len != 0):
            for col_count in range(cols_len):
                for row_count in range(rows_len):
                    df = self.inner_rdf.clone().filter(
                        (pl.col(self.col) == cols[col_count])
                        & (pl.col(self.row) == rows[row_count])
                    )
                    t1 = (
                        self.row
                        + ": "
                        + str(rows[row_count])
                        + " | "
                        + self.col
                        + ": "
                        + str(cols[col_count])
                    )
                    tmp = df.select([pl.col(x) for x in selects]).collect().fetch()
                    RequestRejected.check_valid_df(tmp)
                    sea_df = tmp.to_pandas()
                    func(data=sea_df, ax=axes[row_count, col_count], **kwargs)
                    axes[row_count, col_count].set_title(t1)
        else:
            col_check = True if cols_len != 0 else False
            max_len = cols_len if col_check else rows_len
            my_list = cols if col_check else rows
            t = self.col if col_check else self.row
            for count in range(max_len):
                df = self.inner_rdf.clone().filter((pl.col(t) == my_list[count]))
                t1 = t + ": " + str(my_list[count])
                tmp = df.select([pl.col(x) for x in selects]).collect().fetch()
                RequestRejected.check_valid_df(tmp)
                sea_df = tmp.to_pandas()
                func(data=sea_df, ax=axes[row_count, col_count], **kwargs)
                axes[count].set_title(t1)


# TODO: implement apply method
@delegate(
    target_cls=pl.internals.lazyframe.groupby.LazyGroupBy,
    target_attr="_inner",
    f_names=["agg", "head", "tail"],
    wrap=True,
    wrap_fn=lambda rlg, res: RemoteLazyFrame(res, rlg._meta),
)
@dataclass
class RemoteLazyGroupBy(Generic[LDF]):
    _inner: pl.internals.lazyframe.groupby.LazyGroupBy[LDF]
    _meta: Metadata


def train_test_split(
    *arrays: List["RemoteArray"],
    train_size: Optional[float] = None,
    test_size: Optional[float] = 0.25,
    shuffle: Optional[bool] = False,
    random_state: Optional[int] = None,
) -> List["RemoteArray"]:
    """
    Split RemoteArrays into train and test subsets.

    Args:
        train_size (Optional[float] = None):
            It should be between 0.0 and 1.0 and represent the proportion of the dataset to include in the train split.
            If None, the value is automatically set to the complement of the test size.
        test_size (Optional[float] =0.25):
            It should be between 0.0 and 1.0 and represent the proportion of the dataset to include in the test split.
            If None, the value is set to the complement of the train size.
            If train_size is also None, it will be set to 0.25.
        shuffle (Optional[bool] = False):
            Whether or not to shuffle the data before splitting.
        random_state (Optional[int] = -1):
            Controls the shuffling applied to the data before applying the split.
            Pass an int for reproducible output across multiple function calls.
    """

    from .remote_polars import FetchableLazyFrame

    if len(arrays) == 0:
        raise ValueError("At least one RemoteDataFrame required as input")

    _train_rdf: RemoteArray = arrays[0]

    train_size = 1 - test_size if train_size is None else train_size
    test_size = 1 - train_size if test_size is None else test_size

    if test_size < 0.0 or train_size < 0.0:
        raise ValueError("Neither train_size nor test_size can be a negative value")

    arrays: List[ReferenceRequest] = [
        ReferenceRequest(identifier=rdf.identifier) for rdf in arrays
    ]

    res = _train_rdf._meta._polars_client.stub.Split(
        SplitRequest(
            arrays=arrays,
            train_size=train_size,
            test_size=test_size,
            shuffle=shuffle,
            random_state=random_state,
        )
    )
    res = [
        FetchableLazyFrame._from_reference(
            _train_rdf._meta._polars_client, ref
        ).to_array()
        for ref in res.list
    ]
    return res


class RemoteArray(RemoteLazyFrame):
    def __init__(self, rdf: "RemoteLazyFrame") -> None:
        def _verify_schema(rdf: "RemoteLazyFrame"):
            dtypes = rdf.schema.values()
            if pl.Utf8 in list(dtypes):
                raise TypeError("Utf8 column cannot be converted into RemoteArray")

            if len(set(dtypes)) > 1:
                raise TypeError("DataTypes for all columns should be the same")
            return rdf.collect()

        rdf = _verify_schema(rdf)
        self._inner = rdf._inner
        self._meta: Metadata = rdf._meta
        self.identifier = rdf.identifier

    def to_tensor(self) -> "RemoteTensor":
        """
        Converts `RemoteArray` to `RemoteTensor`

        `RemoteArray` is BastionLab's internal intermediate representation which is akin to
        numpy arrays but are essentially pointers to a `DataFrame` on the server which when `to_tensor`
        is called converts the `DataFrame` to `Tensor` on the server.

        Returns:
            RemoteTensor
        """
        from ..torch.remote_torch import RemoteTensor

        res = self._meta._polars_client.client._converter._stub.ConvToTensor(
            ToTensor(identifier=self.identifier)
        )
        return RemoteTensor._from_reference(res, self._meta._polars_client.client)

    def __str__(self) -> str:
        return f"RemoteArray(identifier={self.identifier}"<|MERGE_RESOLUTION|>--- conflicted
+++ resolved
@@ -413,15 +413,6 @@
             ),
         )
 
-<<<<<<< HEAD
-    def describe(self: LDF) -> "FetchableLazyFrame":
-        """appends df2 to df1 provided columns have the same name/type
-        Returns:
-            RemoteLazyFrame: A RemoteLazyFrame
-        """
-        id = self.collect()._identifier
-        return self._meta._client._describe_df(id)
-=======
     def with_row_count(self: LDF, name: str = "index") -> LDF:
         """adds new column with row count
         Args:
@@ -446,7 +437,14 @@
         # Either we need to collect before returning OR we need to make it clear to users they need to call collect() with this function
         # because if not this leads to panics etc. when we follow this with other operations that use the new column before next using collect()
         return ret.collect()
->>>>>>> 0171041b
+
+    def describe(self: LDF) -> "FetchableLazyFrame":
+        """appends df2 to df1 provided columns have the same name/type
+        Returns:
+            RemoteLazyFrame: A RemoteLazyFrame
+        """
+        id = self.collect()._identifier
+        return self._meta._client._describe_df(id)
 
     def join(
         self: LDF,
