--- conflicted
+++ resolved
@@ -1,9 +1,5 @@
 from __future__ import annotations
-<<<<<<< HEAD
 from dataclasses import dataclass, field, make_dataclass
-=======
-from dataclasses import dataclass
->>>>>>> 9f79841e
 from typing import Callable, Generic, List, Optional, TypeVar, Sequence, Union, Dict
 import seaborn as sns
 import polars as pl
@@ -20,13 +16,10 @@
 import matplotlib as mat
 from typing import TYPE_CHECKING
 from ..errors import RequestRejected
-<<<<<<< HEAD
-=======
 import numpy as np
 from serde import serde, InternalTagging, field
 from serde.json import to_json
 
->>>>>>> 9f79841e
 
 LDF = TypeVar("LDF", bound="pl.LazyFrame")
 
@@ -141,85 +134,8 @@
 
 
 @dataclass
-<<<<<<< HEAD
-class StringMethod(CompositePlanSegment):
-    def serialize(self) -> str:
-        raise NotImplementedError()
-
-
-def pattern_operator_serializer(operator: str):
-    """
-    This method creates the following dataclass type on-the-fly.
-
-    ```python
-        @dataclass
-        class [`operator`](StringMethod):
-            _pattern: str
-
-            def serialize(self):
-                return f'{{"{operator}": {{"pattern": "{self._pattern}"}}}}'
-    ```
-    """
-    return make_dataclass(
-        operator,
-        bases=(StringMethod,),
-        fields=[("_pattern", str)],
-        namespace={
-            "serialize": lambda self: f'{{"{operator}": {{"pattern": "{self._pattern}"}}}}'
-        },
-    )
-
-
-@dataclass
-class ToLowerCase(StringMethod):
-    def serialize(self) -> str:
-        return f'"ToLowerCase"'
-
-
-@dataclass
-class ToUpperCase(StringMethod):
-    def serialize(self) -> str:
-        return f'"ToUpperCase"'
-
-
-@dataclass
-class Replace(StringMethod):
-    _pattern: str
-    _to: str
-
-    def serialize(self) -> str:
-        return f'{{"Replace": {{"pattern": "{self._pattern}", "to": "{self._to}"}}}}'
-
-
-@dataclass
-class ReplaceAll(StringMethod):
-    _pattern: str
-    _to: str
-
-    def serialize(self) -> str:
-        return f'{{"ReplaceAll": {{"pattern": "{self._pattern}", "to": "{self._to}"}}}}'
-
-
-@dataclass
-class StringUdfPlanSegment(CompositePlanSegment):
-    """
-    Composite plan segment class responsible for string-based user defined functions
-    """
-
-    _method: "StringMethod"
-    _columns: List[str]
-
-    def serialize(self) -> str:
-        columns = ",".join([f'"{c}"' for c in self._columns])
-        return f'{{"StringUdfPlanSegment": {{"method": {self._method.serialize()}, "columns": [{columns}]}}}}'
-
-
-@dataclass
-class Metadata:
-=======
 @serde
 class RowCountSegment(CompositePlanSegment):
->>>>>>> 9f79841e
     """
     Composite plan segment class responsible for with_row_count function
     """
@@ -239,6 +155,79 @@
             RowCountSegment,
         ]
     ]
+
+
+@dataclass
+class StringMethod(CompositePlanSegment):
+    def serialize(self) -> str:
+        raise NotImplementedError()
+
+
+def pattern_operator_serializer(operator: str):
+    """
+    This method creates the following dataclass type on-the-fly.
+
+    ```python
+        @dataclass
+        class [`operator`](StringMethod):
+            _pattern: str
+
+            def serialize(self):
+                return f'{{"{operator}": {{"pattern": "{self._pattern}"}}}}'
+    ```
+    """
+    return make_dataclass(
+        operator,
+        bases=(StringMethod,),
+        fields=[("_pattern", str)],
+        namespace={
+            "serialize": lambda self: f'{{"{operator}": {{"pattern": "{self._pattern}"}}}}'
+        },
+    )
+
+
+@dataclass
+class ToLowerCase(StringMethod):
+    def serialize(self) -> str:
+        return f'"ToLowerCase"'
+
+
+@dataclass
+class ToUpperCase(StringMethod):
+    def serialize(self) -> str:
+        return f'"ToUpperCase"'
+
+
+@dataclass
+class Replace(StringMethod):
+    _pattern: str
+    _to: str
+
+    def serialize(self) -> str:
+        return f'{{"Replace": {{"pattern": "{self._pattern}", "to": "{self._to}"}}}}'
+
+
+@dataclass
+class ReplaceAll(StringMethod):
+    _pattern: str
+    _to: str
+
+    def serialize(self) -> str:
+        return f'{{"ReplaceAll": {{"pattern": "{self._pattern}", "to": "{self._to}"}}}}'
+
+
+@dataclass
+class StringUdfPlanSegment(CompositePlanSegment):
+    """
+    Composite plan segment class responsible for string-based user defined functions
+    """
+
+    _method: "StringMethod"
+    _columns: List[str]
+
+    def serialize(self) -> str:
+        columns = ",".join([f'"{c}"' for c in self._columns])
+        return f'{{"StringUdfPlanSegment": {{"method": {self._method.serialize()}, "columns": [{columns}]}}}}'
 
 
 @dataclass
