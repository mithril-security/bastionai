--- conflicted
+++ resolved
@@ -157,7 +157,6 @@
 
 
 @dataclass
-<<<<<<< HEAD
 class StringMethod(CompositePlanSegment):
     def serialize(self) -> str:
         raise NotImplementedError()
@@ -265,19 +264,6 @@
 
 
 @dataclass
-class RowCountSegment(CompositePlanSegment):
-    _name: str
-    """
-    Composite plan segment class responsible for with_row_count function
-    """
-
-    def serialize(self) -> str:
-        return f'{{"RowCountSegment": "{self._name}"}}'
-
-
-@dataclass
-=======
->>>>>>> 114bfa31
 class Metadata:
     """
     A class containing metadata related to your dataframe
@@ -1078,7 +1064,6 @@
                     raise ValueError("Column ", x, " not found in dataframe")
         return Facet(inner_rdf=self, col=col, row=row, kwargs=kwargs)
 
-<<<<<<< HEAD
     def _make_string_udf_segment(
         self: RemoteLazyFrame,
         method: "StringMethod",
@@ -1331,156 +1316,6 @@
         """
         return self._make_string_udf_segment(ExtractAll(pattern), cols=cols)
 
-    def minmax_scale(self: LDF, cols: Union[str, List[str]]) -> LDF:
-        """Rescales data using the Min/Max or normalization method to a range of [0,1]
-        by subtracting the overall minimum value of the data and then dividing the result by the difference between the minimum and maximum values.
-
-        Args:
-            cols (Union[str, List[str]]): The name of the column(s) which scaling should be applied to.
-        Returns:
-            Copy of original RemoteLazyFrame with scaling applied to specified column(s)
-        Raises:
-            ValueError: Column with a name provided as the cols argument not found in dataset.
-        """
-        columns = []
-        # set up columns for single string argument
-        if isinstance(cols, str):
-            if cols not in self.columns:
-                raise ValueError("Column ", cols, " not found in dataframe")
-            columns.append(cols)
-        else:  # set up columns for list
-            for x in cols:
-                if x not in self.columns:
-                    raise ValueError("Column ", x, " not found in dataframe")
-                columns.append(x)
-        rdf = self.with_columns(
-            [
-                (pl.col(x) - pl.col(x).min())
-                / (pl.col(x).max() - pl.col(x).min()).alias(x)
-                for x in columns
-            ]
-        )
-        return rdf
-
-    def mean_scale(self: LDF, cols: Union[str, List[str]]) -> LDF:
-        """Similar to the Min/Max scaling method, but subtracts the overall mean value of data instead of the min value.
-
-        Args:
-            cols (Union[str, List[str]]): The name of the column(s) which scaling should be applied to.
-        Returns:
-            Copy of original RemoteLazyFrame with scaling applied to specified column(s)
-        Raises:
-            ValueError: Column with a name provided as the cols argument not found in dataset.
-        """
-        columns = []
-        # set up columns for single string argument
-        if isinstance(cols, str):
-            if cols not in self.columns:
-                raise ValueError("Column ", cols, " not found in dataframe")
-            columns.append(cols)
-        else:  # set up columns for list
-            for x in cols:
-                if x not in self.columns:
-                    raise ValueError("Column ", x, " not found in dataframe")
-                columns.append(x)
-        rdf = self.with_columns(
-            [
-                (pl.col(x) - pl.col(x).min())
-                / (pl.col(x).max() - pl.col(x).mean()).alias(x)
-                for x in columns
-            ]
-        )
-        return rdf
-
-    def max_abs_scale(self: LDF, cols: Union[str, List[str]]) -> LDF:
-        """Rescales each data point between -1 and 1 by dividing each data point by its maximum absolute value.
-
-        Args:
-            cols (Union[str, List[str]]): The name of the column(s) which scaling should be applied to.
-        Returns:
-            Copy of original RemoteLazyFrame with scaling applied to specified column(s)
-        Raises:
-            ValueError: Column with a name provided as the cols argument not found in dataset.
-        """
-        model = ApplyAbs()
-        columns = []
-        # set up columns for single string argument
-        if isinstance(cols, str):
-            if cols not in self.columns:
-                raise ValueError("Column ", cols, " not found in dataframe")
-            columns.append(cols)
-        else:  # set up columns for list
-            for x in cols:
-                if x not in self.columns:
-                    raise ValueError("Column ", x, " not found in dataframe")
-                columns.append(x)
-        rdf = self.select([pl.col(x) for x in columns]).apply_udf(
-            [x for x in columns], model
-        )
-        rdf = rdf.with_columns(
-            [pl.col(x) / (pl.col(x).max()).alias(x) for x in columns]
-        )
-        # LAURA Todo: Need to insert these columns into copy of original dataset!
-        return rdf
-
-    def zscore_scale(self: LDF, cols: Union[str, List[str]]) -> LDF:
-        """Rescales data by subtracting the mean from data poiints and then dividing the result by the standard deviation of the data.
-
-        Args:
-            cols (Union[str, List[str]]): The name of the column(s) which scaling should be applied to.
-        Returns:
-            Copy of original RemoteLazyFrame with scaling applied to specified column(s)
-        Raises:
-            ValueError: Column with a name provided as the cols argument not found in dataset.
-        """
-        columns = []
-        # set up columns for single string argument
-        if isinstance(cols, str):
-            if cols not in self.columns:
-                raise ValueError("Column ", cols, " not found in dataframe")
-            columns.append(cols)
-        else:  # set up columns for list
-            for x in cols:
-                if x not in self.columns:
-                    raise ValueError("Column ", x, " not found in dataframe")
-                columns.append(x)
-        rdf = self.with_columns(
-            [(pl.col(x) - pl.col(x).mean()) / pl.col(x).std().alias(x) for x in columns]
-        )
-        return rdf
-
-    def median_quantile_scale(self: LDF, cols: Union[str, List[str]]) -> LDF:
-        """Rescales data by subtracting the median value from data points and dividing the result by the IQR (inter-quartile range).
-
-        Args:
-            cols (Union[str, List[str]]): The name of the column(s) which scaling should be applied to.
-        Returns:
-            Copy of original RemoteLazyFrame with scaling applied to specified column(s)
-        Raises:
-            ValueError: Column with a name provided as the cols argument not found in dataset.
-        """
-        columns = []
-        # set up columns for single string argument
-        if isinstance(cols, str):
-            if cols not in self.columns:
-                raise ValueError("Column ", cols, " not found in dataframe")
-            columns.append(cols)
-        else:  # set up columns for list
-            for x in cols:
-                if x not in self.columns:
-                    raise ValueError("Column ", x, " not found in dataframe")
-                columns.append(x)
-        rdf = self.with_columns(
-            [
-                (pl.col(x) - pl.col(x).median())
-                / (pl.col(x).quantile(0.75) - pl.col(x).quantile(0.25)).alias(x)
-                for x in columns
-            ]
-        )
-        return rdf
-
-=======
->>>>>>> 114bfa31
 
 @dataclass
 class FetchableLazyFrame(RemoteLazyFrame):
