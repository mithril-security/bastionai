from __future__ import annotations
from dataclasses import dataclass, field
from typing import Callable, Generic, List, Optional, TypeVar, Sequence, Union, Dict
import seaborn as sns
import polars as pl
from polars.internals.sql.context import SQLContext
from torch.jit import ScriptFunction
import base64
import json
import torch
from ..pb.bastionlab_conversion_pb2 import ToTensor
from ..pb.bastionlab_polars_pb2 import ReferenceResponse, SplitRequest, ReferenceRequest
from .client import BastionLabPolars
<<<<<<< HEAD
from .utils import ApplyBins, Palettes
=======
from .utils import ApplyBins, Palettes, ApplyAbs
>>>>>>> 975d1b9c
import matplotlib.pyplot as plt
import matplotlib as mat
from typing import TYPE_CHECKING
from ..errors import RequestRejected
<<<<<<< HEAD
import numpy
=======
import numpy as np
>>>>>>> 975d1b9c


LDF = TypeVar("LDF", bound="pl.LazyFrame")

if TYPE_CHECKING:
    from ..torch.remote_torch import RemoteTensor


def delegate(
    target_cls: Callable,
    target_attr: str,
    f_names: List[str],
    wrap: bool = False,
    wrap_fn: Optional[Callable] = None,
) -> Callable[[Callable], Callable]:
    def inner(cls: Callable) -> Callable:
        delegates = {f_name: getattr(target_cls, f_name) for f_name in f_names}

        def delegated_fn(f_name: str) -> Callable:
            def f(_self, *args, **kwargs):
                res = (delegates[f_name])(getattr(_self, target_attr), *args, **kwargs)
                if wrap:
                    if wrap_fn is not None:
                        return wrap_fn(_self, res)
                    else:
                        wrapped_res = _self.clone()
                        setattr(wrapped_res, target_attr, res)
                        return wrapped_res
                else:
                    return res

            return f

        for f_name in f_names:
            setattr(cls, f_name, delegated_fn(f_name))

        return cls

    return inner


def delegate_properties(
    *names: str, target_attr: str
) -> Callable[[Callable], Callable]:
    def inner(cls: Callable) -> Callable:
        def prop(name):
            def f(_self):
                return getattr(getattr(_self, target_attr), name)

            return property(f)

        for name in names:
            setattr(cls, name, prop(name))

        return cls

    return inner


class CompositePlanSegment:
    """
    Composite plan segment class which handles segment plans that have not been implemented
    """

    def serialize(self) -> str:
        """
        will raise NotImplementedError

        raises:
            NotImplementedError
        """
        raise NotImplementedError()


@dataclass
class EntryPointPlanSegment(CompositePlanSegment):
    """
    Composite plan segment class responsible for new entry points
    """

    _inner: str

    def serialize(self) -> str:
        """
        returns serialized string of this plan segment

        Returns:
            str: serialized string of this plan segment
        """
        return f'{{"EntryPointPlanSegment":"{self._inner}"}}'


@dataclass
class PolarsPlanSegment(CompositePlanSegment):
    """
    Composite plan segment class responsible for Polars queries
    """

    _inner: LDF

    def serialize(self) -> str:
        """
        returns serialized string of this plan segment

        Returns:
            str: serialized string of this plan segment
        """

        # HACK: when getting using the schema attribute, polars returns
        #  the proper error messages (polars.NotFoundError etc) when it is invalid.
        #  This is not the case for write_json(), which returns a confusing error
        #  message. So, we get the schema beforehand :)
        self._inner.schema

        json_str = self._inner.write_json()
        return f'{{"PolarsPlanSegment":{json_str}}}'


@dataclass
class UdfPlanSegment(CompositePlanSegment):
    """
    Composite plan segment class responsible for user defined functions
    """

    _inner: ScriptFunction
    _columns: List[str]

    def serialize(self) -> str:
        """
        returns serialized string of this plan segment

        Returns:
            str: serialized string of this plan segment
        """
        columns = ",".join([f'"{c}"' for c in self._columns])
        b64str = base64.b64encode(self._inner.save_to_buffer()).decode("ascii")
        return f'{{"UdfPlanSegment":{{"columns":[{columns}],"udf":"{b64str}"}}}}'


@dataclass
class StackPlanSegment(CompositePlanSegment):
    """
    Composite plan segment class responsible for vstack function
    """

    def serialize(self) -> str:
        return '"StackPlanSegment"'


@dataclass
class Metadata:
    """
    A class containing metadata related to your dataframe
    """

    _polars_client: BastionLabPolars
    _prev_segments: List[CompositePlanSegment] = field(default_factory=list)


@dataclass
class RowCountSegment(CompositePlanSegment):
    _name: str
    """
    Composite plan segment class responsible for with_row_count function
    """

    def serialize(self) -> str:
        return f'{{"RowCountSegment": "{self._name}"}}'


# TODO
# collect
# cleared
# Map
# Joins
@delegate_properties("columns", "dtypes", "schema", target_attr="_inner")
@delegate(
    target_cls=pl.LazyFrame,
    target_attr="_inner",
    f_names=[
        "__bool__",
        "__contains__",
        "__copy__",
        "__deepcopy__",
        "__getitem__",
    ],
)
@delegate(
    target_cls=pl.LazyFrame,
    target_attr="_inner",
    f_names=[
        "sort",
        "cache",
        "filter",
        "select",
        "with_columns",
        "with_context",
        "with_column",
        "drop",
        "rename",
        "reverse",
        "shift",
        "shift_and_fill",
        "slice",
        "limit",
        "head",
        "tail",
        "last",
        "first",
        "take_every",
        "fill_null",
        "fill_nan",
        "std",
        "var",
        "max",
        "min",
        "sum",
        "mean",
        "median",
        "quantile",
        "explode",
        "unique",
        "drop_nulls",
        "melt",
        "interpolate",
        "unnest",
    ],
    wrap=True,
)
@delegate(
    target_cls=pl.LazyFrame,
    target_attr="_inner",
    f_names=[
        "groupby",
        "groupby_rolling",
        "groupby_dynamic",
    ],
    wrap=True,
    wrap_fn=lambda rlf, res: RemoteLazyGroupBy(res, rlf._meta),
)
@dataclass
class RemoteLazyFrame:
    """
    A class to represent a RemoteLazyFrame.

    Delegate attributes:
        dtypes: Get dtypes of columns in LazyFrame.
        schema (dict[column name, DataType]): Get dataframe's schema

    Delegate methods:
    As well as the methods that will be later described, we also support the following Polars methods which are defined in detail
    in Polar's documentation:

    "sort", "cache", "filter", "select", "with_columns", "with_context", "with_column", "drop", "rename", "reverse",
    "shift", "shift_and_fill", "slice", "limit", "head", "tail", "last", "first", "take_every", "fill_null",
    "fill_nan", "std", "var", "max", "min", "sum", "mean", "median", "quantile", "explode", "unique", "drop_nulls", "melt",
    "interpolate", "unnest",
    """

    _inner: pl.LazyFrame
    _meta: Metadata

    def __str__(self: LDF) -> str:
        return f"RemoteLazyFrame"

    def __repr__(self: LDF) -> str:
        return str(self)

    def clone(self: LDF) -> LDF:
        """clones RemoteLazyFrame
        Returns:
            RemoteLazyFrame: clone of current RemoteLazyFrame
        """
        return RemoteLazyFrame(self._inner.clone(), self._meta)

    @property
    def composite_plan(self: LDF) -> str:
        """Gets composite_plan
        Returns:
            Composite_plan as str
        """
        segments = ",".join(
            [
                seg.serialize()
                for seg in [*self._meta._prev_segments, PolarsPlanSegment(self._inner)]
            ]
        )
        return f"[{segments}]"

    def collect(self: LDF) -> LDF:
        """runs any pending queries/actions on RemoteLazyFrame that have not yet been performed.
        Returns:
            FetchableLazyFrame: FetchableLazyFrame of datarame after any queries have been performed
        """
        return self._meta._polars_client._run_query(self.composite_plan)

    def to_array(self: LDF) -> "RemoteArray":
        return RemoteArray(self)

    @staticmethod
    def sql(query: str, *rdfs: LDF) -> LDF:
        """Parses given SQL query and interpolates {} placeholders with given RemoteLazyFrames.
        Args:
            query (str): the SQL query
            rdfs (RemoteLazyFrame): DataFrames used in the SQL query
        Returns:
            RemoteLazyFrame: The resulting RemoteLazyFrame
        """
        if len(rdfs) == 0:
            raise Exception("The SQL query must at least use one RemoteLazyFrame")
        if any(
            [
                rdf._meta._polars_client is not rdfs[0]._meta._polars_client
                for rdf in rdfs
            ]
        ):
            raise Exception(
                "Cannot use remote data frames from two different servers in an SQL query"
            )

        unique_rdfs = []
        rdfs_refs = []
        for rdf in rdfs:
            try:
                rdfs_refs.append(unique_rdfs.index(rdf))
            except ValueError:
                rdfs_refs.append(len(unique_rdfs))
                unique_rdfs.append(rdf)

        query = query.format(*(f"__{i}" for i in rdfs_refs))

        ctx = SQLContext()
        for i, rdf in enumerate(unique_rdfs):
            ctx.register(f"__{i}", rdf._inner)
        res = ctx.execute(query)

        return RemoteLazyFrame(
            res,
            Metadata(
                rdfs[0]._meta._polars_client,
                [
                    seg
                    for segs in reversed(unique_rdfs)
                    for seg in segs._meta._prev_segments
                ],
            ),
        )

    def apply_udf(self: LDF, columns: List[str], udf: Callable) -> LDF:
        """Applied user-defined function to selected columns of RemoteLazyFrame and returns result
        Args:
            columns (List[str]): List of columns that user-defined function should be applied to
            udf (Callable): user-defined function to be applied to columns, must be a compatible input for torch.jit.script() function.
        Returns:
            RemoteLazyFrame: An updated RemoteLazyFrame after udf applied
        """
        ts_udf = torch.jit.script(udf)
        df = pl.DataFrame(
            [pl.Series(k, dtype=v) for k, v in self._inner.schema.items()]
        )
        return RemoteLazyFrame(
            df.lazy(),
            Metadata(
                self._meta._polars_client,
                [
                    *self._meta._prev_segments,
                    PolarsPlanSegment(self._inner),
                    UdfPlanSegment(ts_udf, columns),
                ],
            ),
        )

    def vstack(self: LDF, df2: LDF) -> LDF:
        """appends df2 to df1 provided columns have the same name/type
        Args:
            df2 (RemoteLazyFrame): The RemoteLazyFrame you wish to append to your current RemoteLazyFrame.
        Returns:
            RemoteLazyFrame: The combined RemoteLazyFrame as result of vstack
        """
        df = pl.DataFrame(
            [pl.Series(k, dtype=v) for k, v in self._inner.schema.items()]
        )
        return RemoteLazyFrame(
            df.lazy(),
            Metadata(
                self._meta._polars_client,
                [
                    *df2._meta._prev_segments,
                    PolarsPlanSegment(df2._inner),
                    *self._meta._prev_segments,
                    PolarsPlanSegment(self._inner),
                    StackPlanSegment(),
                ],
            ),
        )

    def with_row_count(self: LDF, name: str = "index") -> LDF:
        """adds new column with row count
        Args:
            name (String): The name of the new index column.
        Returns:
            RemoteLazyFrame: The RemoteLazyFrame with new row count/index column
        """
        df = pl.DataFrame(
            [pl.Series(k, dtype=v) for k, v in self._inner.schema.items()]
        )
        ret = RemoteLazyFrame(
            df.lazy(),
            Metadata(
                self._meta._polars_client,
                [
                    *self._meta._prev_segments,
                    PolarsPlanSegment(self._inner),
                    RowCountSegment(name),
                ],
            ),
        )
        # Either we need to collect before returning OR we need to make it clear to users they need to call collect() with this function
        # because if not this leads to panics etc. when we follow this with other operations that use the new column before next using collect()
        return ret.collect()

    def join(
        self: LDF,
        other: LDF,
        left_on: Union[str, pl.Expr, Sequence[Union[str, pl.Expr]], None] = None,
        right_on: Union[str, pl.Expr, Sequence[Union[str, pl.Expr]], None] = None,
        on: Union[str, pl.Expr, Sequence[Union[str, pl.Expr]], None] = None,
        how: pl.internals.type_aliases.JoinStrategy = "inner",
        suffix: str = "_right",
        allow_parallel: bool = True,
        force_parallel: bool = False,
    ) -> LDF:
        """Joins columns of another DataFrame.
        Args:
            other (RemoteLazyFrame): The other RemoteLazyFrame you want to join your current dataframe with.
            left_on (Union[str, pl.Expr, Sequence[Union[str, pl.Expr]], None] = None): Name(s) of the left join column(s).
            right_on (Union[str, pl.Expr, Sequence[Union[str, pl.Expr]], None] = None): Name(s) of the right join column(s).
            on (Union[str, pl.Expr, Sequence[Union[str, pl.Expr]], None] = None): Name(s) of the join columns in both DataFrames.
            how (pl.internals.type_aliases.JoinStrategy = "inner"): Join strategy {'inner', 'left', 'outer', 'semi', 'anti', 'cross'}
            suffix (str = "_right"): Suffix to append to columns with a duplicate name.
            allow_parallel (bool = True): Boolean value for allowing the physical plan to evaluate the computation of both RemoteLazyFrames up to the join in parallel.
            force_parallel (bool = False): Boolean value for forcing parallel the physical plan to evaluate the computation of both RemoteLazyFrames up to the join in parallel.
        Raises:
            Exception: Where remote dataframes are from two different servers.
        Returns:
            RemoteLazyFrame: An updated RemoteLazyFrame after join performed
        """
        if self._meta._polars_client is not other._meta._polars_client:
            raise Exception("Cannot join remote data frames from two different servers")
        res = self._inner.join(
            other._inner,
            left_on,
            right_on,
            on,
            how,
            suffix,
            allow_parallel,
            force_parallel,
        )
        return RemoteLazyFrame(
            res,
            Metadata(
                self._meta._polars_client,
                [*other._meta._prev_segments, *self._meta._prev_segments],
            ),
        )

    def join_asof(
        self: LDF,
        other: LDF,
        left_on: Union[str, None] = None,
        right_on: Union[str, None] = None,
        on: Union[str, None] = None,
        by_left: Union[str, Sequence[str], None] = None,
        by_right: Union[str, Sequence[str], None] = None,
        by: Union[str, Sequence[str], None] = None,
        strategy: pl.internals.type_aliases.AsofJoinStrategy = "backward",
        suffix: str = "_right",
        tolerance: Union[str, int, float, None] = None,
        allow_parallel: bool = True,
        force_parallel: bool = False,
    ) -> LDF:
        """Performs an asof join, which is similar to a left-join but matches on nearest key rather than equal keys.

        Args:
            other (RemoteLazyFrame): The other RemoteLazyFrame you want to join your current dataframe with.
            left_on (Union[str, None] = None): Name(s) of the left join column(s).
            right_on (Union[str, None] = None): Name(s) of the right join column(s).
            on (Union[str, None] = None): Name(s) of the join columns in both DataFrames.
            by_left (Union[str, Sequence[str], None] = None): Join on these columns before doing asof join
            by_right (Union[str, Sequence[str], None] = None): Join on these columns before doing asof join
            by (Union[str, Sequence[str], None] = None): Join on these columns before doing asof join
            strategy (pl.internals.type_aliases.AsofJoinStrategy = "backward"): Join strategy: {'backward', 'forward'}.
            suffix (str  = "_right"): Suffix to append to columns with a duplicate name.
            tolerance (Union[str, int, float, None] = None): Numeric tolerance. By setting this the join will only be done if the near keys are within this distance.
            suffix (str): Suffix to append to columns with a duplicate name.
            allow_parallel (bool = True): Boolean value for allowing the physical plan to evaluate the computation of both RemoteLazyFrames up to the join in parallel.
            force_parallel (bool = False): Boolean value for forcing parallel the physical plan to evaluate the computation of both RemoteLazyFrames up to the join in parallel.
        Raises:
            Exception: Where remote dataframes are from two different servers.
        Returns:
            RemoteLazyFrame: An updated RemoteLazyFrame after join performed
        """
        if self._meta._polars_client is not other._meta._polars_client:
            raise Exception("Cannot join remote data frames from two different servers")
        res = self._inner.join_asof(
            other._inner,
            left_on,
            right_on,
            on,
            by_left,
            by_right,
            by,
            strategy,
            suffix,
            tolerance,
            allow_parallel,
            force_parallel,
        )
        return RemoteLazyFrame(
            res,
            Metadata(
                self._meta._polars_client,
                [*other._meta._prev_segments, *self._meta._prev_segments],
            ),
        )

    def pieplot(
        self: LDF,
        parts: str,
        title: str = None,
        labels: Union[str, list[str]] = None,
        ax: List[str] = None,
        fig_kwargs: dict = None,
        pie_labels: bool = True,
        key: bool = True,
        key_loc: str = "center left",
        key_title: str = None,
        key_bbox=(1, 0, 0.5, 1),
    ) -> None:
        """Draws a pie chart based on values within single column.
        pieplot collects necessary data only and calculates percentage values before calling matplotlib pyplot's pie function to create a pie chart.
        Args:
            parts (str): The name of the column containing bar chart segment values.
            title (str = None): Title to be displayed with the bar chart.
            labels (Union[str, list[str]] = None) = The labels of segments in pie charts. Either a list of string labels following the same order as the values
            in your `parts` column or the name of a column containing the labels.
            ax (List(str)): Here you can send your own matplotlib axis if required. Note- if you do this, the fig_kwargs arguments will not be used.
            fig_kwargs (dict = None): A dictionary argument where you can add any kwargs you wish to be forwarded onto matplotlib.pyplot.subplots()
            when creating the figure that the pie chart will be displayed on.
            pie_labels (bool = True): You can modify this boolean value if you do not with to label the segments of your pie chart.
            key (bool = True): This key value specifies whether you want a color map key placed to the side of your pie chart.
            key_loc (str = "center left"): A string argument where you can modify the location of your segment color key on your pie chart to be forward to matplotlib's legend function.
            key_title (str = None): A string argument where you can specify a title for this segment color key to be forward to matplotlib's legend function.
            key_bbox (tuple = 1, 0, 0.5, 1): bbox_to_anchor argument to be forward to matplotlib's legend function.
        Raises:
            ValueError: Incorrect column name given as parts or labels argument.
            various exceptions: Note that exceptions may be raised from matplotlib pyplot's pie or subplots functions, for example if fig_kwargs keywords are not valid.
        """

        if parts not in self.columns:
            raise ValueError("Parts column not found in dataframe")
        if type(labels) == str and labels not in self.columns:
            raise ValueError("Labels column not found in dataframe")

        # get list of values in parts column
        parts_tmp = self.select(pl.col(parts)).collect().fetch().to_numpy()
        parts_list = [x[0] for x in parts_tmp]

        # get total for calculating percentages
        total = sum(parts_list)

        # get percentages
        pie_data = list(map(lambda x: x * 100 / total, parts_list))

        # get labels list
        if type(labels) == str:
            labels_tmp = self.select(pl.col(labels)).collect().fetch().to_numpy()
            labels_list = [x[0] for x in labels_tmp]
        else:
            labels_list = labels

        # add these to figkwargs and go
        if ax == None:
            if fig_kwargs == None:
                fig, ax = plt.subplots(figsize=(7, 4), subplot_kw=dict(aspect="equal"))
            else:
                if "figsize" not in self.kwargs:
                    fig_kwargs["figsize"] = (7, 4)
                fig, ax = plt.subplots(**fig_kwargs)
            if pie_labels == True:
                wedges, autotexts = plt.pie(pie_data, labels=labels_list)
            else:
                wedges, autotexts = plt.pie(pie_data)

        elif pie_labels == True:
            wedges, autotexts = ax.pie(pie_data, labels=labels_list)
        else:
            wedges, autotexts = ax.pie(pie_data)

        if key == True:
            ax.legend(
                wedges,
                labels_list,
                title=key_title,
                loc=key_loc,
                bbox_to_anchor=key_bbox,
            )
        ax.set_title(title)

    def barplot(
        self: LDF,
        x: str = None,
        y: str = None,
        estimator: str = "mean",
        vertical: bool = True,
        title: str = None,
        auto_label: bool = True,
        x_label: str = None,
        y_label: str = None,
        colors: Union[str, list[str]] = Palettes.dict["standard"],
        ax: mat.axes = None,
        **kwargs,
    ):
        """Draws a barchart
        barplot filters data down to necessary columns only and then calls Seaborn's barplot function.
        Args:
            x (str) = None: The name of column to be used for x axes.
            y (str) = None: The name of column to be used for y axes.
            estimator (str) = "mean": string representation of estimator to be used in aggregated query. Options are: "mean", "median", "count", "max", "min", "std" and "sum"
            vertical (bool) = True: option for vertical (True) or horizontal barplot (False)
            title (str) = None: string title for plot
            auto_label (bool) = True: If True, labels for axes will be derived from x/y columns automatically. If false, x_label and y_label arguments used
            x_label (str) = None: label for x axes if auto_label set to false
            y_label (str) = None: label for y axes if auto_label set to false
            colors (Union[str, list[str]]) = Palettes.dict["standard"]: colors for bars
            ax (matpltlib.axes) = None: matplotlib axes to be used for plot- a new axes is generated if not supplied
            **kwargs: Other keyword arguments that will be passed to Matplotlib's bar/barh() function.
        Raises:
            ValueError: Incorrect column name given, no x or y values provided, estimator function not recognised
            RequestRejected: Could not continue in function as data owner rejected a required access request
            various exceptions: Note that exceptions may be raised from Seaborn when the barplot function is called,
            for example, where kwargs keywords are not expected. See Seaborn documentation for further details.
        """
        # if there is a hue argument add them to cols and no duplicates
        if x == None and y == None:
            raise ValueError("Please provide a x or y column name")

        allowed_fns = ["mean", "count", "max", "min", "std", "sum", "median"]

        if estimator not in allowed_fns:
            raise ValueError("Column ", col, " not found in dataframe")
        if x != None and y != None:
            selects = [x, y] if x != y else [x]
        else:
            selects = [x] if x != None else [y]
        groups = [x]
        for col in selects:
            if not col in self.columns:
                raise ValueError("Column ", col, " not found in dataframe")

        if isinstance(colors, str) and colors in Palettes.dict:
            colors = Palettes.dict[colors]

        agg = y if y != None else x
        agg_dict = {
            "mean": pl.col(agg).mean(),
            "count": pl.col(agg).count(),
            "max": pl.col(agg).max(),
            "min": pl.col(agg).min(),
            "std": pl.col(agg).std(),
            "sum": pl.col(agg).sum(),
            "median": pl.col(agg).median(),
        }
        ax = self.ax if self.ax else plt.gca()
        if x == None or y == None:
            c = x if x != None else y
            tmp = (
                self.filter(pl.col(c) != None)
                .select(agg_dict[estimator])
                .collect()
                .fetch()
            )
            RequestRejected.check_valid_df(tmp)
            df = tmp.to_pandas()
            values = [0.5]
            height = df[x if x != None else y].to_list()
            if y == None:
                vertical = False
            if vertical is True:
                ax.bar(x=values, height=height, color=colors, **kwargs)
                ax.set_xticks(numpy.arange(len(height)), labels=height)
                ax.set_xlabel(y if auto_label else x_label)
                ax.set_ylabel(estimator if auto_label else y_label)
                plt.tick_params(labelbottom=False)
            else:
                ax.barh(y=values, width=height, color=colors, **kwargs)
                ax.set_yticks(numpy.arange(len(height)), labels=height)
                ax.set_ylabel(x if auto_label else y_label)
                ax.set_xlabel(estimator if auto_label else x_label)
                plt.tick_params(labelleft=False)
        else:
            agg_fn = pl.col(y).mean()
            tmp = (
                self.filter(pl.col(x) != None)
                .select(pl.col(y) for y in selects)
                .groupby(pl.col(y) for y in groups)
                .agg(agg_dict[estimator])
                .sort(pl.col(x))
                .collect()
                .fetch()
            )
            RequestRejected.check_valid_df(tmp)
            df = tmp.to_pandas()
            labels = df[x].to_list()
            values = numpy.arange(len(labels))
            height = df[y].to_list()
            if vertical is True:
                ax.bar(x=values, height=height, color=colors, **kwargs)
                ax.set_xticks(numpy.arange(len(labels)), labels=labels)
                ax.set_xlabel(x if auto_label else x_label)
                ax.set_ylabel(y if auto_label else y_label)
            else:
                ax.barh(y=values, width=height, color=colors, **kwargs)
                ax.set_yticks(numpy.arange(len(labels)), labels=labels)
                ax.set_xlabel(y if auto_label else x_label)
                ax.set_ylabel(x if auto_label else y_label)
            if title:
                ax.set_title(title)

    def histplot(
        self: LDF, x: str = "count", y: str = "count", bins: int = 10, **kwargs
    ):
        """Histplot plots a univariate histogram, where one x or y axes is provided or a bivariate histogram, where both x and y axes values are supplied.

        Histplot filters down a RemoteLazyFrame to necessary columns only, groups x axes into bins
        and performs aggregated queries before calling either Seaborn's barplot (for univaritate histograms) or heatmap function (for bivariate histograms),
        which helps us to limit data retrieved from the server to a minimum.
        Args:
            x (str): The name of column to be used for x axes. Default value is "count", which trigger pl.count() to be used on this axes.
            y (str): The name of column to be used for y axes. Default value is "count", which trigger pl.count() to be used on this axes.
            bins (int): An integer bin value which x axes will be grouped by. Default value is 10.
            **kwargs: Other keyword arguments that will be passed to Seaborn's barplot function, in the case of one column being supplied, or heatmap function, where both x and y columns are supplied.

        Raises:
            ValueError: Incorrect column name given
            RequestRejected: Could not continue in function as data owner rejected a required access request
            various exceptions: Note that exceptions may be raised from Seaborn when the barplot or heatmap function is called,
            for example, where kwargs keywords are not expected. See Seaborn documentation for further details.
        """

        col_x = x if x != None else "count"
        col_y = y if y != None else "count"

        if col_x == "count" and col_y == "count":
            print("Please provide an 'x' or 'y' value")
            return

        model = ApplyBins(bins)

        # if we have only X or Y
        if col_x == "count" or col_y == "count":
            q_x = pl.col(col_x) if col_x != "count" else pl.col(col_y)
            q_y = pl.count()

            if not col_x in self.columns and not col_y in self.columns:
                raise ValueError("Please supply a valid column for x or y axes")

            tmp = (
                self.filter(q_x != None)
                .select(q_x)
                .apply_udf([col_x if col_x != "count" else col_y], model)
                .groupby(q_x)
                .agg(q_y)
                .sort(q_x)
                .collect()
                .fetch()
            )
            RequestRejected.check_valid_df(tmp)
            df = tmp.to_pandas()

            # horizontal barplot where x axis is count
            if "color" not in kwargs:
                kwargs["color"] = "lightblue"
            if "edgecolor" not in kwargs:
                kwargs["edgecolor"] = "black"
            if "width" not in kwargs:
                kwargs["width"] = 1

            if col_x == "count" and not "orient" in kwargs:
                sns.barplot(
                    data=df,
                    x=df[col_x],
                    y=df[col_y],
                    orient="h",
                    **kwargs,
                )
            else:
                sns.barplot(data=df, x=df[col_x], y=df[col_y], **kwargs)

        # If we have X and Y
        else:
            for col in [col_x, col_y]:
                if not col in self.columns:
                    raise ValueError("Column name not found in dataframe")
            tmp = (
                self.filter(pl.col(col_x) != None)
                .filter(pl.col(col_y) != None)
                .select([pl.col(col_y), pl.col(col_x)])
                .apply_udf([col_x], model)
                .groupby([pl.col(col_x), pl.col(col_y)])
                .agg(pl.count())
                .sort(pl.col(col_x))
                .collect()
                .fetch()
            )
            RequestRejected.check_valid_df(tmp)
            df = tmp.to_pandas()
            my_cmap = sns.color_palette("Blues", as_cmap=True)
            pivot = df.pivot(index=col_y, columns=col_x, values="count")
            if "cmap" not in kwargs:
                kwargs["cmap"] = my_cmap
            ax = sns.heatmap(pivot, **kwargs)
            ax.invert_yaxis()

    def lineplot(
        self: LDF,
        x: str,
        y: str,
        hue: str = None,
        size: str = None,
        style: str = None,
        units: str = None,
        **kwargs,
    ):
        """Draws a lineplot based on x and y values.

        Lineplot filters data down to necessary columns only and then calls Seaborn's lineplot function with this scaled down dataframe.

        Lineplot accepts any additional options supported by Seaborn's lineplot as kwargs, which can be viewed in Seaborn's documentation.

        Args:
            x (str): The name of column to be used for x axes.
            y (str): The name of column to be used for y axes.
            hue (str = None): The name of the column to be used as a grouping variable that will produce lines with different colors.
            size (str = None): The name of the column to be used as a grouping variable that will produce lines with different widths.
            style (str = None): The name of the column to be used as a grouping variable that will produce lines with different dashes and/or markers.
            units (str = None): The name of the column to be used as a grouping variable identifying sampling units.
            **kwargs: Other keyword arguments that will be passed to Seaborn's lineplot function.
        Raises:
            ValueError: Incorrect column name given
            RequestRejected: Could not continue in function as data owner rejected a required access request
            various exceptions: Note that exceptions may be raised from Seaborn when the lineplot function is called,
            for example, where kwargs keywords are not expected. See Seaborn documentation for further details.
        """
        selects = [x, y] if x != y else [x]

        for op in [hue, size, style, units]:
            if op not in selects and op != None:
                selects.append(op)

        if hue != None:
            kwargs["hue"] = hue
        if size != None:
            kwargs["size"] = size
        if style != None:
            kwargs["style"] = style
        if units != None:
            kwargs["units"] = units

        for col in selects:
            if not col in self.columns:
                raise ValueError("Column ", col, " not found in dataframe")

        # get df with necessary columns
        tmp = self.select([pl.col(x) for x in selects]).collect().fetch()
        RequestRejected.check_valid_df(tmp)
        df = tmp.to_pandas()
        sns.lineplot(data=df, x=x, y=y, **kwargs)

    def scatterplot(self: LDF, x: str, y: str, **kwargs):
        """Draws a scatter plot
        Scatterplot filters data down to necessary columns only and then calls Seaborn's scatterplot function.
        Args:
            x (str): The name of column to be used for x axes.
            y (str): The name of column to be used for y axes.
            **kwargs: Other keyword arguments that will be passed to Seaborn's scatterplot function.
        Raises:
            ValueError: Incorrect column name given
            RequestRejected: Could not continue in function as data owner rejected a required access request
            various exceptions: Note that exceptions may be raised from Seaborn when the scatterplot function is called,
            for example, where kwargs keywords are not expected. See Seaborn documentation for further details.
        """
        # if there is a hue or style argument add them to cols
        cols = [x, y]
        if "hue" in kwargs:
            if not kwargs["hue"] in cols:
                cols.append(kwargs["hue"])
        if "style" in kwargs:
            if not kwargs["style"] in cols:
                cols.append(kwargs["style"])

        for col in cols:
            if not col in self.columns:
                raise ValueError("Column ", col, " not found in dataframe")

        # get df with necessary columns
        tmp = self.select([pl.col(x) for x in cols]).collect().fetch()
        RequestRejected.check_valid_df(tmp)
        df = tmp.to_pandas()
        # run query
        sns.scatterplot(data=df, x=x, y=y, **kwargs)

<<<<<<< HEAD
=======
    def barplot(
        self: LDF,
        x: str = None,
        y: str = None,
        estimator: str = "mean",
        hue: str = None,
        **kwargs,
    ):
        """Draws a barchart
        barplot filters data down to necessary columns only and then calls Seaborn's barplot function.
        Args:
            x (str) = None: The name of column to be used for x axes.
            y (str) = None: The name of column to be used for y axes.
            estimator (str) = "mean": string represenation of estimator to be used in aggregated query. Options are: "mean", "median", "count", "max", "min", "std" and "sum"
            hue (str) = None: The name of column to be used for colour encoding.
            **kwargs: Other keyword arguments that will be passed to Seaborn's barplot function.
        Raises:
            ValueError: Incorrect column name given, no x or y values provided, estimator function not recognised
            RequestRejected: Could not continue in function as data owner rejected a required access request
            various exceptions: Note that exceptions may be raised from Seaborn when the barplot function is called,
            for example, where kwargs keywords are not expected. See Seaborn documentation for further details.
        """
        # if there is a hue argument add them to cols and no duplicates
        if x == None and y == None:
            raise ValueError("Please provide a x or y column name")

        allowed_fns = ["mean", "count", "max", "min", "std", "sum", "median"]

        if estimator not in allowed_fns:
            raise ValueError("Column ", col, " not found in dataframe")
        if x != None and y != None:
            selects = [x, y] if x != y else [x]
        else:
            selects = [x] if x != None else [y]
        groups = [x]
        if hue != None:
            kwargs["hue"] = hue
            if hue != x:
                groups.append(hue)
            if hue != x and hue != y:
                selects.append(hue)

        for col in selects:
            if not col in self.columns:
                raise ValueError("Column ", col, " not found in dataframe")

        agg = y if y != None else x
        agg_dict = {
            "mean": pl.col(agg).mean(),
            "count": pl.col(agg).count(),
            "max": pl.col(agg).max(),
            "min": pl.col(agg).min(),
            "std": pl.col(agg).std(),
            "sum": pl.col(agg).sum(),
            "median": pl.col(agg).median(),
        }
        if x == None or y == None:
            c = x if x != None else y
            tmp = (
                self.filter(pl.col(c) != None)
                .select(agg_dict[estimator])
                .collect()
                .fetch()
            )
            RequestRejected.check_valid_df(tmp)
            df = tmp.to_pandas()
        else:
            agg_fn = pl.col(y).mean()
            tmp = (
                self.filter(pl.col(x) != None)
                .select(pl.col(y) for y in selects)
                .groupby(pl.col(y) for y in groups)
                .agg(agg_dict[estimator])
                .sort(pl.col(x))
                .collect()
                .fetch()
            )
            RequestRejected.check_valid_df(tmp)
            df = tmp.to_pandas()
        # run query
        if x == None:
            sns.barplot(data=df, y=y, **kwargs)
        elif y == None:
            sns.barplot(data=df, x=x, **kwargs)
        else:
            sns.barplot(data=df, x=x, y=y, **kwargs)

    def _calculate_boxes(
        self: LDF,
        x: str = None,
        y: str = None,
        ax=None,
    ):
        # todo check error handling if data owner rejects
        boxes = []
        if x == None or y == None:
            if y == None:
                col_x = pl.col(x)
            else:
                col_x = pl.col(y)
            ax.set_ylabel(x if x is not None else y)
            q1 = self.select(col_x.quantile(0.25)).collect().fetch().to_numpy()[0]
            q3 = self.select(col_x.quantile(0.75)).collect().fetch().to_numpy()[0]
            boxes.append(
                {
                    "label": x,
                    "whislo": self.select(col_x.min()).collect().fetch().to_numpy()[0],
                    "q1": q1,
                    "med": self.select(col_x.median()).collect().fetch().to_numpy()[0],
                    "q3": q3,
                    "iqr": q3 - q1,
                    "whishi": self.select(col_x.max()).collect().fetch().to_numpy()[0],
                }
            )

        else:
            col_x = pl.col(x)
            col_y = pl.col(y)
            ax.set_ylabel(y)
            ax.set_xlabel(x)
            mins = self.groupby(col_x).agg(col_y.min()).sort(col_x)
            maxes = self.groupby(col_x).agg(col_y.max()).sort(col_x)
            meds = self.groupby(col_x).agg(col_y.median()).sort(col_x)
            q1s = self.groupby(col_x).agg(col_y.quantile(0.25)).sort(col_x)
            q3s = self.groupby(col_x).agg(col_y.quantile(0.75)).sort(col_x)
            iqrs = self.groupby(col_x).agg(col_y.quantile(0.25)).sort(col_x)
            labels = mins.collect().fetch().to_numpy()[:, 0]

            for x in range(len(labels)):
                boxes.append(
                    {
                        "label": labels[x],
                        "whislo": mins.collect().fetch().to_numpy()[x, 1],
                        "q1": q1s.collect().fetch().to_numpy()[x, 1],
                        "med": meds.collect().fetch().to_numpy()[x, 1],
                        "q3": q3s.collect().fetch().to_numpy()[x, 1],
                        "iqr": iqrs.collect().fetch().to_numpy()[x, 1],
                        "whishi": maxes.collect().fetch().to_numpy()[x, 1],
                    }
                )
        return boxes

    def boxplot(
        self: LDF,
        x: str = None,
        y: str = None,
        colors: Union[str, list[str]] = Palettes.dict["standard"],
        vertical: bool = True,
        ax: mat.axes = None,
        widths: float = 0.75,
        median_linestyle: str = "-",
        median_color: str = "black",
        median_linewidth: float = 0.75,
        **kwargs,
    ):
        """Draws a boxplot based on x and y values.

        boxplot uses aggregated queries to get data necessary to create a boxplot using matplotlib's boxplot

        kwargs arguments are fowarded to matplotlib's Axes.bxp boxplot function

        Args:
            x (str): The name of column to be used for x axes.
            y (str): The name of column to be used for y axes.
            colors (Union[str, list[str]]): The color(s) or name of builtin BastionLab color palette to be used for boxes
            vertical (bool): Option for vertical or horizontal orientation
            ax (matplotlib.axes): axes to plot on. A new axes is created if set to None.
            widths (float): boxes' widths
            median_linestyle (str): linestyle for median line
            median_color (str): color for median line
            median_linewidth (float): boxes' widths
            **kwargs: keyword arguments that will be passed to Matplolib's bxp function
        Raises:
            ValueError: Incorrect column name given
            various exceptions: Note that exceptions may be raised from Seaborn when the lineplot function is called,
            for example, where kwargs keywords are not expected. See Seaborn documentation for further details.
        """

        if isinstance(colors, str):
            c = colors
            if c in Palettes.dict:
                colors = Palettes.dict[c]
            elif c in mat.colors.cnames:
                colors = [mat.colors.cnames[c]]
            else:
                raise ValueError("Color not found")
        if ax == None:
            ax = plt.gca()
        selects = []
        for col in [x, y]:
            if col != None:
                if col not in self.columns:
                    raise ValueError("Column ", col, " not found in dataframe")
                else:
                    selects.append(col)
        if selects == []:
            raise ValueError("Please specify at least an X or Y value")
        boxes = self._calculate_boxes(x, y, ax)
        medianprops = dict(
            linestyle=median_linestyle, color=median_color, linewidth=median_linewidth
        )
        boxprops = dict(facecolor="#1f77b4")
        bplot = ax.bxp(
            boxes,
            showfliers=False,
            widths=widths,
            medianprops=medianprops,
            boxprops=boxprops,
            patch_artist=True,
            vert=vertical,
        )
        i = -1
        for patch in bplot["boxes"]:
            i = i + 1
            patch.set_facecolor(colors[i % len(colors)])
        if vertical is False:
            tmp = ax.get_xlabel()
            ax.set_xlabel(ax.get_ylabel())
            ax.set_ylabel(tmp)
        plt.show()

>>>>>>> 975d1b9c
    def facet(
        self: LDF, col: Optional[str] = None, row: Optional[str] = None, **kwargs
    ) -> any:
        """Creates a multi-plot grid for plotting conditional relationships.
        Args:
            col (Optional[str] = None): column value for grid
            row (Optional[str] = None): row value for grid
            **kwargs: Any additional keywords to be sent to Facet class to be applied to matplotlib pyplot's subplot function

        Returns:
            Facet instance created based on arguments given

        Raises:
            ValueError: Incorrect col/row argument provided
        """
        for x in [col, row]:
            if x != None:
                if not x in self.columns:
                    raise ValueError("Column ", x, " not found in dataframe")
        return Facet(inner_rdf=self, col=col, row=row, kwargs=kwargs)

    def minmax_scale(self: LDF, cols: Union[str, List[str]]) -> LDF:
        """Rescales data using the Min/Max or normalization method to a range of [0,1]
        by subtracting the overall minimum value of the data and then dividing the result by the difference between the minimum and maximum values.

        Args:
            cols (Union[str, List[str]]): The name of the column(s) which scaling should be applied to.
        Returns:
            Copy of original RemoteLazyFrame with scaling applied to specified column(s)
        Raises:
            ValueError: Column with a name provided as the cols argument not found in dataset.
        """
        columns = []
        # set up columns for single string argument
        if isinstance(cols, str):
            if cols not in self.columns:
                raise ValueError("Column ", cols, " not found in dataframe")
            columns.append(cols)
        else:  # set up columns for list
            for x in cols:
                if x not in self.columns:
                    raise ValueError("Column ", x, " not found in dataframe")
                columns.append(x)
        rdf = self.with_columns(
            [
                (pl.col(x) - pl.col(x).min())
                / (pl.col(x).max() - pl.col(x).min()).alias(x)
                for x in columns
            ]
        )
        return rdf

    def mean_scale(self: LDF, cols: Union[str, List[str]]) -> LDF:
        """Similar to the Min/Max scaling method, but subtracts the overall mean value of data instead of the min value.

        Args:
            cols (Union[str, List[str]]): The name of the column(s) which scaling should be applied to.
        Returns:
            Copy of original RemoteLazyFrame with scaling applied to specified column(s)
        Raises:
            ValueError: Column with a name provided as the cols argument not found in dataset.
        """
        columns = []
        # set up columns for single string argument
        if isinstance(cols, str):
            if cols not in self.columns:
                raise ValueError("Column ", cols, " not found in dataframe")
            columns.append(cols)
        else:  # set up columns for list
            for x in cols:
                if x not in self.columns:
                    raise ValueError("Column ", x, " not found in dataframe")
                columns.append(x)
        rdf = self.with_columns(
            [
                (pl.col(x) - pl.col(x).mean())
                / (pl.col(x).max() - pl.col(x).min()).alias(x)
                for x in columns
            ]
        )
        return rdf

    def max_abs_scale(self: LDF, cols: Union[str, List[str]]) -> LDF:
        """Rescales each data point between -1 and 1 by dividing each data point by its maximum absolute value.

        Args:
            cols (Union[str, List[str]]): The name of the column(s) which scaling should be applied to.
        Returns:
            Copy of original RemoteLazyFrame with scaling applied to specified column(s)
        Raises:
            ValueError: Column with a name provided as the cols argument not found in dataset.
        """
        model = ApplyAbs()
        columns = []
        # set up columns for single string argument
        if isinstance(cols, str):
            if cols not in self.columns:
                raise ValueError("Column ", cols, " not found in dataframe")
            columns.append(cols)
        else:  # set up columns for list
            for x in cols:
                if x not in self.columns:
                    raise ValueError("Column ", x, " not found in dataframe")
                columns.append(x)
        rdf = self.select([pl.col(x) for x in self.columns]).apply_udf(
            [x for x in columns], model
        )
        rdf = rdf.with_columns(
            [pl.col(x) / (pl.col(x).max()).alias(x) for x in columns]
        )
        return rdf

    def zscore_scale(self: LDF, cols: Union[str, List[str]]) -> LDF:
        """Rescales data by subtracting the mean from data poiints and then dividing the result by the standard deviation of the data.

        Args:
            cols (Union[str, List[str]]): The name of the column(s) which scaling should be applied to.
        Returns:
            Copy of original RemoteLazyFrame with scaling applied to specified column(s)
        Raises:
            ValueError: Column with a name provided as the cols argument not found in dataset.
        """
        columns = []
        # set up columns for single string argument
        if isinstance(cols, str):
            if cols not in self.columns:
                raise ValueError("Column ", cols, " not found in dataframe")
            columns.append(cols)
        else:  # set up columns for list
            for x in cols:
                if x not in self.columns:
                    raise ValueError("Column ", x, " not found in dataframe")
                columns.append(x)
        rdf = self.with_columns(
            [(pl.col(x) - pl.col(x).mean()) / pl.col(x).std().alias(x) for x in columns]
        )
        return rdf

    def median_quantile_scale(self: LDF, cols: Union[str, List[str]]) -> LDF:
        """Rescales data by subtracting the median value from data points and dividing the result by the IQR (inter-quartile range).

        Args:
            cols (Union[str, List[str]]): The name of the column(s) which scaling should be applied to.
        Returns:
            Copy of original RemoteLazyFrame with scaling applied to specified column(s)
        Raises:
            ValueError: Column with a name provided as the cols argument not found in dataset.
        """
        columns = []
        # set up columns for single string argument
        if isinstance(cols, str):
            if cols not in self.columns:
                raise ValueError("Column ", cols, " not found in dataframe")
            columns.append(cols)
        else:  # set up columns for list
            for x in cols:
                if x not in self.columns:
                    raise ValueError("Column ", x, " not found in dataframe")
                columns.append(x)
        rdf = self.with_columns(
            [
                (pl.col(x) - pl.col(x).median())
                / (pl.col(x).quantile(0.75) - pl.col(x).quantile(0.25)).alias(x)
                for x in columns
            ]
        )
        return rdf


@dataclass
class FetchableLazyFrame(RemoteLazyFrame):
    """
    A class to represent a FetchableLazyFrame, which can then be accessed as a Polar's dataframe via the fetch() method.
    """

    _identifier: str

    @property
    def identifier(self) -> str:
        """
        Gets identifier

        Return:
            returns identifier
        """
        return self._identifier

    @staticmethod
    def _from_reference(client: BastionLabPolars, ref: ReferenceResponse) -> LDF:
        header = json.loads(ref.header)["inner"]

        def get_dtype(v: Union[str, Dict]):
            if isinstance(v, str):
                return [None], getattr(pl, v)()
            else:
                k, v = list(v.items())[0]
                values, v = get_dtype(v)
                return [values], getattr(pl, k)(v)

        def get_series(name, dtype):
            values, dtype = get_dtype(dtype)
            return pl.Series(name, values=values, dtype=dtype)

        df = pl.DataFrame([get_series(k, v) for k, v in header.items()])

        return FetchableLazyFrame(
            _identifier=ref.identifier,
            _inner=df.lazy(),
            _meta=Metadata(client, [EntryPointPlanSegment(ref.identifier)]),
        )

    def __str__(self) -> str:
        return f"FetchableLazyFrame(identifier={self._identifier})"

    def __repr__(self) -> str:
        return str(self)

    def fetch(self) -> pl.DataFrame:
        """Fetches your FetchableLazyFrame and returns it as a Polars DataFrame
        Returns:
            Polars.DataFrame: returns a Polars DataFrame instance of your FetchableLazyFrame
        """
        return self._meta._polars_client._fetch_df(self._identifier)

    def save(self):
        return self._meta._polars_client._persist_df(self._identifier)

    def delete(self):
        return self._meta._polars_client._delete_df(self._identifier)


@dataclass
class Facet:
    inner_rdf: RemoteLazyFrame
    col: Optional[str] = None
    row: Optional[str] = None
    kwargs: dict = None

    def __str__(self: LDF) -> str:
        return f"FacetGrid"

    def scatterplot(
        self: LDF,
        *args: list[str],
        **kwargs,
    ) -> None:
        """Draws a scatter plot for each subset in row/column facet grid.
        Scatterplot filters data down to necessary columns only before calling Seaborn's scatterplot function on rows of dataset
        where values match with each combination of row/grid values.

        Args:
            x (str): The name of column to be used for x axes.
            y (str): The name of column to be used for y axes.
            *args: (list[str]): Arguments to be passed to Seaborn's scatterplot function.
            **kwargs: Other keyword arguments that will be passed to Seaborn's scatterplot function.

        Raises:
            ValueError: Incorrect column name given
            various exceptions: Note that exceptions may be raised from internal Seaborn (scatterplot) or Matplotlib.pyplot functions (subplots, set_title),
            for example, if kwargs keywords are not expected. See Seaborn/Matplotlib documentation for further details.
        """
        self.__map(sns.scatterplot, *args, **kwargs)

    def lineplot(
        self: LDF,
        x: str,
        y: str,
        **kwargs,
    ) -> None:
        """Draws a lineplot based on x and y values for each subset in row/column facet grid.
         Lineplot filters data down to necessary columns only and then calls Seaborn's lineplot function on rows of dataset
        where values match with each combination of row/grid values.

        Args:
            x (str): The name of column to be used for x axes.
            y (str): The name of column to be used for y axes.
            **kwargs: Other keyword arguments that will be passed to Seaborn's lineplot function.
        Raises:
            ValueError: Incorrect column name given
            various exceptions: Note that exceptions may be raised from Seaborn when the lineplot function is called,
            for example, where kwargs keywords are not expected. See Seaborn documentation for further details.
        """
        self.__map(sns.lineplot, x=x, y=y, **kwargs)

    def histplot(
        self: LDF,
        x: str = None,
        y: str = None,
        bins: int = 10,
        **kwargs,
    ) -> None:
        """Draws a histplot for each subset in row/column facet grid.

        Facet's histplot iterates over each possible combination of row/column values in the dataset, filters the dataset to rows where the values match this
        combination of row/column values and applies histplot to this dataset.

        Args:
            x (str) = None: The name of column to be used for x axes.
            y (str) = None: The name of column to be used for y axes.
            bins (int) = 10: An integer bin value which x axes will be grouped by.
            **kwargs: Other keyword arguments that will be passed to Seaborn's barplot function, in the case of one column being supplied, or heatmap function, where both x and y columns are supplied.
        Raises:
            ValueError: Incorrect column name given
            various exceptions: Note that exceptions may be raised from internal Seaborn (scatterplot) or Matplotlib.pyplot functions (subplots, set_title),
            for example, if kwargs keywords are not expected. See Seaborn/Matplotlib documentation for further details.
        """
        kwargs["bins"] = bins
        self.__bastion_map("histplot", x=x, y=y, **kwargs)

    def barplot(
        self: LDF,
        x: str = None,
        y: str = None,
        hue: str = None,
        estimator: str = "mean",
        **kwargs,
    ) -> None:
        """Draws a bar chart for each subset in row/column facet grid.

         barplot filters data down to necessary columns only and then calls Seaborn's barplot function.
        Args:
            x (str) = None: The name of column to be used for x axes.
            y (str) = None: The name of column to be used for y axes.
            estimator (str) = "mean": string represenation of estimator to be used in aggregated query. Options are: "mean", "median", "count", "max", "min", "std" and "sum"
            hue (str) = None: The name of column to be used for colour encoding.
            **kwargs: Other keyword arguments that will be passed to Seaborn's barplot function.
        Raises:
            ValueError: Incorrect column name given, no x or y values provided, estimator function not recognised
            RequestRejected: Could not continue in function as data owner rejected a required access request
            various exceptions: Note that exceptions may be raised from Seaborn when the barplot function is called,
            for example, where kwargs keywords are not expected. See Seaborn documentation for further details.

        """
        kwargs["estimator"] = estimator
        kwargs["hue"] = hue
        self.__bastion_map("barplot", x=x, y=y, **kwargs)

    def __bastion_map(self, fn: str, x: str = None, y: str = None, **kwargs):
        # create list of all columns needed for query
        hue = kwargs["hue"] if "hue" in kwargs else None
        selects = []
        for to_add in [x, y, self.col, self.row, hue]:
            if to_add != None:
                selects.append(to_add)

        for col in selects:
            if col not in self.inner_rdf.columns:
                raise ValueError("Column ", col, " not found in dataframe")

        # get unique row and col values
        cols = []
        rows = []
        if self.col != None:
            tmp = (
                self.inner_rdf.groupby(pl.col(self.col))
                .agg(pl.count())
                .sort(pl.col(self.col))
                .collect()
                .fetch()
            )
            RequestRejected.check_valid_df(tmp)
            cols = tmp.to_pandas()[self.col].tolist()
        if self.row != None:
            tmp = (
                self.inner_rdf.groupby(pl.col(self.row))
                .agg(pl.count())
                .sort(pl.col(self.row))
                .collect()
                .fetch()
            )
            RequestRejected.check_valid_df(tmp)
            rows = tmp.to_pandas()[self.row].tolist()

        if fn == "histplot":
            bins = kwargs["bins"] if "bins" in kwargs else 10
            del kwargs["bins"]
        if fn == "barplot":
            del kwargs["hue"]
            estimator = kwargs["estimator"] if "estimator" in kwargs else None
            del kwargs["estimator"]

        # mapping
        r_len = len(rows) if len(rows) != 0 else 1
        c_len = len(cols) if len(cols) != 0 else 1
        if self.kwargs == None:
            fig, axes = plt.subplots(r_len, c_len, figsize=((5 * c_len), (5 * r_len)))
        else:
            if "figsize" not in self.kwargs:
                self.kwargs["figsize"] = ((5 * c_len), (5 * r_len))
            fig, axes = plt.subplots(r_len, c_len, **self.kwargs)
        cols_len = len(cols)
        rows_len = len(rows)
        if (cols_len != 0) and (rows_len != 0):
            for col_count in range(cols_len):
                for row_count in range(rows_len):
                    df = self.inner_rdf.clone().filter(
                        (pl.col(self.col) == cols[col_count])
                        & (pl.col(self.row) == rows[row_count])
                    )
                    t1 = (
                        self.row
                        + ": "
                        + str(rows[row_count])
                        + " | "
                        + self.col
                        + ": "
                        + str(cols[col_count])
                    )
                    if fn == "histplot":
                        df.select([pl.col(x) for x in selects]).histplot(
                            x, y, bins, ax=axes[row_count, col_count], **kwargs
                        )
                    else:
                        df.select([pl.col(x) for x in selects]).barplot(
                            x,
                            y,
                            hue=hue,
                            estimator=estimator,
                            ax=axes[row_count, col_count],
                            **kwargs,
                        )
                    axes[row_count, col_count].set_title(t1)

        else:
            col_check = True if cols_len != 0 else False
            max_len = cols_len if col_check else rows_len
            my_list = cols if col_check else rows
            t = self.col if col_check else self.row
            for count in range(max_len):
                df = self.inner_rdf.clone().filter((pl.col(t) == my_list[count]))
                t1 = t + ": " + str(my_list[count])
                if fn == "histplot":
                    df.select([pl.col(x) for x in selects]).histplot(
                        x, y, bins, ax=axes[count], **kwargs
                    )
                else:
                    df.select([pl.col(x) for x in selects]).barplot(
                        x, y, hue=hue, estimator=estimator, ax=axes[count], **kwargs
                    )
                axes[count].set_title(t1)

    def __map(self: LDF, func, **kwargs) -> None:
        # create list of all columns needed for query
        selects = [self.col, self.row]
        if "x" in kwargs and not kwargs["x"] in selects:
            selects.append(kwargs["x"])
        if "y" in kwargs and not kwargs["y"] in selects:
            selects.append(kwargs["y"])

        for col in selects:
            if col not in self.inner_rdf.columns:
                raise ValueError("Column ", col, " not found in dataframe")

        # get unique row and col values
        cols = []
        rows = []
        if self.col != None:
            tmp = (
                self.inner_rdf.groupby(pl.col(self.col))
                .agg(pl.count())
                .sort(pl.col(self.col))
                .collect()
                .fetch()
            )
            RequestRejected.check_valid_df(tmp)
            cols = tmp.to_pandas()[self.col].tolist()

        if self.row != None:
            tmp = (
                self.inner_rdf.groupby(pl.col(self.row))
                .agg(pl.count())
                .sort(pl.col(self.row))
                .collect()
                .fetch()
            )
            RequestRejected.check_valid_df(tmp)
            rows = tmp.to_pandas()[self.row].tolist()

        # mapping
        r_len = len(rows) if len(rows) > 0 else 1
        c_len = len(cols) if len(cols) > 0 else 1
        if self.kwargs == None:
            fig, axes = plt.subplots(r_len, c_len, figsize=((5 * c_len), (5 * r_len)))
        else:
            if "figsize" not in self.kwargs:
                self.kwargs["figsize"] = ((5 * c_len), (5 * r_len))
            fig, axes = plt.subplots(r_len, c_len, **self.kwargs)
        cols_len = len(cols)
        rows_len = len(rows)
        if (cols_len != 0) & (rows_len != 0):
            for col_count in range(cols_len):
                for row_count in range(rows_len):
                    df = self.inner_rdf.clone().filter(
                        (pl.col(self.col) == cols[col_count])
                        & (pl.col(self.row) == rows[row_count])
                    )
                    t1 = (
                        self.row
                        + ": "
                        + str(rows[row_count])
                        + " | "
                        + self.col
                        + ": "
                        + str(cols[col_count])
                    )
                    tmp = df.select([pl.col(x) for x in selects]).collect().fetch()
                    RequestRejected.check_valid_df(tmp)
                    sea_df = tmp.to_pandas()
                    func(data=sea_df, ax=axes[row_count, col_count], **kwargs)
                    axes[row_count, col_count].set_title(t1)
        else:
            col_check = True if cols_len != 0 else False
            max_len = cols_len if col_check else rows_len
            my_list = cols if col_check else rows
            t = self.col if col_check else self.row
            for count in range(max_len):
                df = self.inner_rdf.clone().filter((pl.col(t) == my_list[count]))
                t1 = t + ": " + str(my_list[count])
                tmp = df.select([pl.col(x) for x in selects]).collect().fetch()
                RequestRejected.check_valid_df(tmp)
                sea_df = tmp.to_pandas()
                func(data=sea_df, ax=axes[row_count, col_count], **kwargs)
                axes[count].set_title(t1)


# TODO: implement apply method
@delegate(
    target_cls=pl.internals.lazyframe.groupby.LazyGroupBy,
    target_attr="_inner",
    f_names=["agg", "head", "tail"],
    wrap=True,
    wrap_fn=lambda rlg, res: RemoteLazyFrame(res, rlg._meta),
)
@dataclass
class RemoteLazyGroupBy(Generic[LDF]):
    _inner: pl.internals.lazyframe.groupby.LazyGroupBy[LDF]
    _meta: Metadata


def train_test_split(
    *arrays: List["RemoteArray"],
    train_size: Optional[float] = None,
    test_size: Optional[float] = 0.25,
    shuffle: Optional[bool] = False,
    random_state: Optional[int] = None,
) -> List["RemoteArray"]:
    """
    Split RemoteArrays into train and test subsets.

    Args:
        train_size (Optional[float] = None):
            It should be between 0.0 and 1.0 and represent the proportion of the dataset to include in the train split.
            If None, the value is automatically set to the complement of the test size.
        test_size (Optional[float] =0.25):
            It should be between 0.0 and 1.0 and represent the proportion of the dataset to include in the test split.
            If None, the value is set to the complement of the train size.
            If train_size is also None, it will be set to 0.25.
        shuffle (Optional[bool] = False):
            Whether or not to shuffle the data before splitting.
        random_state (Optional[int] = -1):
            Controls the shuffling applied to the data before applying the split.
            Pass an int for reproducible output across multiple function calls.
    """

    from .remote_polars import FetchableLazyFrame

    if len(arrays) == 0:
        raise ValueError("At least one RemoteDataFrame required as input")

    _train_rdf: RemoteArray = arrays[0]

    train_size = 1 - test_size if train_size is None else train_size
    test_size = 1 - train_size if test_size is None else test_size

    if test_size < 0.0 or train_size < 0.0:
        raise ValueError("Neither train_size nor test_size can be a negative value")

    arrays: List[ReferenceRequest] = [
        ReferenceRequest(identifier=rdf.identifier) for rdf in arrays
    ]

    res = _train_rdf._meta._polars_client.stub.Split(
        SplitRequest(
            arrays=arrays,
            train_size=train_size,
            test_size=test_size,
            shuffle=shuffle,
            random_state=random_state,
        )
    )
    res = [
        FetchableLazyFrame._from_reference(
            _train_rdf._meta._polars_client, ref
        ).to_array()
        for ref in res.list
    ]
    return res


class RemoteArray(RemoteLazyFrame):
    def __init__(self, rdf: "RemoteLazyFrame") -> None:
        def _verify_schema(rdf: "RemoteLazyFrame"):
            dtypes = rdf.schema.values()
            if pl.Utf8 in list(dtypes):
                raise TypeError("Utf8 column cannot be converted into RemoteArray")

            if len(set(dtypes)) > 1:
                raise TypeError("DataTypes for all columns should be the same")
            return rdf.collect()

        rdf = _verify_schema(rdf)
        self._inner = rdf._inner
        self._meta: Metadata = rdf._meta
        self.identifier = rdf.identifier

    def to_tensor(self) -> "RemoteTensor":
        """
        Converts `RemoteArray` to `RemoteTensor`

        `RemoteArray` is BastionLab's internal intermediate representation which is akin to
        numpy arrays but are essentially pointers to a `DataFrame` on the server which when `to_tensor`
        is called converts the `DataFrame` to `Tensor` on the server.

        Returns:
            RemoteTensor
        """
        from ..torch.remote_torch import RemoteTensor

        res = self._meta._polars_client.client._converter._stub.ConvToTensor(
            ToTensor(identifier=self.identifier)
        )
        return RemoteTensor._from_reference(res, self._meta._polars_client.client)

    def __str__(self) -> str:
        return f"RemoteArray(identifier={self.identifier}"<|MERGE_RESOLUTION|>--- conflicted
+++ resolved
@@ -11,20 +11,12 @@
 from ..pb.bastionlab_conversion_pb2 import ToTensor
 from ..pb.bastionlab_polars_pb2 import ReferenceResponse, SplitRequest, ReferenceRequest
 from .client import BastionLabPolars
-<<<<<<< HEAD
-from .utils import ApplyBins, Palettes
-=======
 from .utils import ApplyBins, Palettes, ApplyAbs
->>>>>>> 975d1b9c
 import matplotlib.pyplot as plt
 import matplotlib as mat
 from typing import TYPE_CHECKING
 from ..errors import RequestRejected
-<<<<<<< HEAD
-import numpy
-=======
 import numpy as np
->>>>>>> 975d1b9c
 
 
 LDF = TypeVar("LDF", bound="pl.LazyFrame")
@@ -650,7 +642,7 @@
         **kwargs,
     ):
         """Draws a barchart
-        barplot filters data down to necessary columns only and then calls Seaborn's barplot function.
+        barplot calculates bar's data using aggregated queries and then plots using Matplotlib's bar()/barh() function.
         Args:
             x (str) = None: The name of column to be used for x axes.
             y (str) = None: The name of column to be used for y axes.
@@ -716,13 +708,13 @@
                 vertical = False
             if vertical is True:
                 ax.bar(x=values, height=height, color=colors, **kwargs)
-                ax.set_xticks(numpy.arange(len(height)), labels=height)
+                ax.set_xticks(np.arange(len(height)), labels=height)
                 ax.set_xlabel(y if auto_label else x_label)
                 ax.set_ylabel(estimator if auto_label else y_label)
                 plt.tick_params(labelbottom=False)
             else:
                 ax.barh(y=values, width=height, color=colors, **kwargs)
-                ax.set_yticks(numpy.arange(len(height)), labels=height)
+                ax.set_yticks(np.arange(len(height)), labels=height)
                 ax.set_ylabel(x if auto_label else y_label)
                 ax.set_xlabel(estimator if auto_label else x_label)
                 plt.tick_params(labelleft=False)
@@ -740,16 +732,16 @@
             RequestRejected.check_valid_df(tmp)
             df = tmp.to_pandas()
             labels = df[x].to_list()
-            values = numpy.arange(len(labels))
+            values = np.arange(len(labels))
             height = df[y].to_list()
             if vertical is True:
                 ax.bar(x=values, height=height, color=colors, **kwargs)
-                ax.set_xticks(numpy.arange(len(labels)), labels=labels)
+                ax.set_xticks(np.arange(len(labels)), labels=labels)
                 ax.set_xlabel(x if auto_label else x_label)
                 ax.set_ylabel(y if auto_label else y_label)
             else:
                 ax.barh(y=values, width=height, color=colors, **kwargs)
-                ax.set_yticks(numpy.arange(len(labels)), labels=labels)
+                ax.set_yticks(np.arange(len(labels)), labels=labels)
                 ax.set_xlabel(y if auto_label else x_label)
                 ax.set_ylabel(x if auto_label else y_label)
             if title:
@@ -937,95 +929,6 @@
         df = tmp.to_pandas()
         # run query
         sns.scatterplot(data=df, x=x, y=y, **kwargs)
-
-<<<<<<< HEAD
-=======
-    def barplot(
-        self: LDF,
-        x: str = None,
-        y: str = None,
-        estimator: str = "mean",
-        hue: str = None,
-        **kwargs,
-    ):
-        """Draws a barchart
-        barplot filters data down to necessary columns only and then calls Seaborn's barplot function.
-        Args:
-            x (str) = None: The name of column to be used for x axes.
-            y (str) = None: The name of column to be used for y axes.
-            estimator (str) = "mean": string represenation of estimator to be used in aggregated query. Options are: "mean", "median", "count", "max", "min", "std" and "sum"
-            hue (str) = None: The name of column to be used for colour encoding.
-            **kwargs: Other keyword arguments that will be passed to Seaborn's barplot function.
-        Raises:
-            ValueError: Incorrect column name given, no x or y values provided, estimator function not recognised
-            RequestRejected: Could not continue in function as data owner rejected a required access request
-            various exceptions: Note that exceptions may be raised from Seaborn when the barplot function is called,
-            for example, where kwargs keywords are not expected. See Seaborn documentation for further details.
-        """
-        # if there is a hue argument add them to cols and no duplicates
-        if x == None and y == None:
-            raise ValueError("Please provide a x or y column name")
-
-        allowed_fns = ["mean", "count", "max", "min", "std", "sum", "median"]
-
-        if estimator not in allowed_fns:
-            raise ValueError("Column ", col, " not found in dataframe")
-        if x != None and y != None:
-            selects = [x, y] if x != y else [x]
-        else:
-            selects = [x] if x != None else [y]
-        groups = [x]
-        if hue != None:
-            kwargs["hue"] = hue
-            if hue != x:
-                groups.append(hue)
-            if hue != x and hue != y:
-                selects.append(hue)
-
-        for col in selects:
-            if not col in self.columns:
-                raise ValueError("Column ", col, " not found in dataframe")
-
-        agg = y if y != None else x
-        agg_dict = {
-            "mean": pl.col(agg).mean(),
-            "count": pl.col(agg).count(),
-            "max": pl.col(agg).max(),
-            "min": pl.col(agg).min(),
-            "std": pl.col(agg).std(),
-            "sum": pl.col(agg).sum(),
-            "median": pl.col(agg).median(),
-        }
-        if x == None or y == None:
-            c = x if x != None else y
-            tmp = (
-                self.filter(pl.col(c) != None)
-                .select(agg_dict[estimator])
-                .collect()
-                .fetch()
-            )
-            RequestRejected.check_valid_df(tmp)
-            df = tmp.to_pandas()
-        else:
-            agg_fn = pl.col(y).mean()
-            tmp = (
-                self.filter(pl.col(x) != None)
-                .select(pl.col(y) for y in selects)
-                .groupby(pl.col(y) for y in groups)
-                .agg(agg_dict[estimator])
-                .sort(pl.col(x))
-                .collect()
-                .fetch()
-            )
-            RequestRejected.check_valid_df(tmp)
-            df = tmp.to_pandas()
-        # run query
-        if x == None:
-            sns.barplot(data=df, y=y, **kwargs)
-        elif y == None:
-            sns.barplot(data=df, x=x, **kwargs)
-        else:
-            sns.barplot(data=df, x=x, y=y, **kwargs)
 
     def _calculate_boxes(
         self: LDF,
@@ -1161,7 +1064,6 @@
             ax.set_ylabel(tmp)
         plt.show()
 
->>>>>>> 975d1b9c
     def facet(
         self: LDF, col: Optional[str] = None, row: Optional[str] = None, **kwargs
     ) -> any:
