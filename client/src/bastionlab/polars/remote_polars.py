from __future__ import annotations
from dataclasses import dataclass, field
from typing import Callable, Generic, List, Optional, TypeVar, Sequence, Union, Dict
import seaborn as sns
import polars as pl
from polars.internals.sql.context import SQLContext
from torch.jit import ScriptFunction
import base64
import json
import torch
from ..pb.bastionlab_conversion_pb2 import ToDataset, ToTensor
from ..pb.bastionlab_polars_pb2 import ReferenceResponse, SplitRequest, ReferenceRequest
from .client import BastionLabPolars
from .utils import ApplyBins, to_torch_ref
import matplotlib.pyplot as plt
from typing import TYPE_CHECKING

LDF = TypeVar("LDF", bound="pl.LazyFrame")

if TYPE_CHECKING:
    from ..torch.learner import RemoteDataset
    from ..torch.remote_torch import RemoteTensor


def delegate(
    target_cls: Callable,
    target_attr: str,
    f_names: List[str],
    wrap: bool = False,
    wrap_fn: Optional[Callable] = None,
) -> Callable[[Callable], Callable]:
    def inner(cls: Callable) -> Callable:
        delegates = {f_name: getattr(target_cls, f_name) for f_name in f_names}

        def delegated_fn(f_name: str) -> Callable:
            def f(_self, *args, **kwargs):
                res = (delegates[f_name])(getattr(_self, target_attr), *args, **kwargs)
                if wrap:
                    if wrap_fn is not None:
                        return wrap_fn(_self, res)
                    else:
                        wrapped_res = _self.clone()
                        setattr(wrapped_res, target_attr, res)
                        return wrapped_res
                else:
                    return res

            return f

        for f_name in f_names:
            setattr(cls, f_name, delegated_fn(f_name))

        return cls

    return inner


def delegate_properties(*names: str, target: str) -> Callable[[Callable], Callable]:
    def inner(cls: Callable) -> Callable:
        def prop(name):
            def f(_self):
                return getattr(getattr(_self, target), name)

            return property(f)

        for name in names:
            setattr(cls, name, prop(name))

        return cls

    return inner


class CompositePlanSegment:
    """
    Composite plan segment class which handles segment plans that have not been implemented
    """

    def serialize(self) -> str:
        """
        will raise NotImplementedError

        raises:
            NotImplementedError
        """
        raise NotImplementedError()


@dataclass
class EntryPointPlanSegment(CompositePlanSegment):
    """
    Composite plan segment class responsible for new entry points
    """

    _inner: str

    def serialize(self) -> str:
        """
        returns serialized string of this plan segment

        Returns:
            str: serialized string of this plan segment
        """
        return f'{{"EntryPointPlanSegment":"{self._inner}"}}'


@dataclass
class PolarsPlanSegment(CompositePlanSegment):
    """
    Composite plan segment class responsible for Polars queries
    """

    _inner: LDF

    def serialize(self) -> str:
        """
        returns serialized string of this plan segment

        Returns:
            str: serialized string of this plan segment
        """
        return f'{{"PolarsPlanSegment":{self._inner.write_json()}}}'


@dataclass
class UdfPlanSegment(CompositePlanSegment):
    """
    Composite plan segment class responsible for user defined functions
    """

    _inner: ScriptFunction
    _columns: List[str]

    def serialize(self) -> str:
        """
        returns serialized string of this plan segment

        Returns:
            str: serialized string of this plan segment
        """
        columns = ",".join([f'"{c}"' for c in self._columns])
        b64str = base64.b64encode(self._inner.save_to_buffer()).decode("ascii")
        return f'{{"UdfPlanSegment":{{"columns":[{columns}],"udf":"{b64str}"}}}}'


@dataclass
class StackPlanSegment(CompositePlanSegment):
    """
    Composite plan segment class responsible for vstack function
    """

    def serialize(self) -> str:
        return '"StackPlanSegment"'


@dataclass
class StringTransformerPlanSegment(CompositePlanSegment):
    """
    Accepts a UDF for row-wise DataFrame transformation.
    """

    model: str
    _columns: List[str]

    def serialize(self) -> str:
        """
        returns serialized string of this plan segment

        Returns:
            str: serialized string of this plan segment
        """
        columns = ",".join([f'"{c}"' for c in self._columns])
        model = base64.b64encode(self.model.encode("utf8")).decode("utf8")
        return f'{{"StringTransformerPlanSegment":{{"columns":[{columns}],"model":"{model}"}}}}'


@dataclass
class UdfTransformerPlanSegment(CompositePlanSegment):
    """
    Accepts a UDF for row-wise DataFrame transformation.
    """

    _name: str
    _columns: List[str]

    def serialize(self) -> str:
        pass


@dataclass
class Metadata:
    """
    A class containing metadata related to your dataframe
    """

    _client: BastionLabPolars
    _prev_segments: List[CompositePlanSegment] = field(default_factory=list)


# TODO
# collect
# cleared
# Map
# Joins
@delegate_properties("dtypes", "schema", target="_inner")
@delegate(
    target_cls=pl.LazyFrame,
    target_attr="_inner",
    f_names=[
        "__bool__",
        "__contains__",
        "__copy__",
        "__deepcopy__",
        "__getitem__",
    ],
)
@delegate(
    target_cls=pl.LazyFrame,
    target_attr="_inner",
    f_names=[
        "sort",
        "cache",
        "filter",
        "select",
        "with_columns",
        "with_context",
        "with_column",
        "drop",
        "rename",
        "reverse",
        "shift",
        "shift_and_fill",
        "slice",
        "limit",
        "head",
        "tail",
        "last",
        "first",
        "with_row_count",
        "take_every",
        "fill_null",
        "fill_nan",
        "std",
        "var",
        "max",
        "min",
        "sum",
        "mean",
        "median",
        "quantile",
        "explode",
        "unique",
        "drop_nulls",
        "melt",
        "interpolate",
        "unnest",
    ],
    wrap=True,
)
@delegate(
    target_cls=pl.LazyFrame,
    target_attr="_inner",
    f_names=[
        "groupby",
        "groupby_rolling",
        "groupby_dynamic",
    ],
    wrap=True,
    wrap_fn=lambda rlf, res: RemoteLazyGroupBy(res, rlf._meta),
)
@dataclass
class RemoteLazyFrame:
    """
    A class to represent a RemoteLazyFrame.

    Delegate attributes:
        dtypes: Get dtypes of columns in LazyFrame.
        schema (dict[column name, DataType]): Get dataframe's schema

    Delegate methods:
    As well as the methods that will be later described, we also support the following Polars methods which are defined in detail
    in Polar's documentation:

    "sort", "cache", "filter", "select", "with_columns", "with_context", "with_column", "drop", "rename", "reverse",
    "shift", "shift_and_fill", "slice", "limit", "head", "tail", "last", "first", "with_row_count", "take_every", "fill_null",
    "fill_nan", "std", "var", "max", "min", "sum", "mean", "median", "quantile", "explode", "unique", "drop_nulls", "melt",
    "interpolate", "unnest",
    """

    _inner: pl.LazyFrame
    _meta: Metadata

    def __str__(self: LDF) -> str:
        return f"RemoteLazyFrame"

    def __repr__(self: LDF) -> str:
        return str(self)

    def clone(self: LDF) -> LDF:
        """clones RemoteLazyFrame
        Returns:
            RemoteLazyFrame: clone of current RemoteLazyFrame
        """
        return RemoteLazyFrame(self._inner.clone(), self._meta)

    @property
    def composite_plan(self: LDF) -> str:
        """Gets composite_plan
        Returns:
            Composite_plan as str
        """
        segments = ",".join(
            [
                seg.serialize()
                for seg in [*self._meta._prev_segments, PolarsPlanSegment(self._inner)]
            ]
        )
        return f"[{segments}]"

    def collect(self: LDF) -> LDF:
        """runs any pending queries/actions on RemoteLazyFrame that have not yet been performed.
        Returns:
            FetchableLazyFrame: FetchableLazyFrame of datarame after any queries have been performed
        """
        return self._meta._client._run_query(self.composite_plan)

<<<<<<< HEAD
    def column(self: LDF, column: str) -> RemoteSeries:
        return RemoteSeries(self.select(column).collect())

    def columns(self: LDF, column_names: List[str]) -> List[RemoteSeries]:
        return RemoteSeries(self.select(column_names).collect())
=======
    @staticmethod
    def sql(query: str, *rdfs: LDF) -> LDF:
        """Parses given SQL query and interpolates {} placeholders with given RemoteLazyFrames.
        Args:
            query (str): the SQL query
            rdfs (RemoteLazyFrame): DataFrames used in the SQL query
        Returns:
            RemoteLazyFrame: The resulting RemoteLazyFrame
        """
        if len(rdfs) == 0:
            raise Exception("The SQL query must at least use one RemoteLazyFrame")
        if any([rdf._meta._client is not rdfs[0]._meta._client for rdf in rdfs]):
            raise Exception(
                "Cannot use remote data frames from two different servers in an SQL query"
            )

        unique_rdfs = []
        rdfs_refs = []
        for rdf in rdfs:
            try:
                rdfs_refs.append(unique_rdfs.index(rdf))
            except ValueError:
                rdfs_refs.append(len(unique_rdfs))
                unique_rdfs.append(rdf)

        query = query.format(*(f"__{i}" for i in rdfs_refs))

        ctx = SQLContext()
        for i, rdf in enumerate(unique_rdfs):
            ctx.register(f"__{i}", rdf._inner)
        res = ctx.execute(query)

        return RemoteLazyFrame(
            res,
            Metadata(
                rdfs[0]._meta._client,
                [
                    seg
                    for segs in reversed(unique_rdfs)
                    for seg in segs._meta._prev_segments
                ],
            ),
        )
>>>>>>> efa9e762

    def apply_udf(self: LDF, columns: List[str], udf: Callable) -> LDF:
        """Applied user-defined function to selected columns of RemoteLazyFrame and returns result
        Args:
            columns (List[str]): List of columns that user-defined function should be applied to
            udf (Callable): user-defined function to be applied to columns, must be a compatible input for torch.jit.script() function.
        Returns:
            RemoteLazyFrame: An updated RemoteLazyFrame after udf applied
        """
        ts_udf = torch.jit.script(udf)
        df = pl.DataFrame(
            [pl.Series(k, dtype=v) for k, v in self._inner.schema.items()]
        )
        return RemoteLazyFrame(
            df.lazy(),
            Metadata(
                self._meta._client,
                [
                    *self._meta._prev_segments,
                    PolarsPlanSegment(self._inner),
                    UdfPlanSegment(ts_udf, columns),
                ],
            ),
        )

    def vstack(self: LDF, df2: LDF) -> LDF:
        """appends df2 to df1 provided columns have the same name/type
        Args:
            df2 (RemoteLazyFrame): The RemoteLazyFrame you wish to append to your current RemoteLazyFrame.
        Returns:
            RemoteLazyFrame: The combined RemoteLazyFrame as result of vstack
        """
        df = pl.DataFrame(
            [pl.Series(k, dtype=v) for k, v in self._inner.schema.items()]
        )
        return RemoteLazyFrame(
            df.lazy(),
            Metadata(
                self._meta._client,
                [
                    *df2._meta._prev_segments,
                    PolarsPlanSegment(df2._inner),
                    *self._meta._prev_segments,
                    PolarsPlanSegment(self._inner),
                    StackPlanSegment(),
                ],
            ),
        )

    def convert(self, columns: List[str], model: str) -> LDF:
        df = pl.DataFrame(
            [pl.Series(k, dtype=v) for k, v in self._inner.schema.items()]
        )
        return RemoteLazyFrame(
            df.lazy(),
            Metadata(
                self._meta._client,
                [
                    *self._meta._prev_segments,
                    StringTransformerPlanSegment(model, columns),
                ],
            ),
        )

    @property
    def column_names(self) -> List[str]:
        """Gets the column names of the RemoteDataFrame

        Returns:
            List[str]: List of column names in the RemoteDataFrame
        """
        return self._inner.columns

    def join(
        self: LDF,
        other: LDF,
        left_on: Union[str, pl.Expr, Sequence[Union[str, pl.Expr]], None] = None,
        right_on: Union[str, pl.Expr, Sequence[Union[str, pl.Expr]], None] = None,
        on: Union[str, pl.Expr, Sequence[Union[str, pl.Expr]], None] = None,
        how: pl.internals.type_aliases.JoinStrategy = "inner",
        suffix: str = "_right",
        allow_parallel: bool = True,
        force_parallel: bool = False,
    ) -> LDF:
        """Joins columns of another DataFrame.
        Args:
            other (RemoteLazyFrame): The other RemoteLazyFrame you want to join your current dataframe with.
            left_on (Union[str, pl.Expr, Sequence[Union[str, pl.Expr]], None] = None): Name(s) of the left join column(s).
            right_on (Union[str, pl.Expr, Sequence[Union[str, pl.Expr]], None] = None): Name(s) of the right join column(s).
            on (Union[str, pl.Expr, Sequence[Union[str, pl.Expr]], None] = None): Name(s) of the join columns in both DataFrames.
            how (pl.internals.type_aliases.JoinStrategy = "inner"): Join strategy {'inner', 'left', 'outer', 'semi', 'anti', 'cross'}
            suffix (str = "_right"): Suffix to append to columns with a duplicate name.
            allow_parallel (bool = True): Boolean value for allowing the physical plan to evaluate the computation of both RemoteLazyFrames up to the join in parallel.
            force_parallel (bool = False): Boolean value for forcing parallel the physical plan to evaluate the computation of both RemoteLazyFrames up to the join in parallel.
        Raises:
            Exception: Where remote dataframes are from two different servers.
        Returns:
            RemoteLazyFrame: An updated RemoteLazyFrame after join performed
        """
        if self._meta._client is not other._meta._client:
            raise Exception("Cannot join remote data frames from two different servers")
        res = self._inner.join(
            other._inner,
            left_on,
            right_on,
            on,
            how,
            suffix,
            allow_parallel,
            force_parallel,
        )
        return RemoteLazyFrame(
            res,
            Metadata(
                self._meta._client,
                [*other._meta._prev_segments, *self._meta._prev_segments],
            ),
        )

    def join_asof(
        self: LDF,
        other: LDF,
        left_on: Union[str, None] = None,
        right_on: Union[str, None] = None,
        on: Union[str, None] = None,
        by_left: Union[str, Sequence[str], None] = None,
        by_right: Union[str, Sequence[str], None] = None,
        by: Union[str, Sequence[str], None] = None,
        strategy: pl.internals.type_aliases.AsofJoinStrategy = "backward",
        suffix: str = "_right",
        tolerance: Union[str, int, float, None] = None,
        allow_parallel: bool = True,
        force_parallel: bool = False,
    ) -> LDF:
        """Performs an asof join, which is similar to a left-join but matches on nearest key rather than equal keys.

        Args:
            other (RemoteLazyFrame): The other RemoteLazyFrame you want to join your current dataframe with.
            left_on (Union[str, None] = None): Name(s) of the left join column(s).
            right_on (Union[str, None] = None): Name(s) of the right join column(s).
            on (Union[str, None] = None): Name(s) of the join columns in both DataFrames.
            by_left (Union[str, Sequence[str], None] = None): Join on these columns before doing asof join
            by_right (Union[str, Sequence[str], None] = None): Join on these columns before doing asof join
            by (Union[str, Sequence[str], None] = None): Join on these columns before doing asof join
            strategy (pl.internals.type_aliases.AsofJoinStrategy = "backward"): Join strategy: {'backward', 'forward'}.
            suffix (str  = "_right"): Suffix to append to columns with a duplicate name.
            tolerance (Union[str, int, float, None] = None): Numeric tolerance. By setting this the join will only be done if the near keys are within this distance.
            suffix (str): Suffix to append to columns with a duplicate name.
            allow_parallel (bool = True): Boolean value for allowing the physical plan to evaluate the computation of both RemoteLazyFrames up to the join in parallel.
            force_parallel (bool = False): Boolean value for forcing parallel the physical plan to evaluate the computation of both RemoteLazyFrames up to the join in parallel.
        Raises:
            Exception: Where remote dataframes are from two different servers.
        Returns:
            RemoteLazyFrame: An updated RemoteLazyFrame after join performed
        """
        if self._meta._client is not other._meta._client:
            raise Exception("Cannot join remote data frames from two different servers")
        res = self._inner.join_asof(
            other._inner,
            left_on,
            right_on,
            on,
            by_left,
            by_right,
            by,
            strategy,
            suffix,
            tolerance,
            allow_parallel,
            force_parallel,
        )
        return RemoteLazyFrame(
            res,
            Metadata(
                self._meta._client,
                [*other._meta._prev_segments, *self._meta._prev_segments],
            ),
        )

    def pieplot(
        self: LDF,
        parts: str,
        title: str = None,
        labels: Union[str, list[str]] = None,
        ax: List[str] = None,
        fig_kwargs: dict = None,
        pie_labels: bool = True,
        key: bool = True,
        key_loc: str = "center left",
        key_title: str = None,
        key_bbox=(1, 0, 0.5, 1),
    ) -> None:
        """Draws a pie chart based on values within single column.
        pieplot collects necessary data only and calculates percentage values before calling matplotlib pyplot's pie function to create a pie chart.
        Args:
            parts (str): The name of the column containing bar chart segment values.
            title (str = None): Title to be displayed with the bar chart.
            labels (Union[str, list[str]] = None) = The labels of segments in pie charts. Either a list of string labels following the same order as the values
            in your `parts` column or the name of a column containing the labels.
            ax (List(str)): Here you can send your own matplotlib axis if required. Note- if you do this, the fig_kwargs arguments will not be used.
            fig_kwargs (dict = None): A dictionary argument where you can add any kwargs you wish to be forwarded onto matplotlib.pyplot.subplots()
            when creating the figure that the pie chart will be displayed on.
            pie_labels (bool = True): You can modify this boolean value if you do not with to label the segments of your pie chart.
            key (bool = True): This key value specifies whether you want a color map key placed to the side of your pie chart.
            key_loc (str = "center left"): A string argument where you can modify the location of your segment color key on your pie chart to be forward to matplotlib's legend function.
            key_title (str = None): A string argument where you can specify a title for this segment color key to be forward to matplotlib's legend function.
            key_bbox (tuple = 1, 0, 0.5, 1): bbox_to_anchor argument to be forward to matplotlib's legend function.
        Raises:
            ValueError: Incorrect column name given as parts or labels argument.
            various exceptions: Note that exceptions may be raised from matplotlib pyplot's pie or subplots functions, for example if fig_kwargs keywords are not valid.
        """

        if parts not in self.columns:
            raise ValueError("Parts column not found in dataframe")
        if type(labels) == str and labels not in self.columns:
            raise ValueError("Labels column not found in dataframe")

        # get list of values in parts column
        parts_tmp = self.select(pl.col(parts)).collect().fetch().to_numpy()
        parts_list = [x[0] for x in parts_tmp]

        # get total for calculating percentages
        total = sum(parts_list)

        # get percentages
        pie_data = list(map(lambda x: x * 100 / total, parts_list))

        # get labels list
        if type(labels) == str:
            labels_tmp = self.select(pl.col(labels)).collect().fetch().to_numpy()
            labels_list = [x[0] for x in labels_tmp]
        else:
            labels_list = labels

        # add these to figkwargs and go
        if ax == None:
            if fig_kwargs == None:
                fig, ax = plt.subplots(figsize=(7, 4), subplot_kw=dict(aspect="equal"))
            else:
                if "figsize" not in self.kwargs:
                    fig_kwargs["figsize"] = (7, 4)
                fig, ax = plt.subplots(**fig_kwargs)
            if pie_labels == True:
                wedges, autotexts = plt.pie(pie_data, labels=labels_list)
            else:
                wedges, autotexts = plt.pie(pie_data)

        elif pie_labels == True:
            wedges, autotexts = ax.pie(pie_data, labels=labels_list)
        else:
            wedges, autotexts = ax.pie(pie_data)

        if key == True:
            ax.legend(
                wedges,
                labels_list,
                title=key_title,
                loc=key_loc,
                bbox_to_anchor=key_bbox,
            )
        ax.set_title(title)

    def barplot(
        self: LDF,
        x: str = None,
        y: str = None,
        estimator: str = "mean",
        hue: str = None,
        **kwargs,
    ):
        """Draws a barchart
        barplot filters data down to necessary columns only and then calls Seaborn's barplot function.
        Args:
            x (str) = None: The name of column to be used for x axes.
            y (str) = None: The name of column to be used for y axes.
            estimator (str) = "mean": string represenation of estimator to be used in aggregated query. Options are: "mean", "median", "count", "max", "min", "std" and "sum"
            hue (str) = None: The name of column to be used for colour encoding.
            **kwargs: Other keyword arguments that will be passed to Seaborn's barplot function.
        Raises:
            ValueError: Incorrect column name given, no x or y values provided, estimator function not recognised
            various exceptions: Note that exceptions may be raised from Seaborn when the barplot function is called,
            for example, where kwargs keywords are not expected. See Seaborn documentation for further details.
        """
        # if there is a hue argument add them to cols and no duplicates
        if x == None and y == None:
            raise ValueError("Please provide a x or y column name")

        allowed_fns = ["mean", "count", "max", "min", "std", "sum", "median"]

        if estimator not in allowed_fns:
            raise ValueError("Column ", col, " not found in dataframe")
        if x != None and y != None:
            selects = [x, y] if x != y else [x]
        else:
            selects = [x] if x != None else [y]
        groups = [x]
        if hue != None:
            kwargs["hue"] = hue
            if hue != x:
                groups.append(hue)
            if hue != x and hue != y:
                selects.append(hue)

        for col in selects:
            if not col in self.columns:
                raise ValueError("Column ", col, " not found in dataframe")

        agg = y if y != None else x
        agg_dict = {
            "mean": pl.col(agg).mean(),
            "count": pl.col(agg).count(),
            "max": pl.col(agg).max(),
            "min": pl.col(agg).min(),
            "std": pl.col(agg).std(),
            "sum": pl.col(agg).sum(),
            "median": pl.col(agg).median(),
        }
        if x == None or y == None:
            c = x if x != None else y
            df = (
                self.filter(pl.col(c) != None)
                .select(agg_dict[estimator])
                .collect()
                .fetch()
                .to_pandas()
            )
        else:
            agg_fn = pl.col(y).mean()
            df = (
                self.filter(pl.col(x) != None)
                .select(pl.col(y) for y in selects)
                .groupby(pl.col(y) for y in groups)
                .agg(agg_dict[estimator])
                .sort(pl.col(x))
                .collect()
                .fetch()
                .to_pandas()
            )
        # run query
        if x == None:
            sns.barplot(data=df, y=y, **kwargs)
        elif y == None:
            sns.barplot(data=df, x=x, **kwargs)
        else:
            sns.barplot(data=df, x=x, y=y, **kwargs)

    def histplot(
        self: LDF, x: str = "count", y: str = "count", bins: int = 10, **kwargs
    ):
        """Histplot plots a univariate histogram, where one x or y axes is provided or a bivariate histogram, where both x and y axes values are supplied.

        Histplot filters down a RemoteLazyFrame to necessary columns only, groups x axes into bins
        and performs aggregated queries before calling either Seaborn's barplot (for univaritate histograms) or heatmap function (for bivariate histograms),
        which helps us to limit data retrieved from the server to a minimum.
        Args:
            x (str): The name of column to be used for x axes. Default value is "count", which trigger pl.count() to be used on this axes.
            y (str): The name of column to be used for y axes. Default value is "count", which trigger pl.count() to be used on this axes.
            bins (int): An integer bin value which x axes will be grouped by. Default value is 10.
            **kwargs: Other keyword arguments that will be passed to Seaborn's barplot function, in the case of one column being supplied, or heatmap function, where both x and y columns are supplied.

        Raises:
            ValueError: Incorrect column name given
            various exceptions: Note that exceptions may be raised from Seaborn when the barplot or heatmap function is called,
            for example, where kwargs keywords are not expected. See Seaborn documentation for further details.
        """

        col_x = x if x != None else "count"
        col_y = y if y != None else "count"

        if col_x == "count" and col_y == "count":
            print("Please provide an 'x' or 'y' value")
            return

        model = ApplyBins(bins)

        # if we have only X or Y
        if col_x == "count" or col_y == "count":
            q_x = pl.col(col_x) if col_x != "count" else pl.col(col_y)
            q_y = pl.count()

            if not col_x in self.columns and not col_y in self.columns:
                raise ValueError("Please supply a valid column for x or y axes")

            df = (
                self.filter(q_x != None)
                .select(q_x)
                .apply_udf([col_x if col_x != "count" else col_y], model)
                .groupby(q_x)
                .agg(q_y)
                .sort(q_x)
                .collect()
                .fetch()
                .to_pandas()
            )

            # horizontal barplot where x axis is count
            if "color" not in kwargs:
                kwargs["color"] = "lightblue"
            if "edgecolor" not in kwargs:
                kwargs["edgecolor"] = "black"
            if "width" not in kwargs:
                kwargs["width"] = 1

            if col_x == "count" and not "orient" in kwargs:
                sns.barplot(
                    data=df,
                    x=df[col_x],
                    y=df[col_y],
                    orient="h",
                    **kwargs,
                )
            else:
                sns.barplot(data=df, x=df[col_x], y=df[col_y], **kwargs)

        # If we have X and Y
        else:
            for col in [col_x, col_y]:
                if not col in self.columns:
                    raise ValueError("Column name not found in dataframe")
            df = (
                self.filter(pl.col(col_x) != None)
                .filter(pl.col(col_y) != None)
                .select([pl.col(col_y), pl.col(col_x)])
                .apply_udf([col_x], model)
                .groupby([pl.col(col_x), pl.col(col_y)])
                .agg(pl.count())
                .sort(pl.col(col_x))
                .collect()
                .fetch()
                .to_pandas()
            )
            my_cmap = sns.color_palette("Blues", as_cmap=True)
            pivot = df.pivot(index=col_y, columns=col_x, values="count")
            if "cmap" not in kwargs:
                kwargs["cmap"] = my_cmap
            ax = sns.heatmap(pivot, **kwargs)
            ax.invert_yaxis()

    def lineplot(
        self: LDF,
        x: str,
        y: str,
        hue: str = None,
        size: str = None,
        style: str = None,
        units: str = None,
        **kwargs,
    ):
        """Draws a lineplot based on x and y values.

        Lineplot filters data down to necessary columns only and then calls Seaborn's lineplot function with this scaled down dataframe.

        Lineplot accepts any additional options supported by Seaborn's lineplot as kwargs, which can be viewed in Seaborn's documentation.

        Args:
            x (str): The name of column to be used for x axes.
            y (str): The name of column to be used for y axes.
            hue (str = None): The name of the column to be used as a grouping variable that will produce lines with different colors.
            size (str = None): The name of the column to be used as a grouping variable that will produce lines with different widths.
            style (str = None): The name of the column to be used as a grouping variable that will produce lines with different dashes and/or markers.
            units (str = None): The name of the column to be used as a grouping variable identifying sampling units.
            **kwargs: Other keyword arguments that will be passed to Seaborn's lineplot function.
        Raises:
            ValueError: Incorrect column name given
            various exceptions: Note that exceptions may be raised from Seaborn when the lineplot function is called,
            for example, where kwargs keywords are not expected. See Seaborn documentation for further details.
        """
        selects = [x, y] if x != y else [x]

        for op in [hue, size, style, units]:
            if op not in selects and op != None:
                selects.append(op)

        if hue != None:
            kwargs["hue"] = hue
        if size != None:
            kwargs["size"] = size
        if style != None:
            kwargs["style"] = style
        if units != None:
            kwargs["units"] = units

        for col in selects:
            if not col in self.columns:
                raise ValueError("Column ", col, " not found in dataframe")

        # get df with necessary columns
        df = self.select([pl.col(x) for x in selects]).collect().fetch().to_pandas()
        sns.lineplot(data=df, x=x, y=y, **kwargs)

    def scatterplot(self: LDF, x: str, y: str, **kwargs):
        """Draws a scatter plot
        Scatterplot filters data down to necessary columns only and then calls Seaborn's scatterplot function.
        Args:
            x (str): The name of column to be used for x axes.
            y (str): The name of column to be used for y axes.
            **kwargs: Other keyword arguments that will be passed to Seaborn's scatterplot function.
        Raises:
            ValueError: Incorrect column name given
            various exceptions: Note that exceptions may be raised from Seaborn when the scatterplot function is called,
            for example, where kwargs keywords are not expected. See Seaborn documentation for further details.
        """
        # if there is a hue or style argument add them to cols
        cols = [x, y]
        if "hue" in kwargs:
            if not kwargs["hue"] in cols:
                cols.append(kwargs["hue"])
        if "style" in kwargs:
            if not kwargs["style"] in cols:
                cols.append(kwargs["style"])

        for col in cols:
            if not col in self.columns:
                raise ValueError("Column ", col, " not found in dataframe")

        # get df with necessary columns
        df = self.select([pl.col(x) for x in cols]).collect().fetch().to_pandas()
        # run query
        sns.scatterplot(data=df, x=x, y=y, **kwargs)

    def barplot(
        self: LDF,
        x: str = None,
        y: str = None,
        estimator: str = "mean",
        hue: str = None,
        **kwargs,
    ):
        """Draws a barchart
        barplot filters data down to necessary columns only and then calls Seaborn's barplot function.
        Args:
            x (str) = None: The name of column to be used for x axes.
            y (str) = None: The name of column to be used for y axes.
            estimator (str) = "mean": string represenation of estimator to be used in aggregated query. Options are: "mean", "median", "count", "max", "min", "std" and "sum"
            hue (str) = None: The name of column to be used for colour encoding.
            **kwargs: Other keyword arguments that will be passed to Seaborn's barplot function.
        Raises:
            ValueError: Incorrect column name given, no x or y values provided, estimator function not recognised
            various exceptions: Note that exceptions may be raised from Seaborn when the barplot function is called,
            for example, where kwargs keywords are not expected. See Seaborn documentation for further details.
        """
        # if there is a hue argument add them to cols and no duplicates
        if x == None and y == None:
            raise ValueError("Please provide a x or y column name")

        allowed_fns = ["mean", "count", "max", "min", "std", "sum", "median"]

        if estimator not in allowed_fns:
            raise ValueError("Column ", col, " not found in dataframe")
        if x != None and y != None:
            selects = [x, y] if x != y else [x]
        else:
            selects = [x] if x != None else [y]
        groups = [x]
        if hue != None:
            kwargs["hue"] = hue
            if hue != x:
                groups.append(hue)
            if hue != x and hue != y:
                selects.append(hue)

        for col in selects:
            if not col in self.columns:
                raise ValueError("Column ", col, " not found in dataframe")

        agg = y if y != None else x
        agg_dict = {
            "mean": pl.col(agg).mean(),
            "count": pl.col(agg).count(),
            "max": pl.col(agg).max(),
            "min": pl.col(agg).min(),
            "std": pl.col(agg).std(),
            "sum": pl.col(agg).sum(),
            "median": pl.col(agg).median(),
        }
        if x == None or y == None:
            c = x if x != None else y
            df = (
                self.filter(pl.col(c) != None)
                .select(agg_dict[estimator])
                .collect()
                .fetch()
                .to_pandas()
            )
        else:
            agg_fn = pl.col(y).mean()
            df = (
                self.filter(pl.col(x) != None)
                .select(pl.col(y) for y in selects)
                .groupby(pl.col(y) for y in groups)
                .agg(agg_dict[estimator])
                .sort(pl.col(x))
                .collect()
                .fetch()
                .to_pandas()
            )
        # run query
        if x == None:
            sns.barplot(data=df, y=y, **kwargs)
        elif y == None:
            sns.barplot(data=df, x=x, **kwargs)
        else:
            sns.barplot(data=df, x=x, y=y, **kwargs)

    def facet(
        self: LDF, col: Optional[str] = None, row: Optional[str] = None, **kwargs
    ) -> any:
        """Creates a multi-plot grid for plotting conditional relationships.
        Args:
            col (Optional[str] = None): column value for grid
            row (Optional[str] = None): row value for grid
            **kwargs: Any additional keywords to be sent to Facet class to be applied to matplotlib pyplot's subplot function

        Returns:
            Facet instance created based on arguments given

        Raises:
            ValueError: Incorrect col/row argument provided
        """
        for x in [col, row]:
            if x != None:
                if not x in self.columns:
                    raise ValueError("Column ", x, " not found in dataframe")
        return Facet(inner_rdf=self, col=col, row=row, kwargs=kwargs)


@dataclass
class FetchableLazyFrame(RemoteLazyFrame):
    """
    A class to represent a FetchableLazyFrame, which can then be accessed as a Polar's dataframe via the fetch() method.
    """

    _identifier: str

    @property
    def identifier(self) -> str:
        """
        Gets identifier

        Return:
            returns identifier
        """
        return self._identifier

    @staticmethod
    def _from_reference(client: BastionLabPolars, ref: ReferenceResponse) -> LDF:
        header = json.loads(ref.header)["inner"]

        def get_dtype(v):
            if isinstance(v, str):
                return getattr(pl, v)()
            else:
                k, v = list(v.items())[0]
                v = get_dtype(v)
                return getattr(pl, k)(v)

        def get_series(name, dtype):
            if isinstance(dtype, str):
                return pl.Series(name, dtype=get_dtype(dtype))
            else:
                return pl.Series(name, values=[[]], dtype=get_dtype(dtype))

        df = pl.DataFrame([get_series(k, v) for k, v in header.items()])
        return FetchableLazyFrame(
            _identifier=ref.identifier,
            _inner=df.lazy(),
            _meta=Metadata(client, [EntryPointPlanSegment(ref.identifier)]),
        )

    def __str__(self) -> str:
        return f"FetchableLazyFrame(identifier={self._identifier})"

    def __repr__(self) -> str:
        return str(self)

    def fetch(self) -> pl.DataFrame:
        """Fetches your FetchableLazyFrame and returns it as a Polars DataFrame
        Returns:
            Polars.DataFrame: returns a Polars DataFrame instance of your FetchableLazyFrame
        """
        return self._meta._client._fetch_df(self._identifier)

    def to_dataset(
        self,
        inputs: Optional[Union[str, List[str]]] = None,
        labels: Optional[str] = None,
    ) -> "RemoteDataset":
        """Converts BastionLab `FetchableLazy` to a `RemoteDataset`.

        Args:
            inputs (List[str]):
                The list of input columns names to used as `DataFrame` columns.
            labels (str):
                The column name of the labels column in the resulting `DataFrame`
            inputs_conv_fn (Optional[Callable] = None):
                Function to convert inputs to `torch.Tensor` dtypes.
            labels_conv_fn (Optional[Callable] = None):
                Function to convert labels to `torch.Tensor` dtypes.

        Returns:
            RemoteDataset
        """
        from ..torch.learner import RemoteDataset
        from ..config import CONFIG

        if not isinstance(inputs, list):
            inputs = [inputs]

        ref = self._meta._client._conv._stub.ConvToDataset(
            ToDataset(
                inputs=inputs,
                labels=labels,
                identifier=self.identifier,
            )
        )
        return RemoteDataset(
            client=CONFIG["torch_client"], train_dataset=to_torch_ref(ref)
        )

    def save(self):
        return self._meta._client.persist_df(self._identifier)


@dataclass
class Facet:
    inner_rdf: RemoteLazyFrame
    col: Optional[str] = None
    row: Optional[str] = None
    kwargs: dict = None

    def __str__(self: LDF) -> str:
        return f"FacetGrid"

    def scatterplot(
        self: LDF,
        *args: list[str],
        **kwargs,
    ) -> None:
        """Draws a scatter plot for each subset in row/column facet grid.
        Scatterplot filters data down to necessary columns only before calling Seaborn's scatterplot function on rows of dataset
        where values match with each combination of row/grid values.

        Args:
            x (str): The name of column to be used for x axes.
            y (str): The name of column to be used for y axes.
            *args: (list[str]): Arguments to be passed to Seaborn's scatterplot function.
            **kwargs: Other keyword arguments that will be passed to Seaborn's scatterplot function.

        Raises:
            ValueError: Incorrect column name given
            various exceptions: Note that exceptions may be raised from internal Seaborn (scatterplot) or Matplotlib.pyplot functions (subplots, set_title),
            for example, if kwargs keywords are not expected. See Seaborn/Matplotlib documentation for further details.
        """
        self.__map(sns.scatterplot, *args, **kwargs)

    def lineplot(
        self: LDF,
        x: str,
        y: str,
        **kwargs,
    ) -> None:
        """Draws a lineplot based on x and y values for each subset in row/column facet grid.
         Lineplot filters data down to necessary columns only and then calls Seaborn's lineplot function on rows of dataset
        where values match with each combination of row/grid values.

        Args:
            x (str): The name of column to be used for x axes.
            y (str): The name of column to be used for y axes.
            **kwargs: Other keyword arguments that will be passed to Seaborn's lineplot function.
        Raises:
            ValueError: Incorrect column name given
            various exceptions: Note that exceptions may be raised from Seaborn when the lineplot function is called,
            for example, where kwargs keywords are not expected. See Seaborn documentation for further details.
        """
        self.__map(sns.lineplot, x=x, y=y, **kwargs)

    def histplot(
        self: LDF,
        x: str = None,
        y: str = None,
        bins: int = 10,
        **kwargs,
    ) -> None:
        """Draws a histplot for each subset in row/column facet grid.

        Facet's histplot iterates over each possible combination of row/column values in the dataset, filters the dataset to rows where the values match this
        combination of row/column values and applies histplot to this dataset.

        Args:
            x (str) = None: The name of column to be used for x axes.
            y (str) = None: The name of column to be used for y axes.
            bins (int) = 10: An integer bin value which x axes will be grouped by.
            **kwargs: Other keyword arguments that will be passed to Seaborn's barplot function, in the case of one column being supplied, or heatmap function, where both x and y columns are supplied.
        Raises:
            ValueError: Incorrect column name given
            various exceptions: Note that exceptions may be raised from internal Seaborn (scatterplot) or Matplotlib.pyplot functions (subplots, set_title),
            for example, if kwargs keywords are not expected. See Seaborn/Matplotlib documentation for further details.
        """
        kwargs["bins"] = bins
        self.__bastion_map("histplot", x=x, y=y, **kwargs)

    def barplot(
        self: LDF,
        x: str = None,
        y: str = None,
        hue: str = None,
        estimator: str = "mean",
        **kwargs,
    ) -> None:
        """Draws a bar chart for each subset in row/column facet grid.

         barplot filters data down to necessary columns only and then calls Seaborn's barplot function.
        Args:
            x (str) = None: The name of column to be used for x axes.
            y (str) = None: The name of column to be used for y axes.
            estimator (str) = "mean": string represenation of estimator to be used in aggregated query. Options are: "mean", "median", "count", "max", "min", "std" and "sum"
            hue (str) = None: The name of column to be used for colour encoding.
            **kwargs: Other keyword arguments that will be passed to Seaborn's barplot function.
        Raises:
            ValueError: Incorrect column name given, no x or y values provided, estimator function not recognised
            various exceptions: Note that exceptions may be raised from Seaborn when the barplot function is called,
            for example, where kwargs keywords are not expected. See Seaborn documentation for further details.

        """
        kwargs["estimator"] = estimator
        kwargs["hue"] = hue
        self.__bastion_map("barplot", x=x, y=y, **kwargs)

    def __bastion_map(self, fn: str, x: str = None, y: str = None, **kwargs):
        # create list of all columns needed for query
        hue = kwargs["hue"] if "hue" in kwargs else None
        selects = []
        for to_add in [x, y, self.col, self.row, hue]:
            if to_add != None:
                selects.append(to_add)

        for col in selects:
            if col not in self.inner_rdf.columns:
                raise ValueError("Column ", col, " not found in dataframe")

        # get unique row and col values
        cols = []
        rows = []
        if self.col != None:
            cols = (
                self.inner_rdf.select(pl.col(self.col))
                .unique()
                .sort(pl.col(self.col))
                .collect()
                .fetch()
                .to_pandas()[self.col]
                .tolist()
            )
        if self.row != None:
            rows = (
                self.inner_rdf.select(pl.col(self.row))
                .unique()
                .sort(pl.col(self.row))
                .collect()
                .fetch()
                .to_pandas()[self.row]
                .tolist()
            )

        if fn == "histplot":
            bins = kwargs["bins"] if "bins" in kwargs else 10
            del kwargs["bins"]
        if fn == "barplot":
            del kwargs["hue"]
            estimator = kwargs["estimator"] if "estimator" in kwargs else None
            del kwargs["estimator"]

        # mapping
        r_len = len(rows) if len(rows) != 0 else 1
        c_len = len(cols) if len(cols) != 0 else 1
        if self.kwargs == None:
            fig, axes = plt.subplots(r_len, c_len, figsize=((5 * c_len), (5 * r_len)))
        else:
            if "figsize" not in self.kwargs:
                self.kwargs["figsize"] = ((5 * c_len), (5 * r_len))
            fig, axes = plt.subplots(r_len, c_len, **self.kwargs)
        cols_len = len(cols)
        rows_len = len(rows)
        if (cols_len != 0) and (rows_len != 0):
            for col_count in range(cols_len):
                for row_count in range(rows_len):
                    df = self.inner_rdf.clone().filter(
                        (pl.col(self.col) == cols[col_count])
                        & (pl.col(self.row) == rows[row_count])
                    )
                    t1 = (
                        self.row
                        + ": "
                        + str(rows[row_count])
                        + " | "
                        + self.col
                        + ": "
                        + str(cols[col_count])
                    )
                    if fn == "histplot":
                        df.select([pl.col(x) for x in selects]).histplot(
                            x, y, bins, ax=axes[row_count, col_count], **kwargs
                        )
                    else:
                        df.select([pl.col(x) for x in selects]).barplot(
                            x,
                            y,
                            hue=hue,
                            estimator=estimator,
                            ax=axes[row_count, col_count],
                            **kwargs,
                        )
                    axes[row_count, col_count].set_title(t1)

        else:
            col_check = True if cols_len != 0 else False
            max_len = cols_len if col_check else rows_len
            my_list = cols if col_check else rows
            t = self.col if col_check else self.row
            for count in range(max_len):
                df = self.inner_rdf.clone().filter((pl.col(t) == my_list[count]))
                t1 = t + ": " + str(my_list[count])
                if fn == "histplot":
                    df.select([pl.col(x) for x in selects]).histplot(
                        x, y, bins, ax=axes[count], **kwargs
                    )
                else:
                    df.select([pl.col(x) for x in selects]).barplot(
                        x, y, hue=hue, estimator=estimator, ax=axes[count], **kwargs
                    )
                axes[count].set_title(t1)

    def __map(self: LDF, func, **kwargs) -> None:
        # create list of all columns needed for query
        selects = [self.col, self.row]
        if "x" in kwargs and not kwargs["x"] in selects:
            selects.append(kwargs["x"])
        if "y" in kwargs and not kwargs["y"] in selects:
            selects.append(kwargs["y"])

        for col in selects:
            if col not in self.inner_rdf.columns:
                raise ValueError("Column ", col, " not found in dataframe")

        # get unique row and col values
        cols = []
        rows = []
        if self.col != None:
            cols = (
                self.inner_rdf.select(pl.col(self.col))
                .unique()
                .sort(pl.col(self.col))
                .collect()
                .fetch()
                .to_pandas()[self.col]
                .tolist()
            )

        if self.row != None:
            rows = (
                self.inner_rdf.select(pl.col(self.row))
                .unique()
                .sort(pl.col(self.row))
                .collect()
                .fetch()
                .to_pandas()[self.row]
                .tolist()
            )

        # mapping
        r_len = len(rows) if len(rows) > 0 else 1
        c_len = len(cols) if len(cols) > 0 else 1
        if self.kwargs == None:
            fig, axes = plt.subplots(r_len, c_len, figsize=((5 * c_len), (5 * r_len)))
        else:
            if "figsize" not in self.kwargs:
                self.kwargs["figsize"] = ((5 * c_len), (5 * r_len))
            fig, axes = plt.subplots(r_len, c_len, **self.kwargs)
        cols_len = len(cols)
        rows_len = len(rows)
        if (cols_len != 0) & (rows_len != 0):
            for col_count in range(cols_len):
                for row_count in range(rows_len):
                    df = self.inner_rdf.clone().filter(
                        (pl.col(self.col) == cols[col_count])
                        & (pl.col(self.row) == rows[row_count])
                    )
                    t1 = (
                        self.row
                        + ": "
                        + str(rows[row_count])
                        + " | "
                        + self.col
                        + ": "
                        + str(cols[col_count])
                    )
                    sea_df = (
                        df.select([pl.col(x) for x in selects])
                        .collect()
                        .fetch()
                        .to_pandas()
                    )
                    func(data=sea_df, ax=axes[row_count, col_count], **kwargs)
                    axes[row_count, col_count].set_title(t1)
        else:
            col_check = True if cols_len != 0 else False
            max_len = cols_len if col_check else rows_len
            my_list = cols if col_check else rows
            t = self.col if col_check else self.row
            for count in range(max_len):
                df = self.inner_rdf.clone().filter((pl.col(t) == my_list[count]))
                t1 = t + ": " + str(my_list[count])
                sea_df = (
                    df.select([pl.col(x) for x in selects])
                    .collect()
                    .fetch()
                    .to_pandas()
                )
                func(data=sea_df, ax=axes[row_count, col_count], **kwargs)
                axes[count].set_title(t1)


# TODO: implement apply method
@delegate(
    target_cls=pl.internals.lazyframe.groupby.LazyGroupBy,
    target_attr="_inner",
    f_names=["agg", "head", "tail"],
    wrap=True,
    wrap_fn=lambda rlg, res: RemoteLazyFrame(res, rlg._meta),
)
@dataclass
class RemoteLazyGroupBy(Generic[LDF]):
    _inner: pl.internals.lazyframe.groupby.LazyGroupBy[LDF]
    _meta: Metadata


def train_test_split(
    *rdfs,
    train_size: Optional[float] = None,
    test_size: Optional[float] = 0.25,
    shuffle: Optional[bool] = False,
    random_state: Optional[int] = None,
) -> List["FetchableLazyFrame"]:
    """
    Split RemoteDataFrames into train and test subsets.

    Args:
        train_size (Optional[float] = None):
            It should be between 0.0 and 1.0 and represent the proportion of the dataset to include in the train split.
            If None, the value is automatically set to the complement of the test size.
        test_size (Optional[float] =0.25):
            It should be between 0.0 and 1.0 and represent the proportion of the dataset to include in the test split.
            If None, the value is set to the complement of the train size.
            If train_size is also None, it will be set to 0.25.
        shuffle (Optional[bool] = False):
            Whether or not to shuffle the data before splitting.
        random_state (Optional[int] = -1):
            Controls the shuffling applied to the data before applying the split.
            Pass an int for reproducible output across multiple function calls.
    """

    from .remote_polars import FetchableLazyFrame

    if len(rdfs) == 0:
        raise ValueError("At least one RemoteDataFrame required as input")

    _train_rdf = rdfs[0]

    train_size = 1 - test_size if train_size is None else train_size
    test_size = 1 - train_size if test_size is None else test_size

    rdfs = [ReferenceRequest(identifier=rdf.identifier) for rdf in rdfs]

    res = _train_rdf._meta._client.stub.Split(
        SplitRequest(
            rdfs=rdfs,
            train_size=train_size,
            test_size=test_size,
            shuffle=shuffle,
            random_state=random_state,
        )
    )
    res = [
        FetchableLazyFrame._from_reference(_train_rdf._meta._client, ref)
        for ref in res.list
    ]
    return res


class RemoteSeries(RemoteLazyFrame):
    def __init__(self, rdf: "RemoteLazyFrame") -> None:
        self._inner = rdf._inner
        self._meta = rdf._meta
        self.identifier = rdf.identifier

    def to_tensor(self) -> "RemoteTensor":
        from ..torch.remote_torch import RemoteTensor

        res = self._meta._client._conv._stub.ConvToTensor(
            ToTensor(identifier=self.identifier)
        )
        res = to_torch_ref(res)
        return RemoteTensor._from_reference(res)

    def __str__(self) -> str:
        return f"RemoteSeries(identifier={self.identifier})"

    def __repr__(self) -> str:
        return str(self)<|MERGE_RESOLUTION|>--- conflicted
+++ resolved
@@ -324,13 +324,12 @@
         """
         return self._meta._client._run_query(self.composite_plan)
 
-<<<<<<< HEAD
     def column(self: LDF, column: str) -> RemoteSeries:
         return RemoteSeries(self.select(column).collect())
 
     def columns(self: LDF, column_names: List[str]) -> List[RemoteSeries]:
         return RemoteSeries(self.select(column_names).collect())
-=======
+
     @staticmethod
     def sql(query: str, *rdfs: LDF) -> LDF:
         """Parses given SQL query and interpolates {} placeholders with given RemoteLazyFrames.
@@ -374,7 +373,6 @@
                 ],
             ),
         )
->>>>>>> efa9e762
 
     def apply_udf(self: LDF, columns: List[str], udf: Callable) -> LDF:
         """Applied user-defined function to selected columns of RemoteLazyFrame and returns result
