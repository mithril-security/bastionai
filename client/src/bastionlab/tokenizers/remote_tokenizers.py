from dataclasses import dataclass
from typing import TYPE_CHECKING, Tuple, Union
import polars as pl
from tokenizers import Tokenizer
from ..polars.remote_polars import RemoteArray, delegate, delegate_properties
from ..torch.remote_torch import RemoteTensor

if TYPE_CHECKING:
    from ..torch.remote_torch import RemoteTensor
    from ..polars.remote_polars import RemoteLazyFrame, RemoteArray


@delegate_properties(
    "padding",
    "truncation",
    "model",
    "decoder",
    "pre_tokenizer",
    "post_processor",
    "normalizer",
    target="_tokenizer",
)
@delegate(
    target_cls=Tokenizer,
    target_attr="_tokenizer",
    f_names=[
        "enable_padding",
        "enable_truncation",
        "get_vocab",
        "get_vocab_size",
        "no_padding",
        "add_tokens",
        "post_process",
        "to_str",
    ],
    wrap=False,
)
@dataclass
class RemoteTokenizer:
    _tokenizer: "Tokenizer"

    @staticmethod
    def from_hugging_face_pretrained(model: str) -> "RemoteTokenizer":
        from tokenizers import Tokenizer

        return RemoteTokenizer(Tokenizer.from_pretrained(model))

    def encode(
<<<<<<< HEAD
        self, series: "RemoteSeries", return_tensors: bool = True
    ) -> Tuple[Union[RemoteTensor, RemoteSeries], Union[RemoteTensor, RemoteSeries]]:
        res = series._convert(series.column_names, self._tokenizer.to_str()).collect()
        input_ids = res.column(res.column_names[0])
        attention_mask = res.column(res.column_names[1])
=======
        self, rdf: "RemoteLazyFrame", return_tensors: bool = True
    ) -> Tuple[Union[RemoteTensor, RemoteArray], Union[RemoteTensor, RemoteArray]]:
        res = rdf.convert(rdf.column_names, self._tokenizer.to_str()).collect()
        input_ids = res.select(res.column_names[0]).to_array()
        attention_mask = res.select(res.column_names[1]).to_array()
>>>>>>> 72c778bf

        if return_tensors:
            return input_ids.to_tensor(), attention_mask.to_tensor()
        return input_ids, attention_mask

    def __str__(self) -> str:
        return f"RemoteTokenizer(vocabulary_size={self._tokenizer.get_vocab_size()})"

    def __repr__(self) -> str:
        return str(self)<|MERGE_RESOLUTION|>--- conflicted
+++ resolved
@@ -46,19 +46,11 @@
         return RemoteTokenizer(Tokenizer.from_pretrained(model))
 
     def encode(
-<<<<<<< HEAD
-        self, series: "RemoteSeries", return_tensors: bool = True
-    ) -> Tuple[Union[RemoteTensor, RemoteSeries], Union[RemoteTensor, RemoteSeries]]:
-        res = series._convert(series.column_names, self._tokenizer.to_str()).collect()
-        input_ids = res.column(res.column_names[0])
-        attention_mask = res.column(res.column_names[1])
-=======
         self, rdf: "RemoteLazyFrame", return_tensors: bool = True
     ) -> Tuple[Union[RemoteTensor, RemoteArray], Union[RemoteTensor, RemoteArray]]:
         res = rdf.convert(rdf.column_names, self._tokenizer.to_str()).collect()
         input_ids = res.select(res.column_names[0]).to_array()
         attention_mask = res.select(res.column_names[1]).to_array()
->>>>>>> 72c778bf
 
         if return_tensors:
             return input_ids.to_tensor(), attention_mask.to_tensor()
