import os
import sys

# Makes generated grpc modules visible
# Needed because internal imports within generated modules are relative
sys.path.append(os.path.join(os.path.dirname(__file__), "pb"))

# Re-exports

from .client import Connection
<<<<<<< HEAD
from .keys import SigningKey, PublicKey
=======
from .remote_polars import RemoteLazyFrame, RemoteLazyGroupBy
from .keys import Identity
>>>>>>> 3de67536
<|MERGE_RESOLUTION|>--- conflicted
+++ resolved
@@ -8,9 +8,4 @@
 # Re-exports
 
 from .client import Connection
-<<<<<<< HEAD
-from .keys import SigningKey, PublicKey
-=======
-from .remote_polars import RemoteLazyFrame, RemoteLazyGroupBy
-from .keys import Identity
->>>>>>> 3de67536
+from .keys import SigningKey, PublicKey, Identity