--- conflicted
+++ resolved
@@ -12,8 +12,5 @@
 
 from . import polars
 from . import torch
-<<<<<<< HEAD
 from . import linfa
-=======
-from . import tokenizers
->>>>>>> 34845f8a
+from . import tokenizers