--- conflicted
+++ resolved
@@ -8,19 +8,8 @@
 # Re-exports
 
 from .client import Connection
-<<<<<<< HEAD
-from .remote_polars import RemoteLazyFrame, RemoteLazyGroupBy
-from .keys import Identity
-from .trainers import (
-    LinearRegression,
-    GaussianNb,
-    KMeans,
-    ElasticNet,
-    LogisticRegression,
-)
-=======
 from .keys import SigningKey, PublicKey, Identity
 
 from . import polars
 from . import torch
->>>>>>> e7aed434
+from . import linfa