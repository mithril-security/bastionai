import torch
<<<<<<< HEAD
from typing import Iterator, TYPE_CHECKING, Tuple, List
=======
import hashlib
>>>>>>> 38aca9d3
import io
from typing import Iterator, TYPE_CHECKING, List, Optional
from dataclasses import dataclass
from ..polars.utils import create_byte_chunk
from ..pb.bastionlab_torch_pb2 import Chunk, Reference, Meta
from .utils import DataWrapper, to_torch_meta

if TYPE_CHECKING:
    from tokenizers import Tokenizer
    from ..polars.remote_polars import RemoteSeries


def get_client():
    from ..config import CONFIG

    if CONFIG["torch_client"] == None:
        raise Exception("BastionLab Torch client is not initialized.")

    return CONFIG["torch_client"]


@dataclass
class RemoteTensor:
    _identifier: str
    _dtype: torch.dtype
    _shape: torch.Size

    @property
    def identifier(self) -> str:
        return self._identifier

    def serialize(self) -> str:
        return f'{{"identifier": "{self.identifier}"}}'

    @staticmethod
    def send_tensor(tensor: torch.Tensor) -> "RemoteTensor":
        client = get_client()
        data = DataWrapper([tensor], None)
        ts = torch.jit.script(data)
        buff = io.BytesIO()
        data = torch.jit.save(ts, buff)

        def inner(b) -> Iterator[Chunk]:
            for data in create_byte_chunk(b):
                yield Chunk(
                    data=data, name="", description="", secret=bytes(), meta=bytes()
                )

        res = client.stub.SendTensor(inner(buff.getvalue()))
        return RemoteTensor._from_reference(res)

    @staticmethod
    def _from_reference(ref: Reference) -> "RemoteTensor":
        dtypes, shape = to_torch_meta(ref.meta)
        return RemoteTensor(ref.identifier, dtypes[0], shape[0])

    def __str__(self) -> str:
        return f"RemoteTensor(identifier={self._identifier}, dtype={self._dtype}, shape={self._shape})"

    def __repr__(self) -> str:
        return str(self)

    @property
    def dtype(self):
        return self._dtype

    @property
    def shape(self):
        return self._shape

    def run_script(self, script: torch.ScriptFunction):
        pass

    def fetch_tensor(self) -> torch.Tensor:
        pass


<<<<<<< HEAD
=======
def _tracer(dtypes: List[torch.dtype], shapes: List[torch.Size]):
    return [
        torch.zeros(shape[1], dtype=dtype)
        if dtype in [torch.uint8, torch.int8, torch.int16, torch.int32, torch.int64]
        else torch.randn(shape[1], dtype=dtype)
        for shape, dtype in zip(shapes, dtypes)
    ]


>>>>>>> 38aca9d3
@dataclass
class RemoteDataset:
    inputs: List[RemoteTensor]
    label: RemoteTensor
<<<<<<< HEAD

    # def
=======
    name: Optional[str] = "RemoteDataset-" + hashlib.sha256().hexdigest()[:5]
    privacy_limit: Optional[float] = -1.0

    @property
    def trace_input(self):
        dtypes = [input.dtype for input in self.inputs]
        shapes = [input.shape for input in self.inputs]
        return _tracer(dtypes, shapes)

    @property
    def nb_samples(self):
        return self.label.shape[0]

    def serialize(self):
        inputs = ",".join([input.serialize() for input in self.inputs])
        return f'{{"inputs": [{inputs}], "label": {self.label.serialize()}, "nb_samples": {self.nb_samples}, "privacy_limit": {self.privacy_limit}}}'

    def __str__(self) -> str:
        return f"RemoteDataset(name={self.name}, privacy_limit={self.privacy_limit}, inputs={str(self.inputs)}, label={str(self.label)})"
>>>>>>> 38aca9d3
<|MERGE_RESOLUTION|>--- conflicted
+++ resolved
@@ -1,9 +1,5 @@
 import torch
-<<<<<<< HEAD
-from typing import Iterator, TYPE_CHECKING, Tuple, List
-=======
 import hashlib
->>>>>>> 38aca9d3
 import io
 from typing import Iterator, TYPE_CHECKING, List, Optional
 from dataclasses import dataclass
@@ -81,8 +77,6 @@
         pass
 
 
-<<<<<<< HEAD
-=======
 def _tracer(dtypes: List[torch.dtype], shapes: List[torch.Size]):
     return [
         torch.zeros(shape[1], dtype=dtype)
@@ -92,15 +86,10 @@
     ]
 
 
->>>>>>> 38aca9d3
 @dataclass
 class RemoteDataset:
     inputs: List[RemoteTensor]
     label: RemoteTensor
-<<<<<<< HEAD
-
-    # def
-=======
     name: Optional[str] = "RemoteDataset-" + hashlib.sha256().hexdigest()[:5]
     privacy_limit: Optional[float] = -1.0
 
@@ -119,5 +108,4 @@
         return f'{{"inputs": [{inputs}], "label": {self.label.serialize()}, "nb_samples": {self.nb_samples}, "privacy_limit": {self.privacy_limit}}}'
 
     def __str__(self) -> str:
-        return f"RemoteDataset(name={self.name}, privacy_limit={self.privacy_limit}, inputs={str(self.inputs)}, label={str(self.label)})"
->>>>>>> 38aca9d3
+        return f"RemoteDataset(name={self.name}, privacy_limit={self.privacy_limit}, inputs={str(self.inputs)}, label={str(self.label)})"