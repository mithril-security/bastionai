--- conflicted
+++ resolved
@@ -113,16 +113,7 @@
   - ⚙️ Advanced:
       - Benchmarks:
           - Polars: "docs/advanced/benchmarks/polars_benchmarks.md"
-<<<<<<< HEAD
-          - Torch:
-              - AMD EPY 7763: "docs/advanced/benchmarks/Torch/bench-amd-epyc-7763.md"
-              - NVIDIA A100/v100: "docs/advanced/benchmarks/Torch/bench-nvidia-a100-v100.md"
-      - Open source: 
+          - Torch: "docs/advanced/benchmarks/torch_benchmarks.md"
+      - Open source:
           - Contributing: "docs/advanced/contributing/contributing.md"
-          - Code of Conduct: "docs/advanced/contributing/code_of_conduct.md"
-=======
-          - Torch: "docs/advanced/benchmarks/torch_benchmarks.md"
-      - Contributing:
-          - Code of Conduct: "docs/advanced/contributing/code_of_conduct.md"
-          - Contributing: "docs/advanced/contributing/contributing.md"
->>>>>>> 2512541a
+          - Code of Conduct: "docs/advanced/contributing/code_of_conduct.md"