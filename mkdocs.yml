# Website Info
site_name: BastionLab
site_url: https://www.mithrilsecurity.io/
site_author: Mithril Security
site_description: >-
  Create a simple privacy framework for data science collaboration, 
  covering data exploration and machine learning.

# Repository
repo_name: mithril-security/bastionlab
repo_url: https://github.com/mithril-security/bastionlab

# Configuration
theme:
  name: material
  custom_dir: docs/material_theme_customization
  features:
    - navigation.instant
    - search.highlight
    - content.tabs.link
    - navigation.sections
  logo: assets/logo.png
  favicon: assets/logo.png
  palette:
    - scheme: slate
      toggle:
        icon: material/weather-sunny
    - scheme: default
      toggle:
        icon: material/weather-night
  icon:
    admonition:
      note: fontawesome/solid/note-sticky
      abstract: fontawesome/solid/book
      info: fontawesome/solid/circle-info
      tip: fontawesome/solid/bullhorn
      success: fontawesome/solid/check
      question: fontawesome/solid/circle-question
      warning: fontawesome/solid/triangle-exclamation
      failure: fontawesome/solid/bomb
      danger: fontawesome/solid/skull
      bug: fontawesome/solid/robot
      example: fontawesome/solid/flask
      quote: fontawesome/solid/quote-left

#Plugins
plugins:
  - search
  - mkdocs-jupyter

# Customization
extra:
  homepage: https://mithrilsecurity.io
  social:
    - icon: fontawesome/brands/discord
      link: https://discord.com/invite/TxEHagpWd4
    - icon: fontawesome/brands/github
      link: https://github.com/mithril-security/
    - icon: fontawesome/brands/linkedin
      link: https://www.linkedin.com/company/mithril-security-company/
    - icon: fontawesome/brands/twitter
      link: https://twitter.com/mithrilsecurity

extra_css:
  - stylesheets/extra.css

extra_javascript:
  - "https://code.jquery.com/jquery-3.3.1.min.js"

# Extensions
markdown_extensions:
  - abbr
  - admonition
  - attr_list
  - def_list
  - footnotes
  - md_in_html
  - pymdownx.details
  - pymdownx.highlight:
      anchor_linenums: true
  - pymdownx.betterem:
      smart_enable: all
  - pymdownx.inlinehilite
  - pymdownx.snippets
  - pymdownx.superfences
  - pymdownx.tabbed:
      alternate_style: true

# Documentation tree
nav:
  - 🏠 Home: "index.md"
  - 🚀 Getting Started:
      - Quick tour: "docs/quick-tour/quick-tour.ipynb"
      - Installation: "docs/getting-started/installation.md"
  - 📙 Tutorials:
      - Authentication: "docs/tutorials/authentication.ipynb"
<<<<<<< HEAD
      - Security logging: "docs/tutorials/security_logs.ipynb"
=======
>>>>>>> 939cc251
      - Combining datasets: "docs/tutorials/combining_datasets.ipynb"
      - Data cleaning: "docs/tutorials/data_cleaning.ipynb"
      - Data visualization: "docs/tutorials/visualization.ipynb"
  - 🌍 How-to guides:
      - Covid-19 cleaning and exploration: "docs/how-to-guides/covid_cleaning_exploration.ipynb"
      - Fine Tuning Distilbert on BastionLab: "docs/how-to-guides/distilbert_example_notebook.ipynb"
  - 💡 Concepts:
      - Remote data science: "docs/concepts-guides/remote_data_science.md"
  - 🛠️ Reference guides:
      - API Reference: "docs/resources/bastionlab/index.html"
  - 🔒 Security:
      - Threat model: "docs/security/threat_model_data_owner_owns_infrastructure.md"
      - Authentication specifications: "docs/security/authenticated_sessions.md"
  - ⚙️ Advanced:
      - Benchmarks:
          - Polars: "docs/advanced/benchmarks/polars_benchmarks.md"
          - Torch:
              - AMD EPY 7763: "docs/advanced/benchmarks/Torch/bench-amd-epyc-7763.md"
              - NVIDIA A100/v100: "docs/advanced/benchmarks/Torch/bench-nvidia-a100-v100.md"
      - Contributing:
          - Code of Conduct: "docs/advanced/contributing/code_of_conduct.md"
          - Contributing: "docs/advanced/contributing/contributing.md"<|MERGE_RESOLUTION|>--- conflicted
+++ resolved
@@ -47,6 +47,8 @@
 plugins:
   - search
   - mkdocs-jupyter
+  - search
+  - mkdocs-jupyter
 
 # Customization
 extra:
@@ -65,6 +67,7 @@
   - stylesheets/extra.css
 
 extra_javascript:
+  - "https://code.jquery.com/jquery-3.3.1.min.js"
   - "https://code.jquery.com/jquery-3.3.1.min.js"
 
 # Extensions
@@ -94,10 +97,7 @@
       - Installation: "docs/getting-started/installation.md"
   - 📙 Tutorials:
       - Authentication: "docs/tutorials/authentication.ipynb"
-<<<<<<< HEAD
       - Security logging: "docs/tutorials/security_logs.ipynb"
-=======
->>>>>>> 939cc251
       - Combining datasets: "docs/tutorials/combining_datasets.ipynb"
       - Data cleaning: "docs/tutorials/data_cleaning.ipynb"
       - Data visualization: "docs/tutorials/visualization.ipynb"
