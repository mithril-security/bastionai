--- conflicted
+++ resolved
@@ -19,10 +19,7 @@
     - search.highlight
     - content.tabs.link
     - navigation.sections
-<<<<<<< HEAD
     - navigation.indexes
-=======
->>>>>>> bae69e8b
     # - navigation.expand
   logo: assets/logo.png
   favicon: assets/logo.png
@@ -120,11 +117,7 @@
           - Fine Tuning Distilbert on BastionLab: "docs/how-to-guides/distilbert_example_notebook.ipynb"
   - 💡 Concepts:
       - Remote data science: "docs/concepts-guides/remote_data_science.md"
-<<<<<<< HEAD
-  - 🛠️ API reference:
-=======
   - 🛠️ API Reference:
->>>>>>> bae69e8b
       - Sub-modules:
   - 🔒 Security:
       - Threat model: "docs/security/threat_model_data_owner_owns_infrastructure.md"
