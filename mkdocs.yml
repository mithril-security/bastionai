site_name: BastionLab

site_url: https://www.mithrilsecurity.io/

repo_url: https://github.com/mithril-security/bastionlab

theme:
  name: material
  custom_dir: docs/material_theme_customization
  features:
    - navigation.instant
    - search.highlight
    - content.tabs.link
  logo: assets/logo.png
  favicon: assets/logo.png
  palette:
    - scheme: slate
      toggle:
        icon: material/weather-sunny
    - scheme: default
      toggle:
        icon: material/weather-night

extra:
  homepage: https://mithrilsecurity.io

extra_css:
  - stylesheets/extra.css

extra_javascript:
  - 'https://code.jquery.com/jquery-3.3.1.min.js'

markdown_extensions:
  - abbr
  - admonition
  - attr_list
  - def_list
  - footnotes
  - md_in_html
  - pymdownx.details
  - pymdownx.highlight:
      anchor_linenums: true
  - pymdownx.betterem:
      smart_enable: all
  - pymdownx.inlinehilite
  - pymdownx.snippets
  - pymdownx.superfences
  - pymdownx.tabbed:
      alternate_style: true

plugins:
- search
- mkdocs-jupyter

nav:
- Home: 'index.md'
- Quick Tour: 'docs/quick-tour/quick-tour.ipynb'
- Tutorials:
  - Data Visualization: 'docs/tutorials/visualization.ipynb'
<<<<<<< HEAD
  - Data Cleaning with BastionLab: 'docs/tutorials/data_cleaning.ipynb'
- Concept Guides:
  - Confidential Computing: 'docs/concept-guides/confidential_computing.md'
  - Remote Data Science: 'docs/concept-guides/remote_data_science.md'
- Security:
  - Threat Model: 'docs/security/threat_model.md'
- Reference Guides:
=======
- Concepts:
  - Remote Data Science: 'docs/concept-guides/remote_data_science.md'
- Security: 'docs/concept-guides/threat_model.md'
- Advanced:
>>>>>>> 740c8c91
  - Deployment:
    - On Premise: 'docs/reference-guides/deployment/on_premise.md'
  - Benchmarks:
    - Polars : 'docs/reference-guides/benchmarks/polars.md'<|MERGE_RESOLUTION|>--- conflicted
+++ resolved
@@ -57,20 +57,10 @@
 - Quick Tour: 'docs/quick-tour/quick-tour.ipynb'
 - Tutorials:
   - Data Visualization: 'docs/tutorials/visualization.ipynb'
-<<<<<<< HEAD
-  - Data Cleaning with BastionLab: 'docs/tutorials/data_cleaning.ipynb'
-- Concept Guides:
-  - Confidential Computing: 'docs/concept-guides/confidential_computing.md'
-  - Remote Data Science: 'docs/concept-guides/remote_data_science.md'
-- Security:
-  - Threat Model: 'docs/security/threat_model.md'
-- Reference Guides:
-=======
 - Concepts:
   - Remote Data Science: 'docs/concept-guides/remote_data_science.md'
 - Security: 'docs/concept-guides/threat_model.md'
 - Advanced:
->>>>>>> 740c8c91
   - Deployment:
     - On Premise: 'docs/reference-guides/deployment/on_premise.md'
   - Benchmarks:
