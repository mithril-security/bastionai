--- conflicted
+++ resolved
@@ -99,19 +99,13 @@
       - Combining datasets: "docs/tutorials/combining_datasets.ipynb"
       - Data cleaning: "docs/tutorials/data_cleaning.ipynb"
       - Data visualization: "docs/tutorials/visualization.ipynb"
-<<<<<<< HEAD
       - SQL queries: "docs/tutorials/SQL_queries.ipynb"
-  - 🌍 How-to guides:
-      - Covid-19 cleaning and exploration: "docs/how-to-guides/covid_cleaning_exploration.ipynb"
-      - Fine Tuning Distilbert on BastionLab: "docs/how-to-guides/distilbert_example_notebook.ipynb"
-=======
   - 🌍 How-to-guides:
       - Data exploration:
         - Covid-19 cleaning and exploration: "docs/how-to-guides/covid_cleaning_exploration.ipynb"
       - Deep learning:
         - Fine Tuning Distilbert on BastionLab: "docs/how-to-guides/distilbert_example_notebook.ipynb"
   - 🛠️ API reference: "docs/resources/bastionlab/index.html"
->>>>>>> 822d26df
   - 💡 Concepts:
       - Remote data science: "docs/concepts-guides/remote_data_science.md"
   - 🔒 Security:
