--- conflicted
+++ resolved
@@ -34,9 +34,5 @@
 - [Book a meeting](https://calendly.com/contact-mithril-security/15mins?month=2022-11) with us
 
 ## Who made BastionLab?
-<<<<<<< HEAD
 
-Mithril Security is a startup aiming to make privacy-friendly data science easy so data scientists and data owners can collaborate without friction. Our solutions apply Privacy Enhancing Technologies and security best practices, like [Remote Data Science]() and [Confidential Computing]().
-=======
-Mithril Security is a startup aiming to make privacy-friendly data science easy so data scientists and data owners can collaborate without friction. Our solutions apply Privacy Enhancing Technologies and security best practices, like [Remote Data Science](docs/concept-guides/remote_data_science.md) and Confidential Computing.
->>>>>>> d800fe6f
+Mithril Security is a startup aiming to make privacy-friendly data science easy so data scientists and data owners can collaborate without friction. Our solutions apply Privacy Enhancing Technologies and security best practices, like [Remote Data Science](docs/concept-guides/remote_data_science.md) and Confidential Computing.