--- conflicted
+++ resolved
@@ -1047,11 +1047,7 @@
   "orig_nbformat": 4,
   "vscode": {
    "interpreter": {
-<<<<<<< HEAD
-    "hash": "e7370f93d1d0cde622a1f8e1c04877d8463912d04d973331ad4851f04de6915a"
-=======
     "hash": "916dbcbb3f70747c44a77c7bcd40155683ae19c65e1c03b4aa3499c5328201f1"
->>>>>>> 0171041b
    }
   }
  },
