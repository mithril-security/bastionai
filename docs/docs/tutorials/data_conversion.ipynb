{
 "cells": [
  {
   "attachments": {},
   "cell_type": "markdown",
   "metadata": {},
   "source": [
    "<div id=\"colab_button\">\n",
    "  <h1>Data conversion</h1>\n",
    "  <a target=\"https://colab.research.google.com/github/mithril-security/bastionlab/blob/v0.3.7/docs/docs/tutorials/data_conversion.ipynb\" href=\"LINK COLAB\"> \n",
    "  <img src=\"https://colab.research.google.com/assets/colab-badge.svg\" alt=\"Open In Colab\"/></a>\n",
    "</div>\n",
    "\n",
    "__________________________________________________"
   ]
  },
  {
   "attachments": {},
   "cell_type": "markdown",
   "metadata": {},
   "source": [
    "In order for data scientists to use BastionLab from data exploration to deep learning training and machine learning model fitting, it's important that they are able to convert remote data to their respective representations.\n",
    "\n",
    "This tutorial introduces how you can convert a `RemoteDataFrame` to `RemoteTensor`, using a `RemoteArray` intermediary step, and use them for your deep learning model training. "
   ]
  },
  {
   "attachments": {},
   "cell_type": "markdown",
   "metadata": {},
   "source": [
    "## Pre-requisites\n",
    "___________________________________________\n",
    "\n",
    "### Installation and dataset\n",
    "\n",
    "In order to run this notebook, we need to:\n",
    "- Have [Python3.7](https://www.python.org/downloads/) (or greater) and [Python Pip](https://pypi.org/project/pip/) installed\n",
    "- Install [BastionLab](https://bastionlab.readthedocs.io/en/latest/docs/getting-started/installation/)\n",
    "- Install PyTorch [1.13.1](https://pypi.org/project/torch/)\n",
    "- Download [the dataset](https://www.kaggle.com/competitions/titanic) we will be using in this tutorial.\n",
    "\n",
    "We'll do so by running the code block below. \n",
    "\n",
    ">If you are running this notebook on your machine instead of [Google Colab](https://colab.research.google.com/github/mithril-security/bastionlab/blob/v0.3.6/docs/docs/tutorials/data_conversion.ipynb), you can see our [Installation page](https://bastionlab.readthedocs.io/en/latest/docs/getting-started/installation/) to find the installation method that best suits your needs."
   ]
  },
  {
   "cell_type": "code",
   "execution_count": 16,
   "metadata": {},
   "outputs": [],
   "source": [
    "# pip packages\n",
    "!pip install bastionlab\n",
    "!pip install bastionlab_server\n",
    "!pip install torch\n",
    "\n",
    "# download the dataset\n",
    "!wget 'https://raw.githubusercontent.com/datasciencedojo/datasets/master/titanic.csv'"
   ]
  },
  {
   "attachments": {},
   "cell_type": "markdown",
   "metadata": {},
   "source": [
    "Our dataset is based on the [Titanic dataset](https://www.kaggle.com/c/titanic), one of the most popular ressource used for understanding machine learning, which contains information relating to the passengers aboard the Titanic. "
   ]
  },
  {
   "attachments": {},
   "cell_type": "markdown",
   "metadata": {},
   "source": [
    "### Launch and connect to the server"
   ]
  },
  {
   "cell_type": "code",
   "execution_count": 17,
   "metadata": {},
   "outputs": [],
   "source": [
    "# launch bastionlab_server test package\n",
    "import bastionlab_server\n",
    "\n",
    "srv = bastionlab_server.start()"
   ]
  },
  {
   "attachments": {},
   "cell_type": "markdown",
   "metadata": {},
   "source": [
    ">*Note that the bastionlab_server package we install here was created for testing purposes. You can also install BastionLab server using our Docker image or from source (especially for non-test purposes). Check out our [Installation Tutorial](../getting-started/installation.md) for more details.*"
   ]
  },
  {
   "cell_type": "code",
   "execution_count": 1,
   "metadata": {},
   "outputs": [
    {
     "name": "stderr",
     "output_type": "stream",
     "text": [
      "/home/kbamponsem/base/lib/python3.8/site-packages/tqdm/auto.py:22: TqdmWarning: IProgress not found. Please update jupyter and ipywidgets. See https://ipywidgets.readthedocs.io/en/stable/user_install.html\n",
      "  from .autonotebook import tqdm as notebook_tqdm\n"
     ]
    }
   ],
   "source": [
    "# connect to the server\n",
    "from bastionlab import Connection\n",
    "\n",
    "connection = Connection(\"localhost\")\n",
    "client = connection.client"
   ]
  },
  {
   "attachments": {},
   "cell_type": "markdown",
   "metadata": {},
   "source": [
    "### Upload the dataframe to the server\n",
    "\n",
    "We'll quickly upload the dataset to the server with an open safety policy, since setting up BastionLab is not the focus of this tutorial. It will allows us to demonstrate features without having to approve any data access requests. *You can check out how to define a privacy policy [here](https://bastionlab.readthedocs.io/en/latest/docs/tutorials/defining_policy_privacy/).* \n",
    "\n",
    "We'll also limit the size of the dataset sent to the server, with Polar's `df.limit()` method, to run this tutorial faster and use less ressources - since we are only performing data conversion and not full on data exploration. "
   ]
  },
  {
   "cell_type": "code",
   "execution_count": 2,
   "metadata": {},
   "outputs": [
    {
     "data": {
      "text/plain": [
       "FetchableLazyFrame(identifier=3354b658-09a1-48c7-827d-4fccf9797a0b)"
      ]
     },
     "execution_count": 2,
     "metadata": {},
     "output_type": "execute_result"
    }
   ],
   "source": [
    "import polars as pl\n",
    "from bastionlab.polars.policy import Policy, TrueRule, Log\n",
    "\n",
    "df = pl.read_csv(\"titanic.csv\")\n",
    "policy = Policy(safe_zone=TrueRule(), unsafe_handling=Log(), savable=False)\n",
    "rdf = client.polars.send_df(df.limit(100), policy=policy)\n",
    "\n",
    "rdf"
   ]
  },
  {
   "attachments": {},
   "cell_type": "markdown",
   "metadata": {},
   "source": [
    "## Convert `RemoteDataFrame` to `RemoteArray`\n",
    "----\n",
    "\n",
    "To convert BastionLab's main data exploration object, the `RemoteDataFrame`, to it's AI training's main object `RemoteTensor`, we'll need to go through an intermediary step: the `RemoteArray`. \n",
    "\n",
    "Since [NumPy](https://numpy.org/) library's `array`s are commonly used in machine learning training, we decided to make our user interface and experience similar. What we'll show in this tutorial will be as straightforward as fitting a [Scikit-learn](https://scikit-learn.org/stable/) `LinearRegression` model on a NumPy `array`.\n",
    "```python\n",
    "\n",
    "    lr = LinearRegression()\n",
    "\n",
    "    lr.fit(array)\n",
    "\n",
    "```\n",
    "\n",
    "Except, in BastionLab, `array` will be `RemoteArray`, which are pointers to a `RemoteDataFrame`. When `to_tensor()` will be called, they'll convert the `RemoteDataFrame` to a `RemoteTensor`."
   ]
  },
  {
   "cell_type": "code",
   "execution_count": 20,
   "metadata": {
    "tags": [
     "no_execute"
    ]
   },
   "outputs": [
    {
     "ename": "_InactiveRpcError",
     "evalue": "<_InactiveRpcError of RPC that terminated with:\n\tstatus = StatusCode.ABORTED\n\tdetails = \"DataFrame with str columns cannot be converted directly to RemoteArray. Please tokenize strings first\"\n\tdebug_error_string = \"{\"created\":\"@1675413761.568726972\",\"description\":\"Error received from peer ipv4:127.0.0.1:50056\",\"file\":\"src/core/lib/surface/call.cc\",\"file_line\":966,\"grpc_message\":\"DataFrame with str columns cannot be converted directly to RemoteArray. Please tokenize strings first\",\"grpc_status\":10}\"\n>",
     "output_type": "error",
     "traceback": [
      "\u001b[0;31m---------------------------------------------------------------------------\u001b[0m",
      "\u001b[0;31m_InactiveRpcError\u001b[0m                         Traceback (most recent call last)",
      "Cell \u001b[0;32mIn[20], line 2\u001b[0m\n\u001b[1;32m      1\u001b[0m \u001b[39m# Converting a RemoteDataFrame to a RemoteArray\u001b[39;00m\n\u001b[0;32m----> 2\u001b[0m rdf\u001b[39m.\u001b[39;49mto_array()\n",
      "File \u001b[0;32m~/Projects/bastionlab/client/src/bastionlab/polars/remote_polars.py:1011\u001b[0m, in \u001b[0;36mFetchableLazyFrame.to_array\u001b[0;34m(self)\u001b[0m\n\u001b[1;32m   1004\u001b[0m \u001b[39m\"\"\"\u001b[39;00m\n\u001b[1;32m   1005\u001b[0m \u001b[39mConverts a FetchableLazyFrame into a RemoteArray\u001b[39;00m\n\u001b[1;32m   1006\u001b[0m \n\u001b[1;32m   1007\u001b[0m \u001b[39mReturns:\u001b[39;00m\n\u001b[1;32m   1008\u001b[0m \u001b[39m    RemoteArray\u001b[39;00m\n\u001b[1;32m   1009\u001b[0m \u001b[39m\"\"\"\u001b[39;00m\n\u001b[1;32m   1010\u001b[0m client \u001b[39m=\u001b[39m \u001b[39mself\u001b[39m\u001b[39m.\u001b[39m_meta\u001b[39m.\u001b[39m_polars_client\u001b[39m.\u001b[39mclient\n\u001b[0;32m-> 1011\u001b[0m res \u001b[39m=\u001b[39m client\u001b[39m.\u001b[39;49m_converter\u001b[39m.\u001b[39;49m_stub\u001b[39m.\u001b[39;49mConvToArray(\n\u001b[1;32m   1012\u001b[0m     PbRemoteDataFrame(identifier\u001b[39m=\u001b[39;49m\u001b[39mself\u001b[39;49m\u001b[39m.\u001b[39;49m_identifier)\n\u001b[1;32m   1013\u001b[0m )\n\u001b[1;32m   1014\u001b[0m \u001b[39mreturn\u001b[39;00m RemoteArray(client, res\u001b[39m.\u001b[39midentifier)\n",
      "File \u001b[0;32m~/base/lib/python3.8/site-packages/grpc/_channel.py:946\u001b[0m, in \u001b[0;36m_UnaryUnaryMultiCallable.__call__\u001b[0;34m(self, request, timeout, metadata, credentials, wait_for_ready, compression)\u001b[0m\n\u001b[1;32m    937\u001b[0m \u001b[39mdef\u001b[39;00m \u001b[39m__call__\u001b[39m(\u001b[39mself\u001b[39m,\n\u001b[1;32m    938\u001b[0m              request,\n\u001b[1;32m    939\u001b[0m              timeout\u001b[39m=\u001b[39m\u001b[39mNone\u001b[39;00m,\n\u001b[0;32m   (...)\u001b[0m\n\u001b[1;32m    942\u001b[0m              wait_for_ready\u001b[39m=\u001b[39m\u001b[39mNone\u001b[39;00m,\n\u001b[1;32m    943\u001b[0m              compression\u001b[39m=\u001b[39m\u001b[39mNone\u001b[39;00m):\n\u001b[1;32m    944\u001b[0m     state, call, \u001b[39m=\u001b[39m \u001b[39mself\u001b[39m\u001b[39m.\u001b[39m_blocking(request, timeout, metadata, credentials,\n\u001b[1;32m    945\u001b[0m                                   wait_for_ready, compression)\n\u001b[0;32m--> 946\u001b[0m     \u001b[39mreturn\u001b[39;00m _end_unary_response_blocking(state, call, \u001b[39mFalse\u001b[39;49;00m, \u001b[39mNone\u001b[39;49;00m)\n",
      "File \u001b[0;32m~/base/lib/python3.8/site-packages/grpc/_channel.py:849\u001b[0m, in \u001b[0;36m_end_unary_response_blocking\u001b[0;34m(state, call, with_call, deadline)\u001b[0m\n\u001b[1;32m    847\u001b[0m         \u001b[39mreturn\u001b[39;00m state\u001b[39m.\u001b[39mresponse\n\u001b[1;32m    848\u001b[0m \u001b[39melse\u001b[39;00m:\n\u001b[0;32m--> 849\u001b[0m     \u001b[39mraise\u001b[39;00m _InactiveRpcError(state)\n",
      "\u001b[0;31m_InactiveRpcError\u001b[0m: <_InactiveRpcError of RPC that terminated with:\n\tstatus = StatusCode.ABORTED\n\tdetails = \"DataFrame with str columns cannot be converted directly to RemoteArray. Please tokenize strings first\"\n\tdebug_error_string = \"{\"created\":\"@1675413761.568726972\",\"description\":\"Error received from peer ipv4:127.0.0.1:50056\",\"file\":\"src/core/lib/surface/call.cc\",\"file_line\":966,\"grpc_message\":\"DataFrame with str columns cannot be converted directly to RemoteArray. Please tokenize strings first\",\"grpc_status\":10}\"\n>"
     ]
    }
   ],
   "source": [
    "# Converting a RemoteDataFrame to a RemoteArray\n",
    "rdf.to_array()"
   ]
  },
  {
   "attachments": {},
   "cell_type": "markdown",
   "metadata": {},
   "source": [
    "Oh but wait. It didn't work! We got an error message: _`TypeError: DataFrame with str columns cannot be converted directly to RemoteArray. Please tokenize strings first`_.\n",
    "\n",
    "This means we need to make sure our `RemoteDataFrame` only has numerical fields (_ints, floats_) before we convert it into a `RemoteArray`. This makes sense because tensors only accept numerical values, and arrays are here to prepare that next conversion step."
   ]
  },
  {
   "cell_type": "code",
   "execution_count": 3,
   "metadata": {},
   "outputs": [
    {
     "data": {
      "text/plain": [
       "FetchableLazyFrame(identifier=14c440b4-705f-4660-978d-c44effbf3731)"
      ]
     },
     "execution_count": 3,
     "metadata": {},
     "output_type": "execute_result"
    }
   ],
   "source": [
    "# We use Polar's pl.col() method to convert all values to numerical ones\n",
    "rdf = rdf.select(pl.col([pl.Float64, pl.Float32, pl.Int64, pl.Int32])).collect()\n",
    "\n",
    "rdf"
   ]
  },
  {
   "attachments": {},
   "cell_type": "markdown",
   "metadata": {},
   "source": [
    "Let's try to convert our `RemoteDataFrame` once more to a `RemoteArray`."
   ]
  },
  {
   "cell_type": "code",
   "execution_count": 13,
   "metadata": {
    "tags": [
     "no_execute"
    ]
   },
   "outputs": [
    {
     "ename": "_InactiveRpcError",
     "evalue": "<_InactiveRpcError of RPC that terminated with:\n\tstatus = StatusCode.ABORTED\n\tdetails = \"DataTypes for all columns should be the same\"\n\tdebug_error_string = \"{\"created\":\"@1675413901.986313646\",\"description\":\"Error received from peer ipv4:127.0.0.1:50056\",\"file\":\"src/core/lib/surface/call.cc\",\"file_line\":966,\"grpc_message\":\"DataTypes for all columns should be the same\",\"grpc_status\":10}\"\n>",
     "output_type": "error",
     "traceback": [
      "\u001b[0;31m---------------------------------------------------------------------------\u001b[0m",
      "\u001b[0;31m_InactiveRpcError\u001b[0m                         Traceback (most recent call last)",
      "Cell \u001b[0;32mIn[13], line 2\u001b[0m\n\u001b[1;32m      1\u001b[0m \u001b[39m# Converting RemoteDataFrame to RemoteArray\u001b[39;00m\n\u001b[0;32m----> 2\u001b[0m rdf\u001b[39m.\u001b[39;49mto_array()\n",
      "File \u001b[0;32m~/Projects/bastionlab/client/src/bastionlab/polars/remote_polars.py:1011\u001b[0m, in \u001b[0;36mFetchableLazyFrame.to_array\u001b[0;34m(self)\u001b[0m\n\u001b[1;32m   1004\u001b[0m \u001b[39m\"\"\"\u001b[39;00m\n\u001b[1;32m   1005\u001b[0m \u001b[39mConverts a FetchableLazyFrame into a RemoteArray\u001b[39;00m\n\u001b[1;32m   1006\u001b[0m \n\u001b[1;32m   1007\u001b[0m \u001b[39mReturns:\u001b[39;00m\n\u001b[1;32m   1008\u001b[0m \u001b[39m    RemoteArray\u001b[39;00m\n\u001b[1;32m   1009\u001b[0m \u001b[39m\"\"\"\u001b[39;00m\n\u001b[1;32m   1010\u001b[0m client \u001b[39m=\u001b[39m \u001b[39mself\u001b[39m\u001b[39m.\u001b[39m_meta\u001b[39m.\u001b[39m_polars_client\u001b[39m.\u001b[39mclient\n\u001b[0;32m-> 1011\u001b[0m res \u001b[39m=\u001b[39m client\u001b[39m.\u001b[39;49m_converter\u001b[39m.\u001b[39;49m_stub\u001b[39m.\u001b[39;49mConvToArray(\n\u001b[1;32m   1012\u001b[0m     PbRemoteDataFrame(identifier\u001b[39m=\u001b[39;49m\u001b[39mself\u001b[39;49m\u001b[39m.\u001b[39;49m_identifier)\n\u001b[1;32m   1013\u001b[0m )\n\u001b[1;32m   1014\u001b[0m \u001b[39mreturn\u001b[39;00m RemoteArray(client, res\u001b[39m.\u001b[39midentifier)\n",
      "File \u001b[0;32m~/base/lib/python3.8/site-packages/grpc/_channel.py:946\u001b[0m, in \u001b[0;36m_UnaryUnaryMultiCallable.__call__\u001b[0;34m(self, request, timeout, metadata, credentials, wait_for_ready, compression)\u001b[0m\n\u001b[1;32m    937\u001b[0m \u001b[39mdef\u001b[39;00m \u001b[39m__call__\u001b[39m(\u001b[39mself\u001b[39m,\n\u001b[1;32m    938\u001b[0m              request,\n\u001b[1;32m    939\u001b[0m              timeout\u001b[39m=\u001b[39m\u001b[39mNone\u001b[39;00m,\n\u001b[0;32m   (...)\u001b[0m\n\u001b[1;32m    942\u001b[0m              wait_for_ready\u001b[39m=\u001b[39m\u001b[39mNone\u001b[39;00m,\n\u001b[1;32m    943\u001b[0m              compression\u001b[39m=\u001b[39m\u001b[39mNone\u001b[39;00m):\n\u001b[1;32m    944\u001b[0m     state, call, \u001b[39m=\u001b[39m \u001b[39mself\u001b[39m\u001b[39m.\u001b[39m_blocking(request, timeout, metadata, credentials,\n\u001b[1;32m    945\u001b[0m                                   wait_for_ready, compression)\n\u001b[0;32m--> 946\u001b[0m     \u001b[39mreturn\u001b[39;00m _end_unary_response_blocking(state, call, \u001b[39mFalse\u001b[39;49;00m, \u001b[39mNone\u001b[39;49;00m)\n",
      "File \u001b[0;32m~/base/lib/python3.8/site-packages/grpc/_channel.py:849\u001b[0m, in \u001b[0;36m_end_unary_response_blocking\u001b[0;34m(state, call, with_call, deadline)\u001b[0m\n\u001b[1;32m    847\u001b[0m         \u001b[39mreturn\u001b[39;00m state\u001b[39m.\u001b[39mresponse\n\u001b[1;32m    848\u001b[0m \u001b[39melse\u001b[39;00m:\n\u001b[0;32m--> 849\u001b[0m     \u001b[39mraise\u001b[39;00m _InactiveRpcError(state)\n",
      "\u001b[0;31m_InactiveRpcError\u001b[0m: <_InactiveRpcError of RPC that terminated with:\n\tstatus = StatusCode.ABORTED\n\tdetails = \"DataTypes for all columns should be the same\"\n\tdebug_error_string = \"{\"created\":\"@1675413901.986313646\",\"description\":\"Error received from peer ipv4:127.0.0.1:50056\",\"file\":\"src/core/lib/surface/call.cc\",\"file_line\":966,\"grpc_message\":\"DataTypes for all columns should be the same\",\"grpc_status\":10}\"\n>"
     ]
    }
   ],
   "source": [
    "# Converting RemoteDataFrame to RemoteArray\n",
    "rdf.to_array()"
   ]
  },
  {
   "attachments": {},
   "cell_type": "markdown",
   "metadata": {},
   "source": [
    "Again, our `to_array()` method gives out an error! _`TypeError: DataTypes for all columns should be the same`_.\n",
    "\n",
    "This means we need to cast all our columns first before converting them into an array. Here, we'll choose `Float64` to capture all numerical values.\n",
    "\n",
    "> *It is very important that we cast all our columns into a single datatype to make our `RemoteArray` compatible with other libraries and machine learning applications - as arrays are supposed to be a collection of objects of the same type.*"
   ]
  },
  {
   "cell_type": "code",
   "execution_count": 5,
   "metadata": {},
   "outputs": [
    {
     "data": {
      "text/plain": [
       "FetchableLazyFrame(identifier=be18403f-7bec-4a73-ba12-9ece528497ec)"
      ]
     },
     "execution_count": 5,
     "metadata": {},
     "output_type": "execute_result"
    }
   ],
   "source": [
    "# Converting all values of the RemoteDataFrame to Float64\n",
    "rdf = rdf.select(pl.all().cast(pl.Float64)).collect()\n",
    "\n",
    "rdf"
   ]
  },
  {
   "attachments": {},
   "cell_type": "markdown",
   "metadata": {},
   "source": [
    "We'll try again to convert `RemoteDataFrame` into `RemoteArray`."
   ]
  },
  {
   "cell_type": "code",
   "execution_count": 6,
   "metadata": {
    "tags": []
   },
   "outputs": [
    {
     "data": {
      "text/plain": [
       "RemoteArray(identifier=923b1f40-7e0f-4857-ba2d-aab315ef3e89)"
      ]
     },
     "execution_count": 6,
     "metadata": {},
     "output_type": "execute_result"
    }
   ],
   "source": [
    "# Converting RemoteDataFrame to RemoteArray\n",
    "rdf.to_array()"
   ]
  },
  {
   "attachments": {},
   "cell_type": "markdown",
   "metadata": {},
   "source": [
    "It's a success! "
   ]
  },
  {
   "attachments": {},
   "cell_type": "markdown",
   "metadata": {},
   "source": [
    "## Convert `RemoteArray` to `RemoteTensor`\n",
    "____________________________________________________"
   ]
  },
  {
   "attachments": {},
   "cell_type": "markdown",
   "metadata": {},
   "source": [
    "\n",
    "Now that we converted our `RemoteDataFrame` to a `Remote Array`, we'll convert the `RemoteArray` to a `RemoteTensor` to be able to train our model. This shouldn't run into problems, since the `RemoteArray` step would have already taken care of eventual conversion issues.\n"
   ]
  },
  {
   "cell_type": "code",
   "execution_count": 7,
   "metadata": {},
   "outputs": [],
   "source": [
    "# Converts `RemoteArray` into `RemoteTensor`\n",
    "# (using the middle step of converting to RemoteArray)\n",
    "remote_tensor = rdf.to_array().to_tensor()"
   ]
  },
  {
   "attachments": {},
   "cell_type": "markdown",
   "metadata": {},
   "source": [
    "Once the `RemoteTensor` has been created, we can go ahead and print its available properties, which are `dtype` and `shape`."
   ]
  },
  {
   "cell_type": "code",
   "execution_count": 8,
   "metadata": {},
   "outputs": [
    {
     "name": "stdout",
     "output_type": "stream",
     "text": [
      "RemoteTensor(identifier=8e90ece5-11b1-4c88-b877-0e9c9b4152b8, dtype=torch.float64, shape=torch.Size([100, 7]))\n"
     ]
    }
   ],
   "source": [
    "print(remote_tensor)"
   ]
  },
  {
   "attachments": {},
   "cell_type": "markdown",
   "metadata": {},
   "source": [
    "We chose to only show you those two properties (the type of the tensor and its shape) to protect the privacy of the data - but still give you the vital information you need to train your model. \n",
    "\n",
    ">*You can refer to our [Covid 19 deep learning](https://github.com/mithril-security/bastionlab/blob/master/docs/docs/how-to-guides/covid_19_deep_learning_cleaning.ipynb) how-to-guide to see how we use `RemoteTensor`s in training a PyTorch Linear Regression model.*"
   ]
  },
  {
   "attachments": {},
   "cell_type": "markdown",
   "metadata": {},
   "source": [
    "### Updating the `dtype` of `RemoteTensor`"
   ]
  },
  {
   "attachments": {},
   "cell_type": "markdown",
   "metadata": {},
   "source": [
    "This is the only method you can use on `RemoteTensor`, because we need to limit access to guarantee the privacy of the data stored. \n",
    "\n",
    "We'll use `to()`, just like with a regular torch tensor, to change the `dtype` of the tensor."
   ]
  },
  {
   "cell_type": "code",
   "execution_count": 9,
   "metadata": {},
   "outputs": [
    {
     "data": {
      "text/plain": [
       "RemoteTensor(identifier=8e90ece5-11b1-4c88-b877-0e9c9b4152b8, dtype=torch.int64, shape=torch.Size([100, 7]))"
      ]
     },
     "execution_count": 9,
     "metadata": {},
     "output_type": "execute_result"
    }
   ],
   "source": [
    "import torch\n",
    "\n",
    "# Using the to() method to update the dtype of the RemoteTensor\n",
    "remote_tensor.to(torch.int64)"
   ]
  },
  {
   "attachments": {},
   "cell_type": "markdown",
   "metadata": {},
   "source": [
    "The `dtype` for the RemoteTensor has been updated to `int64`!\n",
    "\n",
    "You now know how to convert RemoteDataframe to RemoteTensor. \n",
    "\n",
    "All that's left to do now is to close your connection to the server and stop the server:"
   ]
  },
  {
   "cell_type": "code",
   "execution_count": 23,
   "metadata": {},
   "outputs": [],
   "source": [
<<<<<<< HEAD
    "connection.close()\n",
=======
    "# connection.close()\n",
>>>>>>> 6f71c2df
    "# bastionlab_server.stop(srv)"
   ]
  }
 ],
 "metadata": {
  "kernelspec": {
   "display_name": "base",
   "language": "python",
   "name": "python3"
  },
  "language_info": {
   "codemirror_mode": {
    "name": "ipython",
    "version": 3
   },
   "file_extension": ".py",
   "mimetype": "text/x-python",
   "name": "python",
   "nbconvert_exporter": "python",
   "pygments_lexer": "ipython3",
   "version": "3.8.10"
  },
  "orig_nbformat": 4,
  "vscode": {
   "interpreter": {
    "hash": "cfb725626286d8c8fc5334ffe77697f720dc23e64d3046271825a5556b528e7d"
   }
  }
 },
 "nbformat": 4,
 "nbformat_minor": 2
}<|MERGE_RESOLUTION|>--- conflicted
+++ resolved
@@ -475,12 +475,8 @@
    "metadata": {},
    "outputs": [],
    "source": [
-<<<<<<< HEAD
     "connection.close()\n",
-=======
-    "# connection.close()\n",
->>>>>>> 6f71c2df
-    "# bastionlab_server.stop(srv)"
+    "bastionlab_server.stop(srv)"
    ]
   }
  ],
