--- conflicted
+++ resolved
@@ -178,11 +178,7 @@
    },
    "outputs": [],
    "source": [
-<<<<<<< HEAD
     "!docker run -it -p 50056:50056 --env DISABLE_AUTHENTICATION=1 mithrilsecuritysas/bastionlab:latest"
-=======
-    "!docker run -it -p 50056:50056 mithrilsecuritysas/bastionlab:latest"
->>>>>>> 606970d8
    ]
   },
   {
