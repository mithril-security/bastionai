--- conflicted
+++ resolved
@@ -21,6 +21,7 @@
         uses: actions/setup-python@v2
         with:
           python-version: ${{ matrix.python-version }}
+
 
       ######### INSTALL CLIENT FROM SOURCE OTHERWISE ##########
       - name: Install bastionlab client from source
@@ -65,17 +66,14 @@
         if: always()
         run: |
           ls | cat
-<<<<<<< HEAD
           pytest --cov --cov-report=xml
-=======
-          pytest --cov=tests --cov-report=xml --ignore="./bastionai"
->>>>>>> 49734f48
         env:
           bastionlab_TEST_NO_LAUNCH_SERVER: "true"
       # Need test to be written in order to work properly
 
       - name: Pytest Coverage report
         uses: orgoro/coverage@v2
+        #  if: ${{ steps.check-bastionlab-image.outcome == 'success' }}
         #  if: ${{ steps.check-bastionlab-image.outcome == 'success' }}
         with:
           coverageFile: client/coverage.xml
