/* Copyright 2022 Mithril Security. All rights reserved.
*
* Licensed under the Apache License, Version 2.0 (the "License");
* you may not use this file except in compliance with the License.
* You may obtain a copy of the License at
*
*   http://www.apache.org/licenses/LICENSE-2.0
*
* Unless required by applicable law or agreed to in writing, software
* distributed under the License is distributed on an "AS IS" BASIS,
* WITHOUT WARRANTIES OR CONDITIONS OF ANY KIND, either express or implied.
* See the License for the specific language governing permissions and
* limitations under the License. */

syntax = "proto3";
package bastionlab_torch;

<<<<<<< HEAD
message Reference {
    // BastionAI reference object. 
    string identifier = 1;
    string name = 2;
    string description = 3;
    bytes meta = 4;
}
=======
import "bastionlab.proto";
>>>>>>> 96edd3a6

message UpdateMeta {
    string identifier = 1;
    optional string name = 2;
    optional string description = 3;
    optional Meta meta = 4;

}

message Meta {
    repeated int64 input_shape = 1;
    repeated string input_dtype = 2;
    int32 nb_samples = 3;
    float privacy_limit = 4;
    optional Reference train_dataset = 5;
}
message Chunk {
    // Chunk of data sent from and to the BastionAI server.
    bytes data = 1;
    string name = 2;
    string description = 3;
    bytes secret = 4;
    bytes meta = 5;
}

message Empty {
    // Empty response object from BastionAI.
}

message TrainConfig {
    // Configuration for training sent to BastionAI.
<<<<<<< HEAD
    Reference model = 1;
=======
    bastionlab.Reference model = 1;
>>>>>>> 96edd3a6
    string dataset = 2;
    int32 batch_size = 3;
    int32 epochs = 4;
    string device = 5;
    string metric = 6;
    float eps = 7;
    float max_grad_norm = 8;
    float metric_eps = 9;
    int32 per_n_steps_checkpoint = 12;
    int32 per_n_epochs_checkpoint = 13;
    bool resume = 14;
    
    oneof optimizer {
        // The type of optimizer to be used during training.
        // Currently, only SGD and Adam are supported.
        SGD sgd = 10;
        Adam adam = 11;
    }

    message SGD {
        // SGD optimizer object.

        float learning_rate = 1;
        float weight_decay = 2;
        float momentum = 3;
        float dampening = 4;
        bool nesterov = 5;
    }

    message Adam {
        // Adam optimizer object.

        float learning_rate = 1;
        float beta_1 = 2;
        float beta_2 = 3;
        float epsilon = 4;
        float weight_decay = 5;
        bool amsgrad = 6;
    }
}

message TestConfig {
<<<<<<< HEAD
    Reference model = 1;
=======
    bastionlab.Reference model = 1;
>>>>>>> 96edd3a6
    string dataset = 2;
    int32 batch_size = 3;
    string device = 4;
    string metric = 5;
    float metric_eps = 6;
}

message References {
    repeated bastionlab.Reference list = 1;
}

message Accuracy {
    float value = 1;
}

message Devices {
    repeated string list = 1;
}

message Optimizers {
    repeated string list = 1;
}

message Metric {
    float value = 1;
    float uncertainty = 2;
    int32 batch = 3;
    int32 epoch = 4;
    int32 nb_epochs = 5;
    int32 nb_batches = 6;
}

<<<<<<< HEAD
message ReferenceResponse {
    string identifier = 1;
    string header = 2;
}

message ToDataFrame {
    repeated string inputs_col_names = 1;
    string labels_col_name = 2;
    bytes inputs_conv_fn = 3;
    bytes labels_conv_fn = 4;
    string identifier = 5;
}

message UpdateTensor {
    string identifier = 1;
    string dtype = 2;
}

service TorchService {
    rpc SendDataset (stream Chunk) returns (Reference) {}
    rpc SendTensor (stream Chunk) returns (Reference) {}
    rpc ModifyTensor(UpdateTensor) returns (Reference) {}
    rpc UpdateDataset(UpdateMeta) returns (Empty) {}
    rpc SendModel (stream Chunk) returns (Reference) {}
    rpc FetchDataset (Reference) returns (stream Chunk) {}
    rpc FetchModule (Reference) returns (stream Chunk) {}
    rpc DeleteDataset (Reference) returns (Empty) {}
    rpc DeleteModule (Reference) returns (Empty) {}
=======
message UpdateTensor {
    string identifier = 1;
    string dtype = 2;
}

message RemoteDatasetReference {
    string identifier = 1;
    repeated bastionlab.Reference inputs= 2;
    bastionlab.Reference labels = 3;
}

service TorchService {
    rpc SendDataset (stream Chunk) returns (RemoteDatasetReference) {}
    rpc SendTensor (stream Chunk) returns (bastionlab.Reference) {}
    rpc SendModel (stream Chunk) returns (bastionlab.Reference) {}
    rpc ModifyTensor(UpdateTensor) returns (bastionlab.Reference) {}
    rpc FetchDataset (bastionlab.Reference) returns (stream Chunk) {}
    rpc FetchModule (bastionlab.Reference) returns (stream Chunk) {}
    rpc DeleteDataset (bastionlab.Reference) returns (Empty) {}
    rpc DeleteModule (bastionlab.Reference) returns (Empty) {}
>>>>>>> 96edd3a6
    rpc AvailableModels(Empty) returns (References) {}
    rpc AvailableDatasets(Empty) returns (References) {}
    rpc AvailableDevices(Empty) returns (Devices) {}
    rpc AvailableOptimizers(Empty) returns (Optimizers) {}
    rpc Train (TrainConfig) returns (bastionlab.Reference) {}
    rpc Test (TestConfig) returns (bastionlab.Reference) {}
    rpc GetMetric (bastionlab.Reference) returns (Metric) {}
    rpc ConvToDataset (RemoteDatasetReference) returns (RemoteDatasetReference) {}
}<|MERGE_RESOLUTION|>--- conflicted
+++ resolved
@@ -15,17 +15,7 @@
 syntax = "proto3";
 package bastionlab_torch;
 
-<<<<<<< HEAD
-message Reference {
-    // BastionAI reference object. 
-    string identifier = 1;
-    string name = 2;
-    string description = 3;
-    bytes meta = 4;
-}
-=======
 import "bastionlab.proto";
->>>>>>> 96edd3a6
 
 message UpdateMeta {
     string identifier = 1;
@@ -40,7 +30,7 @@
     repeated string input_dtype = 2;
     int32 nb_samples = 3;
     float privacy_limit = 4;
-    optional Reference train_dataset = 5;
+    optional bastionlab.Reference train_dataset = 5;
 }
 message Chunk {
     // Chunk of data sent from and to the BastionAI server.
@@ -57,11 +47,7 @@
 
 message TrainConfig {
     // Configuration for training sent to BastionAI.
-<<<<<<< HEAD
-    Reference model = 1;
-=======
     bastionlab.Reference model = 1;
->>>>>>> 96edd3a6
     string dataset = 2;
     int32 batch_size = 3;
     int32 epochs = 4;
@@ -104,11 +90,7 @@
 }
 
 message TestConfig {
-<<<<<<< HEAD
-    Reference model = 1;
-=======
     bastionlab.Reference model = 1;
->>>>>>> 96edd3a6
     string dataset = 2;
     int32 batch_size = 3;
     string device = 4;
@@ -141,36 +123,6 @@
     int32 nb_batches = 6;
 }
 
-<<<<<<< HEAD
-message ReferenceResponse {
-    string identifier = 1;
-    string header = 2;
-}
-
-message ToDataFrame {
-    repeated string inputs_col_names = 1;
-    string labels_col_name = 2;
-    bytes inputs_conv_fn = 3;
-    bytes labels_conv_fn = 4;
-    string identifier = 5;
-}
-
-message UpdateTensor {
-    string identifier = 1;
-    string dtype = 2;
-}
-
-service TorchService {
-    rpc SendDataset (stream Chunk) returns (Reference) {}
-    rpc SendTensor (stream Chunk) returns (Reference) {}
-    rpc ModifyTensor(UpdateTensor) returns (Reference) {}
-    rpc UpdateDataset(UpdateMeta) returns (Empty) {}
-    rpc SendModel (stream Chunk) returns (Reference) {}
-    rpc FetchDataset (Reference) returns (stream Chunk) {}
-    rpc FetchModule (Reference) returns (stream Chunk) {}
-    rpc DeleteDataset (Reference) returns (Empty) {}
-    rpc DeleteModule (Reference) returns (Empty) {}
-=======
 message UpdateTensor {
     string identifier = 1;
     string dtype = 2;
@@ -191,7 +143,6 @@
     rpc FetchModule (bastionlab.Reference) returns (stream Chunk) {}
     rpc DeleteDataset (bastionlab.Reference) returns (Empty) {}
     rpc DeleteModule (bastionlab.Reference) returns (Empty) {}
->>>>>>> 96edd3a6
     rpc AvailableModels(Empty) returns (References) {}
     rpc AvailableDatasets(Empty) returns (References) {}
     rpc AvailableDevices(Empty) returns (Devices) {}
