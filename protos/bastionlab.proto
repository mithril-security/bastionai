syntax = "proto3";
package bastionlab;

message Empty {}

message ChallengeResponse {
    bytes value = 1;
}

message SessionInfo {
    bytes token = 1;
}

message ClientInfo {
    string uid = 1;
    string platform_name = 2;
    string platform_arch = 3;
    string platform_version = 4;
    string platform_release = 5;
    string user_agent = 6;
    string user_agent_version = 7;
}

<<<<<<< HEAD
message SessionInfo {
    bytes token = 1;
}

message PredictionRequest{
    string model = 1;
    repeated float data = 2;
}

message TrainingRequest {
    string records = 1;
    string target = 2;
    float ratio = 3;

    oneof trainer {
        GaussianNb gaussian_nb = 4;
        ElasticNet elastic_net = 5;
        KMeans kmeans = 6;
        LinearRegression linear_regression = 7;
        LogisticRegression logistic_regression = 8;
    }

    message GaussianNb {
        float var_smoothing = 1;
    }

    message ElasticNet {
        float penalty = 1;
        float l1_ratio = 2;
        bool with_intercept = 3;
        uint32 max_iterations = 4;
        float tolerance = 5;
    }

    message KMeans {
        uint64 n_runs = 1;
        uint64 n_clusters = 2;
        float tolerance = 3;
        uint64 max_n_iterations = 4;

        oneof init_method {
            Random random = 5;
            Precomputed pre_computed = 6;
            KMeansPlusPlus kmeans_plus_plus = 7;
            KMeansPara kmeans_para = 8;
        }

        message Random {}
        message Precomputed {
            repeated float list = 1;
            int32 n_centroids = 2;
            int32 n_features = 3;
        }
        message KMeansPlusPlus {}
        message KMeansPara {}
    }

    message LinearRegression {
        bool fit_intercept = 1;
    }

    message LogisticRegression {
        float alpha = 1;
        float gradient_tolerance = 2;
        bool fit_intercept = 3;
        uint64 max_iterations = 4;
        repeated float initial_params = 7;
    }
}

service BastionLab {
    rpc SendDataFrame (stream SendChunk) returns (ReferenceResponse) {}
    rpc RunQuery (Query) returns (ReferenceResponse) {}
=======
service SessionService {
>>>>>>> e7aed434
    rpc GetChallenge (Empty) returns (ChallengeResponse) {}
    rpc CreateSession (ClientInfo) returns (SessionInfo) {}
    rpc RefreshSession (Empty) returns (Empty) {}
    rpc Train(TrainingRequest) returns (ReferenceResponse) {}
    rpc Predict(PredictionRequest) returns (ReferenceResponse) {}
}<|MERGE_RESOLUTION|>--- conflicted
+++ resolved
@@ -21,86 +21,8 @@
     string user_agent_version = 7;
 }
 
-<<<<<<< HEAD
-message SessionInfo {
-    bytes token = 1;
-}
-
-message PredictionRequest{
-    string model = 1;
-    repeated float data = 2;
-}
-
-message TrainingRequest {
-    string records = 1;
-    string target = 2;
-    float ratio = 3;
-
-    oneof trainer {
-        GaussianNb gaussian_nb = 4;
-        ElasticNet elastic_net = 5;
-        KMeans kmeans = 6;
-        LinearRegression linear_regression = 7;
-        LogisticRegression logistic_regression = 8;
-    }
-
-    message GaussianNb {
-        float var_smoothing = 1;
-    }
-
-    message ElasticNet {
-        float penalty = 1;
-        float l1_ratio = 2;
-        bool with_intercept = 3;
-        uint32 max_iterations = 4;
-        float tolerance = 5;
-    }
-
-    message KMeans {
-        uint64 n_runs = 1;
-        uint64 n_clusters = 2;
-        float tolerance = 3;
-        uint64 max_n_iterations = 4;
-
-        oneof init_method {
-            Random random = 5;
-            Precomputed pre_computed = 6;
-            KMeansPlusPlus kmeans_plus_plus = 7;
-            KMeansPara kmeans_para = 8;
-        }
-
-        message Random {}
-        message Precomputed {
-            repeated float list = 1;
-            int32 n_centroids = 2;
-            int32 n_features = 3;
-        }
-        message KMeansPlusPlus {}
-        message KMeansPara {}
-    }
-
-    message LinearRegression {
-        bool fit_intercept = 1;
-    }
-
-    message LogisticRegression {
-        float alpha = 1;
-        float gradient_tolerance = 2;
-        bool fit_intercept = 3;
-        uint64 max_iterations = 4;
-        repeated float initial_params = 7;
-    }
-}
-
-service BastionLab {
-    rpc SendDataFrame (stream SendChunk) returns (ReferenceResponse) {}
-    rpc RunQuery (Query) returns (ReferenceResponse) {}
-=======
 service SessionService {
->>>>>>> e7aed434
     rpc GetChallenge (Empty) returns (ChallengeResponse) {}
     rpc CreateSession (ClientInfo) returns (SessionInfo) {}
     rpc RefreshSession (Empty) returns (Empty) {}
-    rpc Train(TrainingRequest) returns (ReferenceResponse) {}
-    rpc Predict(PredictionRequest) returns (ReferenceResponse) {}
 }